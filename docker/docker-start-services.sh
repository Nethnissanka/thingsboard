#!/bin/bash
#
# Copyright © 2016-2025 The Thingsboard Authors
#
# Licensed under the Apache License, Version 2.0 (the "License");
# you may not use this file except in compliance with the License.
# You may obtain a copy of the License at
#
#     http://www.apache.org/licenses/LICENSE-2.0
#
# Unless required by applicable law or agreed to in writing, software
# distributed under the License is distributed on an "AS IS" BASIS,
# WITHOUT WARRANTIES OR CONDITIONS OF ANY KIND, either express or implied.
# See the License for the specific language governing permissions and
# limitations under the License.
#

set -e

source compose-utils.sh

COMPOSE_VERSION=$(composeVersion) || exit $?

ADDITIONAL_COMPOSE_QUEUE_ARGS=$(additionalComposeQueueArgs) || exit $?

ADDITIONAL_COMPOSE_ARGS=$(additionalComposeArgs) || exit $?

ADDITIONAL_CACHE_ARGS=$(additionalComposeCacheArgs) || exit $?

ADDITIONAL_COMPOSE_MONITORING_ARGS=$(additionalComposeMonitoringArgs) || exit $?

<<<<<<< HEAD
=======
ADDITIONAL_COMPOSE_EDQS_ARGS=$(additionalComposeEdqsArgs) || exit $?

checkFolders --create || exit $?

>>>>>>> 42ba543f
COMPOSE_ARGS="\
      -f docker-compose.yml ${ADDITIONAL_CACHE_ARGS} ${ADDITIONAL_COMPOSE_ARGS} ${ADDITIONAL_COMPOSE_QUEUE_ARGS} ${ADDITIONAL_COMPOSE_MONITORING_ARGS} ${ADDITIONAL_COMPOSE_EDQS_ARGS} \
      up -d"

case $COMPOSE_VERSION in
    V2)
        docker compose $COMPOSE_ARGS
    ;;
    V1)
        docker-compose --compatibility $COMPOSE_ARGS
    ;;
    *)
        # unknown option
    ;;
esac<|MERGE_RESOLUTION|>--- conflicted
+++ resolved
@@ -29,13 +29,8 @@
 
 ADDITIONAL_COMPOSE_MONITORING_ARGS=$(additionalComposeMonitoringArgs) || exit $?
 
-<<<<<<< HEAD
-=======
 ADDITIONAL_COMPOSE_EDQS_ARGS=$(additionalComposeEdqsArgs) || exit $?
 
-checkFolders --create || exit $?
-
->>>>>>> 42ba543f
 COMPOSE_ARGS="\
       -f docker-compose.yml ${ADDITIONAL_CACHE_ARGS} ${ADDITIONAL_COMPOSE_ARGS} ${ADDITIONAL_COMPOSE_QUEUE_ARGS} ${ADDITIONAL_COMPOSE_MONITORING_ARGS} ${ADDITIONAL_COMPOSE_EDQS_ARGS} \
       up -d"
