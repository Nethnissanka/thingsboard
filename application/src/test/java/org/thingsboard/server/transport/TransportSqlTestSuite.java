--- conflicted
+++ resolved
@@ -33,12 +33,8 @@
         "org.thingsboard.server.transport.*.attributes.request.sql.*Test",
         "org.thingsboard.server.transport.*.claim.sql.*Test",
         "org.thingsboard.server.transport.*.provision.sql.*Test",
-<<<<<<< HEAD
+        "org.thingsboard.server.transport.*.credentials.sql.*Test",
         "org.thingsboard.server.transport.lwm2m.*.sql.*Test"
-=======
-        "org.thingsboard.server.transport.*.credentials.sql.*Test",
-        "org.thingsboard.server.transport.lwm2m.sql.*Test"
->>>>>>> 52a63b03
 })
 public class TransportSqlTestSuite {
 
