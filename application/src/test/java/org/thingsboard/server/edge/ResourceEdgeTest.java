/**
 * Copyright © 2016-2023 The Thingsboard Authors
 *
 * Licensed under the Apache License, Version 2.0 (the "License");
 * you may not use this file except in compliance with the License.
 * You may obtain a copy of the License at
 *
 *     http://www.apache.org/licenses/LICENSE-2.0
 *
 * Unless required by applicable law or agreed to in writing, software
 * distributed under the License is distributed on an "AS IS" BASIS,
 * WITHOUT WARRANTIES OR CONDITIONS OF ANY KIND, either express or implied.
 * See the License for the specific language governing permissions and
 * limitations under the License.
 */
package org.thingsboard.server.edge;

import com.datastax.oss.driver.api.core.uuid.Uuids;
import com.google.protobuf.AbstractMessage;
import org.junit.Assert;
import org.junit.Test;
import org.thingsboard.common.util.JacksonUtil;
import org.thingsboard.server.common.data.ResourceType;
import org.thingsboard.server.common.data.StringUtils;
import org.thingsboard.server.common.data.TbResource;
import org.thingsboard.server.dao.service.DaoSqlTest;
import org.thingsboard.server.gen.edge.v1.ResourceUpdateMsg;
import org.thingsboard.server.gen.edge.v1.UpdateMsgType;
import org.thingsboard.server.gen.edge.v1.UplinkMsg;
import org.thingsboard.server.gen.edge.v1.UplinkResponseMsg;

import java.util.Optional;
import java.util.UUID;

import static org.springframework.test.web.servlet.result.MockMvcResultMatchers.status;

@DaoSqlTest
public class ResourceEdgeTest extends AbstractEdgeTest {

    private static final String TEST_DATA = "77u/PD94bWwgdmVyc2lvbj0iMS4wIiBlbmNvZGluZz0iVVRGLTgiPz4KPCEtLQpGSUxFIElORk9STUFUSU9OCgpPTUEgUGVybWFuZW50IERvY3VtZW50CiAgIEZpbGU6IE9NQS1TVVAtTHdNMk1fQmluYXJ5QXBwRGF0YUNvbnRhaW5lci1WMV8wXzEtMjAxOTAyMjEtQQogICBUeXBlOiB4bWwKClB1YmxpYyBSZWFjaGFibGUgSW5mb3JtYXRpb24KICAgUGF0aDogaHR0cDovL3d3dy5vcGVubW9iaWxlYWxsaWFuY2Uub3JnL3RlY2gvcHJvZmlsZXMKICAgTmFtZTogTHdNMk1fQmluYXJ5QXBwRGF0YUNvbnRhaW5lci12MV8wXzEueG1sCgpOT1JNQVRJVkUgSU5GT1JNQVRJT04KCiAgSW5mb3JtYXRpb24gYWJvdXQgdGhpcyBmaWxlIGNhbiBiZSBmb3VuZCBpbiB0aGUgbGF0ZXN0IHJldmlzaW9uIG9mCgogIE9NQS1UUy1MV00yTV9CaW5hcnlBcHBEYXRhQ29udGFpbmVyLVYxXzBfMQoKICBUaGlzIGlzIGF2YWlsYWJsZSBhdCBodHRwOi8vd3d3Lm9wZW5tb2JpbGVhbGxpYW5jZS5vcmcvCgogIFNlbmQgY29tbWVudHMgdG8gaHR0cHM6Ly9naXRodWIuY29tL09wZW5Nb2JpbGVBbGxpYW5jZS9PTUFfTHdNMk1fZm9yX0RldmVsb3BlcnMvaXNzdWVzCgpDSEFOR0UgSElTVE9SWQoKMTUwNjIwMTggU3RhdHVzIGNoYW5nZWQgdG8gQXBwcm92ZWQgYnkgRE0sIERvYyBSZWYgIyBPTUEtRE0mU0UtMjAxOC0wMDYxLUlOUF9MV00yTV9BUFBEQVRBX1YxXzBfRVJQX2Zvcl9maW5hbF9BcHByb3ZhbAoyMTAyMjAxOSBTdGF0dXMgY2hhbmdlZCB0byBBcHByb3ZlZCBieSBJUFNPLCBEb2MgUmVmICMgT01BLUlQU08tMjAxOS0wMDI1LUlOUF9Md00yTV9PYmplY3RfQXBwX0RhdGFfQ29udGFpbmVyXzFfMF8xX2Zvcl9GaW5hbF9BcHByb3ZhbAoKTEVHQUwgRElTQ0xBSU1FUgoKQ29weXJpZ2h0IDIwMTkgT3BlbiBNb2JpbGUgQWxsaWFuY2UuCgpSZWRpc3RyaWJ1dGlvbiBhbmQgdXNlIGluIHNvdXJjZSBhbmQgYmluYXJ5IGZvcm1zLCB3aXRoIG9yIHdpdGhvdXQKbW9kaWZpY2F0aW9uLCBhcmUgcGVybWl0dGVkIHByb3ZpZGVkIHRoYXQgdGhlIGZvbGxvd2luZyBjb25kaXRpb25zCmFyZSBtZXQ6CgoxLiBSZWRpc3RyaWJ1dGlvbnMgb2Ygc291cmNlIGNvZGUgbXVzdCByZXRhaW4gdGhlIGFib3ZlIGNvcHlyaWdodApub3RpY2UsIHRoaXMgbGlzdCBvZiBjb25kaXRpb25zIGFuZCB0aGUgZm9sbG93aW5nIGRpc2NsYWltZXIuCjIuIFJlZGlzdHJpYnV0aW9ucyBpbiBiaW5hcnkgZm9ybSBtdXN0IHJlcHJvZHVjZSB0aGUgYWJvdmUgY29weXJpZ2h0Cm5vdGljZSwgdGhpcyBsaXN0IG9mIGNvbmRpdGlvbnMgYW5kIHRoZSBmb2xsb3dpbmcgZGlzY2xhaW1lciBpbiB0aGUKZG9jdW1lbnRhdGlvbiBhbmQvb3Igb3RoZXIgbWF0ZXJpYWxzIHByb3ZpZGVkIHdpdGggdGhlIGRpc3RyaWJ1dGlvbi4KMy4gTmVpdGhlciB0aGUgbmFtZSBvZiB0aGUgY29weXJpZ2h0IGhvbGRlciBub3IgdGhlIG5hbWVzIG9mIGl0cwpjb250cmlidXRvcnMgbWF5IGJlIHVzZWQgdG8gZW5kb3JzZSBvciBwcm9tb3RlIHByb2R1Y3RzIGRlcml2ZWQKZnJvbSB0aGlzIHNvZnR3YXJlIHdpdGhvdXQgc3BlY2lmaWMgcHJpb3Igd3JpdHRlbiBwZXJtaXNzaW9uLgoKVEhJUyBTT0ZUV0FSRSBJUyBQUk9WSURFRCBCWSBUSEUgQ09QWVJJR0hUIEhPTERFUlMgQU5EIENPTlRSSUJVVE9SUwoiQVMgSVMiIEFORCBBTlkgRVhQUkVTUyBPUiBJTVBMSUVEIFdBUlJBTlRJRVMsIElOQ0xVRElORywgQlVUIE5PVApMSU1JVEVEIFRPLCBUSEUgSU1QTElFRCBXQVJSQU5USUVTIE9GIE1FUkNIQU5UQUJJTElUWSBBTkQgRklUTkVTUwpGT1IgQSBQQVJUSUNVTEFSIFBVUlBPU0UgQVJFIERJU0NMQUlNRUQuIElOIE5PIEVWRU5UIFNIQUxMIFRIRQpDT1BZUklHSFQgSE9MREVSIE9SIENPTlRSSUJVVE9SUyBCRSBMSUFCTEUgRk9SIEFOWSBESVJFQ1QsIElORElSRUNULApJTkNJREVOVEFMLCBTUEVDSUFMLCBFWEVNUExBUlksIE9SIENPTlNFUVVFTlRJQUwgREFNQUdFUyAoSU5DTFVESU5HLApCVVQgTk9UIExJTUlURUQgVE8sIFBST0NVUkVNRU5UIE9GIFNVQlNUSVRVVEUgR09PRFMgT1IgU0VSVklDRVM7CkxPU1MgT0YgVVNFLCBEQVRBLCBPUiBQUk9GSVRTOyBPUiBCVVNJTkVTUyBJTlRFUlJVUFRJT04pIEhPV0VWRVIKQ0FVU0VEIEFORCBPTiBBTlkgVEhFT1JZIE9GIExJQUJJTElUWSwgV0hFVEhFUiBJTiBDT05UUkFDVCwgU1RSSUNUCkxJQUJJTElUWSwgT1IgVE9SVCAoSU5DTFVESU5HIE5FR0xJR0VOQ0UgT1IgT1RIRVJXSVNFKSBBUklTSU5HIElOCkFOWSBXQVkgT1VUIE9GIFRIRSBVU0UgT0YgVEhJUyBTT0ZUV0FSRSwgRVZFTiBJRiBBRFZJU0VEIE9GIFRIRQpQT1NTSUJJTElUWSBPRiBTVUNIIERBTUFHRS4KClRoZSBhYm92ZSBsaWNlbnNlIGlzIHVzZWQgYXMgYSBsaWNlbnNlIHVuZGVyIGNvcHlyaWdodCBvbmx5LiBQbGVhc2UKcmVmZXJlbmNlIHRoZSBPTUEgSVBSIFBvbGljeSBmb3IgcGF0ZW50IGxpY2Vuc2luZyB0ZXJtczoKaHR0cHM6Ly93d3cub21hc3BlY3dvcmtzLm9yZy9hYm91dC9pbnRlbGxlY3R1YWwtcHJvcGVydHktcmlnaHRzLwoKLS0+CjxMV00yTSB4bWxuczp4c2k9Imh0dHA6Ly93d3cudzMub3JnLzIwMDEvWE1MU2NoZW1hLWluc3RhbmNlIiB4c2k6bm9OYW1lc3BhY2VTY2hlbWFMb2NhdGlvbj0iaHR0cDovL29wZW5tb2JpbGVhbGxpYW5jZS5vcmcvdGVjaC9wcm9maWxlcy9MV00yTS54c2QiPgoJPE9iamVjdCBPYmplY3RUeXBlPSJNT0RlZmluaXRpb24iPgoJCTxOYW1lPkJpbmFyeUFwcERhdGFDb250YWluZXI8L05hbWU+CgkJPERlc2NyaXB0aW9uMT48IVtDREFUQVtUaGlzIEx3TTJNIE9iamVjdHMgcHJvdmlkZXMgdGhlIGFwcGxpY2F0aW9uIHNlcnZpY2UgZGF0YSByZWxhdGVkIHRvIGEgTHdNMk0gU2VydmVyLCBlZy4gV2F0ZXIgbWV0ZXIgZGF0YS4gClRoZXJlIGFyZSBzZXZlcmFsIG1ldGhvZHMgdG8gY3JlYXRlIGluc3RhbmNlIHRvIGluZGljYXRlIHRoZSBtZXNzYWdlIGRpcmVjdGlvbiBiYXNlZCBvbiB0aGUgbmVnb3RpYXRpb24gYmV0d2VlbiBBcHBsaWNhdGlvbiBhbmQgTHdNMk0uIFRoZSBDbGllbnQgYW5kIFNlcnZlciBzaG91bGQgbmVnb3RpYXRlIHRoZSBpbnN0YW5jZShzKSB1c2VkIHRvIGV4Y2hhbmdlIHRoZSBkYXRhLiBGb3IgZXhhbXBsZToKIC0gVXNpbmcgYSBzaW5nbGUgaW5zdGFuY2UgZm9yIGJvdGggZGlyZWN0aW9ucyBjb21tdW5pY2F0aW9uLCBmcm9tIENsaWVudCB0byBTZXJ2ZXIgYW5kIGZyb20gU2VydmVyIHRvIENsaWVudC4KIC0gVXNpbmcgYW4gaW5zdGFuY2UgZm9yIGNvbW11bmljYXRpb24gZnJvbSBDbGllbnQgdG8gU2VydmVyIGFuZCBhbm90aGVyIG9uZSBmb3IgY29tbXVuaWNhdGlvbiBmcm9tIFNlcnZlciB0byBDbGllbnQKIC0gVXNpbmcgc2V2ZXJhbCBpbnN0YW5jZXMKXV0+PC9EZXNjcmlwdGlvbjE+CgkJPE9iamVjdElEPjE5PC9PYmplY3RJRD4KCQk8T2JqZWN0VVJOPnVybjpvbWE6bHdtMm06b21hOjE5PC9PYmplY3RVUk4+CgkJPExXTTJNVmVyc2lvbj4xLjA8L0xXTTJNVmVyc2lvbj4KCQk8T2JqZWN0VmVyc2lvbj4xLjA8L09iamVjdFZlcnNpb24+CgkJPE11bHRpcGxlSW5zdGFuY2VzPk11bHRpcGxlPC9NdWx0aXBsZUluc3RhbmNlcz4KCQk8TWFuZGF0b3J5Pk9wdGlvbmFsPC9NYW5kYXRvcnk+CgkJPFJlc291cmNlcz4KCQkJPEl0ZW0gSUQ9IjAiPjxOYW1lPkRhdGE8L05hbWU+CgkJCQk8T3BlcmF0aW9ucz5SVzwvT3BlcmF0aW9ucz4KCQkJCTxNdWx0aXBsZUluc3RhbmNlcz5NdWx0aXBsZTwvTXVsdGlwbGVJbnN0YW5jZXM+CgkJCQk8TWFuZGF0b3J5Pk1hbmRhdG9yeTwvTWFuZGF0b3J5PgoJCQkJPFR5cGU+T3BhcXVlPC9UeXBlPgoJCQkJPFJhbmdlRW51bWVyYXRpb24gLz4KCQkJCTxVbml0cyAvPgoJCQkJPERlc2NyaXB0aW9uPjwhW0NEQVRBW0luZGljYXRlcyB0aGUgYXBwbGljYXRpb24gZGF0YSBjb250ZW50Ll1dPjwvRGVzY3JpcHRpb24+CgkJCTwvSXRlbT4KCQkJPEl0ZW0gSUQ9IjEiPjxOYW1lPkRhdGEgUHJpb3JpdHk8L05hbWU+CgkJCQk8T3BlcmF0aW9ucz5SVzwvT3BlcmF0aW9ucz4KCQkJCTxNdWx0aXBsZUluc3RhbmNlcz5TaW5nbGU8L011bHRpcGxlSW5zdGFuY2VzPgoJCQkJPE1hbmRhdG9yeT5PcHRpb25hbDwvTWFuZGF0b3J5PgoJCQkJPFR5cGU+SW50ZWdlcjwvVHlwZT4KCQkJCTxSYW5nZUVudW1lcmF0aW9uPjEgYnl0ZXM8L1JhbmdlRW51bWVyYXRpb24+CgkJCQk8VW5pdHMgLz4KCQkJCTxEZXNjcmlwdGlvbj48IVtDREFUQVtJbmRpY2F0ZXMgdGhlIEFwcGxpY2F0aW9uIGRhdGEgcHJpb3JpdHk6CjA6SW1tZWRpYXRlCjE6QmVzdEVmZm9ydAoyOkxhdGVzdAozLTEwMDogUmVzZXJ2ZWQgZm9yIGZ1dHVyZSB1c2UuCjEwMS0yNTQ6IFByb3ByaWV0YXJ5IG1vZGUuXV0+PC9EZXNjcmlwdGlvbj4KCQkJPC9JdGVtPgoJCQk8SXRlbSBJRD0iMiI+PE5hbWU+RGF0YSBDcmVhdGlvbiBUaW1lPC9OYW1lPgoJCQkJPE9wZXJhdGlvbnM+Ulc8L09wZXJhdGlvbnM+CgkJCQk8TXVsdGlwbGVJbnN0YW5jZXM+U2luZ2xlPC9NdWx0aXBsZUluc3RhbmNlcz4KCQkJCTxNYW5kYXRvcnk+T3B0aW9uYWw8L01hbmRhdG9yeT4KCQkJCTxUeXBlPlRpbWU8L1R5cGU+CgkJCQk8UmFuZ2VFbnVtZXJhdGlvbiAvPgoJCQkJPFVuaXRzIC8+CgkJCQk8RGVzY3JpcHRpb24+PCFbQ0RBVEFbSW5kaWNhdGVzIHRoZSBEYXRhIGluc3RhbmNlIGNyZWF0aW9uIHRpbWVzdGFtcC5dXT48L0Rlc2NyaXB0aW9uPgoJCQk8L0l0ZW0+CgkJCTxJdGVtIElEPSIzIj48TmFtZT5EYXRhIERlc2NyaXB0aW9uPC9OYW1lPgoJCQkJPE9wZXJhdGlvbnM+Ulc8L09wZXJhdGlvbnM+CgkJCQk8TXVsdGlwbGVJbnN0YW5jZXM+U2luZ2xlPC9NdWx0aXBsZUluc3RhbmNlcz4KCQkJCTxNYW5kYXRvcnk+T3B0aW9uYWw8L01hbmRhdG9yeT4KCQkJCTxUeXBlPlN0cmluZzwvVHlwZT4KCQkJCTxSYW5nZUVudW1lcmF0aW9uPjMyIGJ5dGVzPC9SYW5nZUVudW1lcmF0aW9uPgoJCQkJPFVuaXRzIC8+CgkJCQk8RGVzY3JpcHRpb24+PCFbQ0RBVEFbSW5kaWNhdGVzIHRoZSBkYXRhIGRlc2NyaXB0aW9uLgplLmcuICJtZXRlciByZWFkaW5nIi5dXT48L0Rlc2NyaXB0aW9uPgoJCQk8L0l0ZW0+CgkJCTxJdGVtIElEPSI0Ij48TmFtZT5EYXRhIEZvcm1hdDwvTmFtZT4KCQkJCTxPcGVyYXRpb25zPlJXPC9PcGVyYXRpb25zPgoJCQkJPE11bHRpcGxlSW5zdGFuY2VzPlNpbmdsZTwvTXVsdGlwbGVJbnN0YW5jZXM+CgkJCQk8TWFuZGF0b3J5Pk9wdGlvbmFsPC9NYW5kYXRvcnk+CgkJCQk8VHlwZT5TdHJpbmc8L1R5cGU+CgkJCQk8UmFuZ2VFbnVtZXJhdGlvbj4zMiBieXRlczwvUmFuZ2VFbnVtZXJhdGlvbj4KCQkJCTxVbml0cyAvPgoJCQkJPERlc2NyaXB0aW9uPjwhW0NEQVRBW0luZGljYXRlcyB0aGUgZm9ybWF0IG9mIHRoZSBBcHBsaWNhdGlvbiBEYXRhLgplLmcuIFlHLU1ldGVyLVdhdGVyLVJlYWRpbmcKVVRGOC1zdHJpbmcKXV0+PC9EZXNjcmlwdGlvbj4KCQkJPC9JdGVtPgoJCQk8SXRlbSBJRD0iNSI+PE5hbWU+QXBwIElEPC9OYW1lPgoJCQkJPE9wZXJhdGlvbnM+Ulc8L09wZXJhdGlvbnM+CgkJCQk8TXVsdGlwbGVJbnN0YW5jZXM+U2luZ2xlPC9NdWx0aXBsZUluc3RhbmNlcz4KCQkJCTxNYW5kYXRvcnk+T3B0aW9uYWw8L01hbmRhdG9yeT4KCQkJCTxUeXBlPkludGVnZXI8L1R5cGU+CgkJCQk8UmFuZ2VFbnVtZXJhdGlvbj4yIGJ5dGVzPC9SYW5nZUVudW1lcmF0aW9uPgoJCQkJPFVuaXRzIC8+CgkJCQk8RGVzY3JpcHRpb24+PCFbQ0RBVEFbSW5kaWNhdGVzIHRoZSBkZXN0aW5hdGlvbiBBcHBsaWNhdGlvbiBJRC5dXT48L0Rlc2NyaXB0aW9uPgoJCQk8L0l0ZW0+PC9SZXNvdXJjZXM+CgkJPERlc2NyaXB0aW9uMj48IVtDREFUQVtdXT48L0Rlc2NyaXB0aW9uMj4KCTwvT2JqZWN0Pgo8L0xXTTJNPgo=";
    private static final String FILE_NAME = "test.jks";

    @Test
    public void testResources_create_update_delete() throws Exception {
        // create resource
        TbResource resource = new TbResource();
        resource.setResourceType(ResourceType.JKS);
        resource.setTitle("Edge Test Resource");
        resource.setFileName(FILE_NAME);
        resource.setEncodedData(TEST_DATA);

        edgeImitator.expectMessageAmount(1);
        TbResource savedResource = doPost("/api/resource", resource, TbResource.class);
        Assert.assertTrue(edgeImitator.waitForMessages());

        AbstractMessage latestMessage = edgeImitator.getLatestMessage();
        Assert.assertTrue(latestMessage instanceof ResourceUpdateMsg);
        ResourceUpdateMsg resourceUpdateMsg = (ResourceUpdateMsg) latestMessage;
        Assert.assertEquals(UpdateMsgType.ENTITY_CREATED_RPC_MESSAGE, resourceUpdateMsg.getMsgType());
        Assert.assertEquals(savedResource.getUuidId().getMostSignificantBits(), resourceUpdateMsg.getIdMSB());
        Assert.assertEquals(savedResource.getUuidId().getLeastSignificantBits(), resourceUpdateMsg.getIdLSB());
        TbResource tbResource = JacksonUtil.fromStringIgnoreUnknownProperties(resourceUpdateMsg.getEntity(), TbResource.class);
        Assert.assertNotNull(tbResource);
        Assert.assertEquals("Edge Test Resource", tbResource.getTitle());
        Assert.assertEquals(ResourceType.JKS, tbResource.getResourceType());
        Assert.assertEquals(FILE_NAME, tbResource.getResourceKey());
        Assert.assertEquals(FILE_NAME, tbResource.getFileName());
        Assert.assertEquals(TEST_DATA, tbResource.getData());
        Assert.assertTrue(StringUtils.isNotBlank(tbResource.getEtag()));

        // update resource
        edgeImitator.expectMessageAmount(1);
        savedResource.setTitle("Updated Edge Test Resource");
        savedResource = doPost("/api/resource", savedResource, TbResource.class);
        Assert.assertTrue(edgeImitator.waitForMessages());
        latestMessage = edgeImitator.getLatestMessage();
        Assert.assertTrue(latestMessage instanceof ResourceUpdateMsg);
        resourceUpdateMsg = (ResourceUpdateMsg) latestMessage;
        tbResource = JacksonUtil.fromStringIgnoreUnknownProperties(resourceUpdateMsg.getEntity(), TbResource.class);
        Assert.assertNotNull(tbResource);
        Assert.assertEquals(UpdateMsgType.ENTITY_UPDATED_RPC_MESSAGE, resourceUpdateMsg.getMsgType());
        Assert.assertEquals("Updated Edge Test Resource", tbResource.getTitle());

        // delete resource
        edgeImitator.expectMessageAmount(1);
        doDelete("/api/resource/" + savedResource.getUuidId())
                .andExpect(status().isOk());
        Assert.assertTrue(edgeImitator.waitForMessages());
        latestMessage = edgeImitator.getLatestMessage();
        Assert.assertTrue(latestMessage instanceof ResourceUpdateMsg);
        resourceUpdateMsg = (ResourceUpdateMsg) latestMessage;
        Assert.assertEquals(UpdateMsgType.ENTITY_DELETED_RPC_MESSAGE, resourceUpdateMsg.getMsgType());
        Assert.assertEquals(savedResource.getUuidId().getMostSignificantBits(), resourceUpdateMsg.getIdMSB());
        Assert.assertEquals(savedResource.getUuidId().getLeastSignificantBits(), resourceUpdateMsg.getIdLSB());
    }

    @Test
    public void testSendResourceToCloud() throws Exception {
        TbResource tbResource = createTbResource();
        UUID uuid = Uuids.timeBased();

        UplinkMsg.Builder uplinkMsgBuilder = UplinkMsg.newBuilder();
        ResourceUpdateMsg.Builder resourceUpdateMsgBuilder = ResourceUpdateMsg.newBuilder();
        resourceUpdateMsgBuilder.setIdMSB(uuid.getMostSignificantBits());
        resourceUpdateMsgBuilder.setIdLSB(uuid.getLeastSignificantBits());
        resourceUpdateMsgBuilder.setEntity(JacksonUtil.toString(tbResource));
        resourceUpdateMsgBuilder.setMsgType(UpdateMsgType.ENTITY_CREATED_RPC_MESSAGE);
        testAutoGeneratedCodeByProtobuf(resourceUpdateMsgBuilder);
        uplinkMsgBuilder.addResourceUpdateMsg(resourceUpdateMsgBuilder.build());

        testAutoGeneratedCodeByProtobuf(uplinkMsgBuilder);

        edgeImitator.expectResponsesAmount(1);
        edgeImitator.sendUplinkMsg(uplinkMsgBuilder.build());

        Assert.assertTrue(edgeImitator.waitForResponses());

        UplinkResponseMsg latestResponseMsg = edgeImitator.getLatestResponseMsg();
        Assert.assertTrue(latestResponseMsg.getSuccess());

<<<<<<< HEAD
        TbResource tbResource = doGet("/api/resource/" + uuid, TbResource.class);
        Assert.assertNotNull(tbResource);
        Assert.assertEquals("Edge Test Resource", tbResource.getName());
        Assert.assertEquals(TEST_DATA, tbResource.getEncodedData());
=======
        TbResource tb = doGet("/api/resource/" + uuid, TbResource.class);
        Assert.assertNotNull(tb);
        Assert.assertEquals("Edge Test Resource", tb.getName());
>>>>>>> 0a27c2ef
    }

    @Test
    public void testResourceToCloudWithNameThatAlreadyExistsOnCloud() throws Exception {
<<<<<<< HEAD
        TbResource resource = new TbResource();
        resource.setResourceType(ResourceType.JKS);
        resource.setTitle("Edge Test Resource");
        resource.setFileName(FILE_NAME);
        resource.setEncodedData(TEST_DATA);
=======
        TbResource resource = createTbResource();
>>>>>>> 0a27c2ef

        edgeImitator.expectMessageAmount(1);
        TbResource savedResource = doPost("/api/resource", resource, TbResource.class);
        Assert.assertTrue(edgeImitator.waitForMessages());

        UUID uuid = Uuids.timeBased();

        UplinkMsg.Builder uplinkMsgBuilder = UplinkMsg.newBuilder();
        ResourceUpdateMsg.Builder resourceUpdateMsgBuilder = ResourceUpdateMsg.newBuilder();
        resourceUpdateMsgBuilder.setIdMSB(uuid.getMostSignificantBits());
        resourceUpdateMsgBuilder.setIdLSB(uuid.getLeastSignificantBits());
        resourceUpdateMsgBuilder.setEntity(JacksonUtil.toString(resource));
        resourceUpdateMsgBuilder.setMsgType(UpdateMsgType.ENTITY_CREATED_RPC_MESSAGE);
        testAutoGeneratedCodeByProtobuf(resourceUpdateMsgBuilder);
        uplinkMsgBuilder.addResourceUpdateMsg(resourceUpdateMsgBuilder.build());

        testAutoGeneratedCodeByProtobuf(uplinkMsgBuilder);

        edgeImitator.expectResponsesAmount(1);
        edgeImitator.expectMessageAmount(1);

        edgeImitator.sendUplinkMsg(uplinkMsgBuilder.build());

        Assert.assertTrue(edgeImitator.waitForResponses());
        Assert.assertTrue(edgeImitator.waitForMessages());

        Optional<ResourceUpdateMsg> resourceUpdateMsgOpt = edgeImitator.findMessageByType(ResourceUpdateMsg.class);
        Assert.assertTrue(resourceUpdateMsgOpt.isPresent());
        ResourceUpdateMsg latestResourceUpdateMsg = resourceUpdateMsgOpt.get();
        Assert.assertNotEquals(FILE_NAME, latestResourceUpdateMsg.getResourceKey());

        Assert.assertNotEquals(savedResource.getUuidId(), uuid);

        TbResource tbResource = doGet("/api/resource/" + uuid, TbResource.class);
        Assert.assertNotNull(tbResource);
        Assert.assertNotEquals(FILE_NAME, tbResource.getName());
    }

    private TbResource createTbResource() {
        TbResource tbResource = new TbResource();
        tbResource.setTenantId(tenantId);
        tbResource.setTitle("Edge Test Resource");
        tbResource.setResourceType(ResourceType.JKS);
        tbResource.setResourceKey(FILE_NAME);
        tbResource.setFileName(FILE_NAME);
        tbResource.setData(TEST_DATA);
        return tbResource;
    }
}<|MERGE_RESOLUTION|>--- conflicted
+++ resolved
@@ -118,29 +118,15 @@
         UplinkResponseMsg latestResponseMsg = edgeImitator.getLatestResponseMsg();
         Assert.assertTrue(latestResponseMsg.getSuccess());
 
-<<<<<<< HEAD
-        TbResource tbResource = doGet("/api/resource/" + uuid, TbResource.class);
-        Assert.assertNotNull(tbResource);
-        Assert.assertEquals("Edge Test Resource", tbResource.getName());
-        Assert.assertEquals(TEST_DATA, tbResource.getEncodedData());
-=======
         TbResource tb = doGet("/api/resource/" + uuid, TbResource.class);
         Assert.assertNotNull(tb);
         Assert.assertEquals("Edge Test Resource", tb.getName());
->>>>>>> 0a27c2ef
+        Assert.assertEquals(TEST_DATA, tb.getEncodedData());
     }
 
     @Test
     public void testResourceToCloudWithNameThatAlreadyExistsOnCloud() throws Exception {
-<<<<<<< HEAD
-        TbResource resource = new TbResource();
-        resource.setResourceType(ResourceType.JKS);
-        resource.setTitle("Edge Test Resource");
-        resource.setFileName(FILE_NAME);
-        resource.setEncodedData(TEST_DATA);
-=======
         TbResource resource = createTbResource();
->>>>>>> 0a27c2ef
 
         edgeImitator.expectMessageAmount(1);
         TbResource savedResource = doPost("/api/resource", resource, TbResource.class);
@@ -186,7 +172,7 @@
         tbResource.setResourceType(ResourceType.JKS);
         tbResource.setResourceKey(FILE_NAME);
         tbResource.setFileName(FILE_NAME);
-        tbResource.setData(TEST_DATA);
+        tbResource.setEncodedData(TEST_DATA);
         return tbResource;
     }
 }