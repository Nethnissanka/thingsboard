--- conflicted
+++ resolved
@@ -5,7 +5,7 @@
  * you may not use this file except in compliance with the License.
  * You may obtain a copy of the License at
  *
- * http://www.apache.org/licenses/LICENSE-2.0
+ *     http://www.apache.org/licenses/LICENSE-2.0
  *
  * Unless required by applicable law or agreed to in writing, software
  * distributed under the License is distributed on an "AS IS" BASIS,
@@ -156,7 +156,6 @@
         Assert.assertEquals(new TsValue(dataPoint3.getTs(), dataPoint3.getValueAsString()), tsArray[2]);
     }
 
-<<<<<<< HEAD
     private void sendTelemetry(Device device, List<TsKvEntry> tsData) throws InterruptedException {
         CountDownLatch latch = new CountDownLatch(1);
         tsService.saveAndNotify(device.getTenantId(), device.getId(), tsData, 0, new FutureCallback<Void>() {
@@ -173,8 +172,6 @@
         latch.await(3, TimeUnit.SECONDS);
     }
 
-=======
->>>>>>> fa181db5
     @Test
     @Ignore
     public void testEntityDataLatestWsCmd() throws Exception {
@@ -206,7 +203,6 @@
         Assert.assertNotNull(pageData);
         Assert.assertEquals(1, pageData.getData().size());
         Assert.assertEquals(device.getId(), pageData.getData().get(0).getEntityId());
-<<<<<<< HEAD
         Assert.assertNotNull(pageData.getData().get(0).getLatest().get(EntityKeyType.TIME_SERIES).get("temperature"));
         Assert.assertEquals(0, pageData.getData().get(0).getLatest().get(EntityKeyType.TIME_SERIES).get("temperature").getTs());
         Assert.assertEquals("", pageData.getData().get(0).getLatest().get(EntityKeyType.TIME_SERIES).get("temperature").getValue());
@@ -216,14 +212,7 @@
         sendTelemetry(device, tsData);
 
         cmd = new EntityDataCmd(1, edq, null, latestCmd, null);
-=======
-        Assert.assertNull(pageData.getData().get(0).getLatest().get(EntityKeyType.TIME_SERIES).get("temperature"));
-
-        TsKvEntry dataPoint1 = new BasicTsKvEntry(now - TimeUnit.MINUTES.toMillis(1), new LongDataEntry("temperature", 42L));
-        tsService.save(device.getTenantId(), device.getId(), Arrays.asList(dataPoint1), 0).get();
-
-        cmd = new EntityDataCmd(2, edq, null, latestCmd, null);
->>>>>>> fa181db5
+
 
         wrapper = new TelemetryPluginCmdsWrapper();
         wrapper.setEntityDataCmds(Collections.singletonList(cmd));
@@ -231,11 +220,9 @@
         wsClient.send(mapper.writeValueAsString(wrapper));
         msg = wsClient.waitForReply();
         update = mapper.readValue(msg, EntityDataUpdate.class);
-<<<<<<< HEAD
-        Assert.assertEquals(1, update.getCmdId());
-=======
-        Assert.assertEquals(2, update.getCmdId());
->>>>>>> fa181db5
+
+        Assert.assertEquals(1, update.getCmdId());
+
         pageData = update.getData();
         Assert.assertNotNull(pageData);
         Assert.assertEquals(1, pageData.getData().size());
@@ -243,7 +230,6 @@
         Assert.assertNotNull(pageData.getData().get(0).getLatest().get(EntityKeyType.TIME_SERIES));
         TsValue tsValue = pageData.getData().get(0).getLatest().get(EntityKeyType.TIME_SERIES).get("temperature");
         Assert.assertEquals(new TsValue(dataPoint1.getTs(), dataPoint1.getValueAsString()), tsValue);
-<<<<<<< HEAD
 
         log.error("GOING TO LISTEN FOR UPDATES");
         msg = wsClient.waitForUpdate();
@@ -260,8 +246,7 @@
         Assert.assertNotNull(eData.get(0).getLatest().get(EntityKeyType.TIME_SERIES));
         tsValue = eData.get(0).getLatest().get(EntityKeyType.TIME_SERIES).get("temperature");
         Assert.assertEquals(new TsValue(dataPoint2.getTs(), dataPoint2.getValueAsString()), tsValue);
-=======
->>>>>>> fa181db5
+
     }
 
 }