/**
 * Copyright © 2016-2023 The Thingsboard Authors
 *
 * Licensed under the Apache License, Version 2.0 (the "License");
 * you may not use this file except in compliance with the License.
 * You may obtain a copy of the License at
 *
 *     http://www.apache.org/licenses/LICENSE-2.0
 *
 * Unless required by applicable law or agreed to in writing, software
 * distributed under the License is distributed on an "AS IS" BASIS,
 * WITHOUT WARRANTIES OR CONDITIONS OF ANY KIND, either express or implied.
 * See the License for the specific language governing permissions and
 * limitations under the License.
 */
package org.thingsboard.server.controller;

import com.fasterxml.jackson.databind.node.ObjectNode;
import org.junit.Assert;
import org.junit.Test;
import org.springframework.test.context.TestPropertySource;
import org.thingsboard.server.common.data.Device;
import org.thingsboard.server.common.data.SaveDeviceWithCredentialsRequest;
import org.thingsboard.server.common.data.query.EntityKey;
import org.thingsboard.server.common.data.query.SingleEntityFilter;
import org.thingsboard.server.common.data.security.DeviceCredentials;
import org.thingsboard.server.common.data.security.DeviceCredentialsType;
import org.thingsboard.server.dao.service.DaoSqlTest;

import java.util.List;

import static org.springframework.test.web.servlet.result.MockMvcResultMatchers.status;
import static org.thingsboard.server.common.data.query.EntityKeyType.TIME_SERIES;

@DaoSqlTest
@TestPropertySource(properties = {
        "sql.attributes.value_no_xss_validation=true",
        "sql.ts.value_no_xss_validation=true"
})
public class TelemetryControllerTest extends AbstractControllerTest {

    @Test
    public void testConstraintValidator() throws Exception {
        loginTenantAdmin();
        Device device = createDevice();
        String correctRequestBody = "{\"data\": \"value\"}";
        doPostAsync("/api/plugins/telemetry/" + device.getId() + "/SHARED_SCOPE", correctRequestBody, String.class, status().isOk());
        doPostAsync("/api/plugins/telemetry/DEVICE/" + device.getId() + "/timeseries/smth", correctRequestBody, String.class, status().isOk());
        String invalidRequestBody = "{\"<object data=\\\"data:text/html,<script>alert(document)</script>\\\"></object>\": \"data\"}";
        doPostAsync("/api/plugins/telemetry/" + device.getId() + "/SHARED_SCOPE", invalidRequestBody, String.class, status().isBadRequest());
        doPostAsync("/api/plugins/telemetry/DEVICE/" + device.getId() + "/timeseries/smth", invalidRequestBody, String.class, status().isBadRequest());
    }

    @Test
<<<<<<< HEAD
    public void testDeleteAllTelemetryWithLatest() throws Exception {
        loginTenantAdmin();
        Device device = createDevice();

        SingleEntityFilter filter = new SingleEntityFilter();
        filter.setSingleEntity(device.getId());

        getWsClient().subscribeLatestUpdate(List.of(new EntityKey(TIME_SERIES, "data")), filter);

        getWsClient().registerWaitForUpdate(1);

        long startTs = System.currentTimeMillis();

        String testBody = "{\"data\": \"value\"}";
        doPostAsync("/api/plugins/telemetry/DEVICE/" + device.getId() + "/timeseries/smth", testBody, String.class, status().isOk());

        long endTs = System.currentTimeMillis();

        ObjectNode latest = doGetAsync("/api/plugins/telemetry/DEVICE/" + device.getId() + "/values/timeseries?keys=data", ObjectNode.class);

        Assert.assertNotNull(latest);
        var data = latest.get("data");
        Assert.assertNotNull(data);

        Assert.assertEquals("value", data.get(0).get("value").asText());

        ObjectNode timeseries = doGetAsync("/api/plugins/telemetry/DEVICE/" + device.getId() + "/values/timeseries?keys=data&startTs={startTs}&endTs={endTs}", ObjectNode.class, startTs, endTs);

        Assert.assertNotNull(timeseries);

        Assert.assertEquals("value", timeseries.get("data").get(0).get("value").asText());

        doDeleteAsync("/api/plugins/telemetry/DEVICE/" + device.getId() + "/timeseries/delete?keys=data&deleteAllDataForKeys=true", String.class);

        latest = doGetAsync("/api/plugins/telemetry/DEVICE/" + device.getId() + "/values/timeseries?keys=data", ObjectNode.class);

        Assert.assertTrue(latest.get("data").get(0).get("value").isNull());

        timeseries = doGetAsync("/api/plugins/telemetry/DEVICE/" + device.getId() + "/values/timeseries?keys=data&startTs={startTs}&endTs={endTs}", ObjectNode.class, startTs, endTs);

        Assert.assertTrue(timeseries.isEmpty());
    }

    @Test
    public void testDeleteAllTelemetryWithoutLatest() throws Exception {
        loginTenantAdmin();
        Device device = createDevice();

        SingleEntityFilter filter = new SingleEntityFilter();
        filter.setSingleEntity(device.getId());

        getWsClient().subscribeLatestUpdate(List.of(new EntityKey(TIME_SERIES, "data")), filter);

        getWsClient().registerWaitForUpdate(1);

        long startTs = System.currentTimeMillis();

        String testBody = "{\"data\": \"value\"}";
        doPostAsync("/api/plugins/telemetry/DEVICE/" + device.getId() + "/timeseries/smth", testBody, String.class, status().isOk());

        long endTs = System.currentTimeMillis();

        ObjectNode latest = doGetAsync("/api/plugins/telemetry/DEVICE/" + device.getId() + "/values/timeseries?keys=data", ObjectNode.class);

        Assert.assertNotNull(latest);

        Assert.assertEquals("value", latest.get("data").get(0).get("value").asText());

        ObjectNode timeseries = doGetAsync("/api/plugins/telemetry/DEVICE/" + device.getId() + "/values/timeseries?keys=data&startTs={startTs}&endTs={endTs}", ObjectNode.class, startTs, endTs);

        Assert.assertNotNull(timeseries);

        Assert.assertEquals("value", timeseries.get("data").get(0).get("value").asText());

        doDeleteAsync("/api/plugins/telemetry/DEVICE/" + device.getId() + "/timeseries/delete?keys=data&deleteAllDataForKeys=true&deleteLatest=false", String.class);

        latest = doGetAsync("/api/plugins/telemetry/DEVICE/" + device.getId() + "/values/timeseries?keys=data", ObjectNode.class);

        Assert.assertEquals("value", latest.get("data").get(0).get("value").asText());

        timeseries = doGetAsync("/api/plugins/telemetry/DEVICE/" + device.getId() + "/values/timeseries?keys=data&startTs={startTs}&endTs={endTs}", ObjectNode.class, startTs, endTs);

        Assert.assertTrue(timeseries.isEmpty());
=======
    public void testValueConstraintValidator() throws Exception {
        loginTenantAdmin();
        Device device = createDevice();
        String correctRequestBody = "{\"data\": \"value\"}";
        doPostAsync("/api/plugins/telemetry/" + device.getId() + "/SHARED_SCOPE", correctRequestBody, String.class, status().isOk());
        doPostAsync("/api/plugins/telemetry/DEVICE/" + device.getId() + "/timeseries/smth", correctRequestBody, String.class, status().isOk());
        String invalidRequestBody = "{\"data\": \"<object data=\\\"data:text/html,<script>alert(document)</script>\\\"></object>\"}";
        doPostAsync("/api/plugins/telemetry/" + device.getId() + "/SHARED_SCOPE", invalidRequestBody, String.class, status().isBadRequest());
        doPostAsync("/api/plugins/telemetry/DEVICE/" + device.getId() + "/timeseries/smth", invalidRequestBody, String.class, status().isBadRequest());
>>>>>>> 9ea4e77f
    }

    private Device createDevice() throws Exception {
        String testToken = "TEST_TOKEN";

        Device device = new Device();
        device.setName("My device");
        device.setType("default");

        DeviceCredentials deviceCredentials = new DeviceCredentials();
        deviceCredentials.setCredentialsType(DeviceCredentialsType.ACCESS_TOKEN);
        deviceCredentials.setCredentialsId(testToken);

        SaveDeviceWithCredentialsRequest saveRequest = new SaveDeviceWithCredentialsRequest(device, deviceCredentials);

        return readResponse(doPost("/api/device-with-credentials", saveRequest).andExpect(status().isOk()), Device.class);
    }
}<|MERGE_RESOLUTION|>--- conflicted
+++ resolved
@@ -52,7 +52,6 @@
     }
 
     @Test
-<<<<<<< HEAD
     public void testDeleteAllTelemetryWithLatest() throws Exception {
         loginTenantAdmin();
         Device device = createDevice();
@@ -136,7 +135,9 @@
         timeseries = doGetAsync("/api/plugins/telemetry/DEVICE/" + device.getId() + "/values/timeseries?keys=data&startTs={startTs}&endTs={endTs}", ObjectNode.class, startTs, endTs);
 
         Assert.assertTrue(timeseries.isEmpty());
-=======
+    }
+
+    @Test
     public void testValueConstraintValidator() throws Exception {
         loginTenantAdmin();
         Device device = createDevice();
@@ -146,7 +147,6 @@
         String invalidRequestBody = "{\"data\": \"<object data=\\\"data:text/html,<script>alert(document)</script>\\\"></object>\"}";
         doPostAsync("/api/plugins/telemetry/" + device.getId() + "/SHARED_SCOPE", invalidRequestBody, String.class, status().isBadRequest());
         doPostAsync("/api/plugins/telemetry/DEVICE/" + device.getId() + "/timeseries/smth", invalidRequestBody, String.class, status().isBadRequest());
->>>>>>> 9ea4e77f
     }
 
     private Device createDevice() throws Exception {
