--- conflicted
+++ resolved
@@ -20,21 +20,16 @@
 import lombok.Data;
 import lombok.NoArgsConstructor;
 import lombok.extern.slf4j.Slf4j;
-import org.apache.commons.lang3.math.NumberUtils;
 import org.thingsboard.script.api.tbel.TbelCfArg;
 import org.thingsboard.script.api.tbel.TbelCfTsDoubleVal;
 import org.thingsboard.script.api.tbel.TbelCfTsRollingArg;
-import org.thingsboard.server.common.data.kv.BasicKvEntry;
-import org.thingsboard.server.common.data.kv.DataType;
 import org.thingsboard.server.common.data.kv.KvEntry;
 import org.thingsboard.server.common.data.kv.TsKvEntry;
-import org.thingsboard.server.common.util.ProtoUtils;
 
 import java.util.ArrayList;
 import java.util.List;
 import java.util.Map;
 import java.util.TreeMap;
-import java.util.stream.Collectors;
 
 @Data
 @NoArgsConstructor
@@ -42,17 +37,9 @@
 @Slf4j
 public class TsRollingArgumentEntry implements ArgumentEntry {
 
-<<<<<<< HEAD
     private Integer limit;
     private Long timeWindow;
-    private TreeMap<Long, BasicKvEntry> tsRecords = new TreeMap<>();
-=======
-    public static final ArgumentEntry EMPTY = new TsRollingArgumentEntry(0);
-
-    private static final int MAX_ROLLING_ARGUMENT_ENTRY_SIZE = 1000;
-
     private TreeMap<Long, Double> tsRecords = new TreeMap<>();
->>>>>>> d7412edc
 
     public TsRollingArgumentEntry(List<TsKvEntry> kvEntries, int limit, long timeWindow) {
         kvEntries.forEach(tsKvEntry -> addTsRecord(tsKvEntry.getTs(), tsKvEntry));
@@ -60,7 +47,7 @@
         this.timeWindow = timeWindow;
     }
 
-    public TsRollingArgumentEntry(TreeMap<Long, BasicKvEntry> tsRecords, int limit, long timeWindow) {
+    public TsRollingArgumentEntry(TreeMap<Long, Double> tsRecords, int limit, long timeWindow) {
         this.tsRecords = tsRecords;
         this.limit = limit;
         this.timeWindow = timeWindow;
@@ -85,23 +72,7 @@
     @JsonIgnore
     @Override
     public Object getValue() {
-<<<<<<< HEAD
-        return tsRecords.entrySet()
-                .stream()
-                .collect(Collectors.toMap(
-                        Map.Entry::getKey,
-                        entry -> entry.getValue().getValue(),
-                        (oldValue, newValue) -> oldValue,
-                        TreeMap::new
-                ));
-=======
         return tsRecords;
-    }
-
-    @Override
-    public ArgumentEntry copy() {
-        return new TsRollingArgumentEntry(new TreeMap<>(tsRecords));
->>>>>>> d7412edc
     }
 
     @Override
@@ -144,30 +115,19 @@
             case JSON -> value.getJsonValue().ifPresent(aString -> tsRecords.put(ts, Double.parseDouble(aString)));
             //TODO: try catch
         }
-        pollFirstEntryIfNeeded();
+        cleanupExpiredRecords();
     }
 
-<<<<<<< HEAD
-    private void addTsRecord(Long ts, KvEntry value) {
-        if (NumberUtils.isParsable(value.getValue().toString())) {
-            tsRecords.put(ts, ProtoUtils.basicKvEntryFromKvEntry(value));
-            if (tsRecords.size() > limit) {
-                tsRecords.pollFirstEntry();
-            }
-            tsRecords.entrySet().removeIf(tsRecord -> tsRecord.getKey() < System.currentTimeMillis() - timeWindow);
-        } else {
-            throw new IllegalArgumentException("Argument type " + getType() + " only supports numeric values.");
-=======
     private void addTsRecord(Long ts, double value) {
         tsRecords.put(ts, value);
-        pollFirstEntryIfNeeded();
+        cleanupExpiredRecords();
     }
 
-    private void pollFirstEntryIfNeeded() {
-        if (tsRecords.size() > MAX_ROLLING_ARGUMENT_ENTRY_SIZE) {
+    private void cleanupExpiredRecords() {
+        if (tsRecords.size() > limit) {
             tsRecords.pollFirstEntry();
->>>>>>> d7412edc
         }
+        tsRecords.entrySet().removeIf(tsRecord -> tsRecord.getKey() < System.currentTimeMillis() - timeWindow);
     }
 
 }