/**
 * Copyright © 2016-2020 The Thingsboard Authors
 *
 * Licensed under the Apache License, Version 2.0 (the "License");
 * you may not use this file except in compliance with the License.
 * You may obtain a copy of the License at
 *
 *     http://www.apache.org/licenses/LICENSE-2.0
 *
 * Unless required by applicable law or agreed to in writing, software
 * distributed under the License is distributed on an "AS IS" BASIS,
 * WITHOUT WARRANTIES OR CONDITIONS OF ANY KIND, either express or implied.
 * See the License for the specific language governing permissions and
 * limitations under the License.
 */
package org.thingsboard.server.service.security;

import com.google.common.base.Function;
import com.google.common.util.concurrent.FutureCallback;
import com.google.common.util.concurrent.Futures;
import com.google.common.util.concurrent.ListenableFuture;
import org.springframework.beans.factory.annotation.Autowired;
import org.springframework.http.HttpStatus;
import org.springframework.http.ResponseEntity;
import org.springframework.stereotype.Component;
import org.springframework.web.context.request.async.DeferredResult;
import org.thingsboard.common.util.ThingsBoardThreadFactory;
import org.thingsboard.server.common.data.ApiUsageState;
import org.thingsboard.server.common.data.Customer;
import org.thingsboard.server.common.data.Device;
import org.thingsboard.server.common.data.DeviceProfile;
import org.thingsboard.server.common.data.EntityView;
import org.thingsboard.server.common.data.Tenant;
import org.thingsboard.server.common.data.User;
import org.thingsboard.server.common.data.asset.Asset;
import org.thingsboard.server.common.data.edge.Edge;
import org.thingsboard.server.common.data.exception.ThingsboardException;
import org.thingsboard.server.common.data.id.ApiUsageStateId;
import org.thingsboard.server.common.data.id.AssetId;
import org.thingsboard.server.common.data.id.CustomerId;
import org.thingsboard.server.common.data.id.DeviceId;
import org.thingsboard.server.common.data.id.DeviceProfileId;
import org.thingsboard.server.common.data.id.EdgeId;
import org.thingsboard.server.common.data.id.EntityId;
import org.thingsboard.server.common.data.id.EntityIdFactory;
import org.thingsboard.server.common.data.id.EntityViewId;
import org.thingsboard.server.common.data.id.RuleChainId;
import org.thingsboard.server.common.data.id.RuleNodeId;
import org.thingsboard.server.common.data.id.TenantId;
import org.thingsboard.server.common.data.id.UserId;
import org.thingsboard.server.common.data.rule.RuleChain;
import org.thingsboard.server.common.data.rule.RuleNode;
import org.thingsboard.server.controller.HttpValidationCallback;
import org.thingsboard.server.dao.alarm.AlarmService;
import org.thingsboard.server.dao.asset.AssetService;
import org.thingsboard.server.dao.customer.CustomerService;
import org.thingsboard.server.dao.device.DeviceProfileService;
import org.thingsboard.server.dao.device.DeviceService;
import org.thingsboard.server.dao.edge.EdgeService;
import org.thingsboard.server.dao.entityview.EntityViewService;
import org.thingsboard.server.dao.exception.IncorrectParameterException;
import org.thingsboard.server.dao.rule.RuleChainService;
import org.thingsboard.server.dao.tenant.TenantService;
import org.thingsboard.server.dao.usagerecord.ApiUsageStateService;
import org.thingsboard.server.dao.user.UserService;
import org.thingsboard.server.service.security.model.SecurityUser;
import org.thingsboard.server.service.security.permission.AccessControlService;
import org.thingsboard.server.service.security.permission.Operation;
import org.thingsboard.server.service.security.permission.Resource;
import org.thingsboard.server.service.telemetry.exception.ToErrorResponseEntity;

import javax.annotation.Nullable;
import javax.annotation.PostConstruct;
import javax.annotation.PreDestroy;
import java.util.concurrent.ExecutorService;
import java.util.concurrent.Executors;
import java.util.function.BiConsumer;

/**
 * Created by ashvayka on 27.03.18.
 */
@Component
public class AccessValidator {

    public static final String ONLY_SYSTEM_ADMINISTRATOR_IS_ALLOWED_TO_PERFORM_THIS_OPERATION = "Only system administrator is allowed to perform this operation!";
    public static final String CUSTOMER_USER_IS_NOT_ALLOWED_TO_PERFORM_THIS_OPERATION = "Customer user is not allowed to perform this operation!";
    public static final String SYSTEM_ADMINISTRATOR_IS_NOT_ALLOWED_TO_PERFORM_THIS_OPERATION = "System administrator is not allowed to perform this operation!";
    public static final String DEVICE_WITH_REQUESTED_ID_NOT_FOUND = "Device with requested id wasn't found!";
    public static final String EDGE_WITH_REQUESTED_ID_NOT_FOUND = "Edge with requested id wasn't found!";
    public static final String ENTITY_VIEW_WITH_REQUESTED_ID_NOT_FOUND = "Entity-view with requested id wasn't found!";

    @Autowired
    protected TenantService tenantService;

    @Autowired
    protected CustomerService customerService;

    @Autowired
    protected UserService userService;

    @Autowired
    protected DeviceService deviceService;

    @Autowired
    protected DeviceProfileService deviceProfileService;

    @Autowired
    protected AssetService assetService;

    @Autowired
    protected AlarmService alarmService;

    @Autowired
    protected RuleChainService ruleChainService;

    @Autowired
    protected EntityViewService entityViewService;

    @Autowired(required = false)
    protected EdgeService edgeService;

    @Autowired
    protected AccessControlService accessControlService;

    @Autowired
    protected ApiUsageStateService apiUsageStateService;

    private ExecutorService executor;

    @PostConstruct
    public void initExecutor() {
        executor = Executors.newSingleThreadExecutor(ThingsBoardThreadFactory.forName("access-validator"));
    }

    @PreDestroy
    public void shutdownExecutor() {
        if (executor != null) {
            executor.shutdownNow();
        }
    }

    public DeferredResult<ResponseEntity> validateEntityAndCallback(SecurityUser currentUser, Operation operation, String entityType, String entityIdStr,
                                                                    ThreeConsumer<DeferredResult<ResponseEntity>, TenantId, EntityId> onSuccess) throws ThingsboardException {
        return validateEntityAndCallback(currentUser, operation, entityType, entityIdStr, onSuccess, (result, t) -> handleError(t, result, HttpStatus.INTERNAL_SERVER_ERROR));
    }

    public DeferredResult<ResponseEntity> validateEntityAndCallback(SecurityUser currentUser, Operation operation, String entityType, String entityIdStr,
                                                                    ThreeConsumer<DeferredResult<ResponseEntity>, TenantId, EntityId> onSuccess,
                                                                    BiConsumer<DeferredResult<ResponseEntity>, Throwable> onFailure) throws ThingsboardException {
        return validateEntityAndCallback(currentUser, operation, EntityIdFactory.getByTypeAndId(entityType, entityIdStr),
                onSuccess, onFailure);
    }

    public DeferredResult<ResponseEntity> validateEntityAndCallback(SecurityUser currentUser, Operation operation, EntityId entityId,
                                                                    ThreeConsumer<DeferredResult<ResponseEntity>, TenantId, EntityId> onSuccess) throws ThingsboardException {
        return validateEntityAndCallback(currentUser, operation, entityId, onSuccess, (result, t) -> handleError(t, result, HttpStatus.INTERNAL_SERVER_ERROR));
    }

    public DeferredResult<ResponseEntity> validateEntityAndCallback(SecurityUser currentUser, Operation operation, EntityId entityId,
                                                                    ThreeConsumer<DeferredResult<ResponseEntity>, TenantId, EntityId> onSuccess,
                                                                    BiConsumer<DeferredResult<ResponseEntity>, Throwable> onFailure) throws ThingsboardException {

        final DeferredResult<ResponseEntity> response = new DeferredResult<>();

        validate(currentUser, operation, entityId, new HttpValidationCallback(response,
                new FutureCallback<DeferredResult<ResponseEntity>>() {
                    @Override
                    public void onSuccess(@Nullable DeferredResult<ResponseEntity> result) {
                        try {
                            onSuccess.accept(response, currentUser.getTenantId(), entityId);
                        } catch (Exception e) {
                            onFailure(e);
                        }
                    }

                    @Override
                    public void onFailure(Throwable t) {
                        onFailure.accept(response, t);
                    }
                }));

        return response;
    }

    public void validate(SecurityUser currentUser, Operation operation, EntityId entityId, FutureCallback<ValidationResult> callback) {
        switch (entityId.getEntityType()) {
            case DEVICE:
                validateDevice(currentUser, operation, entityId, callback);
                return;
            case DEVICE_PROFILE:
                validateDeviceProfile(currentUser, operation, entityId, callback);
                return;
            case ASSET:
                validateAsset(currentUser, operation, entityId, callback);
                return;
            case RULE_CHAIN:
                validateRuleChain(currentUser, operation, entityId, callback);
                return;
            case CUSTOMER:
                validateCustomer(currentUser, operation, entityId, callback);
                return;
            case TENANT:
                validateTenant(currentUser, operation, entityId, callback);
                return;
            case TENANT_PROFILE:
                validateTenantProfile(currentUser, operation, entityId, callback);
                return;
            case USER:
                validateUser(currentUser, operation, entityId, callback);
                return;
            case ENTITY_VIEW:
                validateEntityView(currentUser, operation, entityId, callback);
                return;
<<<<<<< HEAD
            case EDGE:
                validateEdge(currentUser, operation, entityId, callback);
=======
            case API_USAGE_STATE:
                validateApiUsageState(currentUser, operation, entityId, callback);
>>>>>>> 146e6126
                return;
            default:
                //TODO: add support of other entities
                throw new IllegalStateException("Not Implemented!");
        }
    }

    private void validateDevice(final SecurityUser currentUser, Operation operation, EntityId entityId, FutureCallback<ValidationResult> callback) {
        if (currentUser.isSystemAdmin()) {
            callback.onSuccess(ValidationResult.accessDenied(SYSTEM_ADMINISTRATOR_IS_NOT_ALLOWED_TO_PERFORM_THIS_OPERATION));
        } else {
            ListenableFuture<Device> deviceFuture = deviceService.findDeviceByIdAsync(currentUser.getTenantId(), new DeviceId(entityId.getId()));
            Futures.addCallback(deviceFuture, getCallback(callback, device -> {
                if (device == null) {
                    return ValidationResult.entityNotFound(DEVICE_WITH_REQUESTED_ID_NOT_FOUND);
                } else {
                    try {
                        accessControlService.checkPermission(currentUser, Resource.DEVICE, operation, entityId, device);
                    } catch (ThingsboardException e) {
                        return ValidationResult.accessDenied(e.getMessage());
                    }
                    return ValidationResult.ok(device);
                }
            }), executor);
        }
    }

    private void validateDeviceProfile(final SecurityUser currentUser, Operation operation, EntityId entityId, FutureCallback<ValidationResult> callback) {
        if (currentUser.isSystemAdmin()) {
            callback.onSuccess(ValidationResult.accessDenied(SYSTEM_ADMINISTRATOR_IS_NOT_ALLOWED_TO_PERFORM_THIS_OPERATION));
        } else {
            DeviceProfile deviceProfile = deviceProfileService.findDeviceProfileById(currentUser.getTenantId(), new DeviceProfileId(entityId.getId()));
            if (deviceProfile == null) {
                callback.onSuccess(ValidationResult.entityNotFound("Device profile with requested id wasn't found!"));
            } else {
                try {
                    accessControlService.checkPermission(currentUser, Resource.DEVICE_PROFILE, operation, entityId, deviceProfile);
                } catch (ThingsboardException e) {
                    callback.onSuccess(ValidationResult.accessDenied(e.getMessage()));
                }
                callback.onSuccess(ValidationResult.ok(deviceProfile));
            }
        }
    }

    private void validateApiUsageState(final SecurityUser currentUser, Operation operation, EntityId entityId, FutureCallback<ValidationResult> callback) {
        if (currentUser.isSystemAdmin()) {
            callback.onSuccess(ValidationResult.accessDenied(SYSTEM_ADMINISTRATOR_IS_NOT_ALLOWED_TO_PERFORM_THIS_OPERATION));
        } else {
            if (!operation.equals(Operation.READ_TELEMETRY)) {
                callback.onSuccess(ValidationResult.accessDenied("Allowed only READ_TELEMETRY operation!"));
            }
            ApiUsageState apiUsageState = apiUsageStateService.findApiUsageStateById(currentUser.getTenantId(), new ApiUsageStateId(entityId.getId()));
            if (apiUsageState == null) {
                callback.onSuccess(ValidationResult.entityNotFound("Api Usage State with requested id wasn't found!"));
            } else {
                try {
                    accessControlService.checkPermission(currentUser, Resource.API_USAGE_STATE, operation, entityId, apiUsageState);
                } catch (ThingsboardException e) {
                    callback.onSuccess(ValidationResult.accessDenied(e.getMessage()));
                }
                callback.onSuccess(ValidationResult.ok(apiUsageState));
            }
        }
    }

    private void validateAsset(final SecurityUser currentUser, Operation operation, EntityId entityId, FutureCallback<ValidationResult> callback) {
        if (currentUser.isSystemAdmin()) {
            callback.onSuccess(ValidationResult.accessDenied(SYSTEM_ADMINISTRATOR_IS_NOT_ALLOWED_TO_PERFORM_THIS_OPERATION));
        } else {
            ListenableFuture<Asset> assetFuture = assetService.findAssetByIdAsync(currentUser.getTenantId(), new AssetId(entityId.getId()));
            Futures.addCallback(assetFuture, getCallback(callback, asset -> {
                if (asset == null) {
                    return ValidationResult.entityNotFound("Asset with requested id wasn't found!");
                } else {
                    try {
                        accessControlService.checkPermission(currentUser, Resource.ASSET, operation, entityId, asset);
                    } catch (ThingsboardException e) {
                        return ValidationResult.accessDenied(e.getMessage());
                    }
                    return ValidationResult.ok(asset);
                }
            }), executor);
        }
    }

    private void validateRuleChain(final SecurityUser currentUser, Operation operation, EntityId entityId, FutureCallback<ValidationResult> callback) {
        if (currentUser.isCustomerUser()) {
            callback.onSuccess(ValidationResult.accessDenied(CUSTOMER_USER_IS_NOT_ALLOWED_TO_PERFORM_THIS_OPERATION));
        } else {
            ListenableFuture<RuleChain> ruleChainFuture = ruleChainService.findRuleChainByIdAsync(currentUser.getTenantId(), new RuleChainId(entityId.getId()));
            Futures.addCallback(ruleChainFuture, getCallback(callback, ruleChain -> {
                if (ruleChain == null) {
                    return ValidationResult.entityNotFound("Rule chain with requested id wasn't found!");
                } else {
                    try {
                        accessControlService.checkPermission(currentUser, Resource.RULE_CHAIN, operation, entityId, ruleChain);
                    } catch (ThingsboardException e) {
                        return ValidationResult.accessDenied(e.getMessage());
                    }
                    return ValidationResult.ok(ruleChain);
                }
            }), executor);
        }
    }

    private void validateRule(final SecurityUser currentUser, Operation operation, EntityId entityId, FutureCallback<ValidationResult> callback) {
        if (currentUser.isCustomerUser()) {
            callback.onSuccess(ValidationResult.accessDenied(CUSTOMER_USER_IS_NOT_ALLOWED_TO_PERFORM_THIS_OPERATION));
        } else {
            ListenableFuture<RuleNode> ruleNodeFuture = ruleChainService.findRuleNodeByIdAsync(currentUser.getTenantId(), new RuleNodeId(entityId.getId()));
            Futures.addCallback(ruleNodeFuture, getCallback(callback, ruleNodeTmp -> {
                RuleNode ruleNode = ruleNodeTmp;
                if (ruleNode == null) {
                    return ValidationResult.entityNotFound("Rule node with requested id wasn't found!");
                } else if (ruleNode.getRuleChainId() == null) {
                    return ValidationResult.entityNotFound("Rule chain with requested node id wasn't found!");
                } else {
                    //TODO: make async
                    RuleChain ruleChain = ruleChainService.findRuleChainById(currentUser.getTenantId(), ruleNode.getRuleChainId());
                    try {
                        accessControlService.checkPermission(currentUser, Resource.RULE_CHAIN, operation, ruleNode.getRuleChainId(), ruleChain);
                    } catch (ThingsboardException e) {
                        return ValidationResult.accessDenied(e.getMessage());
                    }
                    return ValidationResult.ok(ruleNode);
                }
            }), executor);
        }
    }

    private void validateCustomer(final SecurityUser currentUser, Operation operation, EntityId entityId, FutureCallback<ValidationResult> callback) {
        if (currentUser.isSystemAdmin()) {
            callback.onSuccess(ValidationResult.accessDenied(SYSTEM_ADMINISTRATOR_IS_NOT_ALLOWED_TO_PERFORM_THIS_OPERATION));
        } else {
            ListenableFuture<Customer> customerFuture = customerService.findCustomerByIdAsync(currentUser.getTenantId(), new CustomerId(entityId.getId()));
            Futures.addCallback(customerFuture, getCallback(callback, customer -> {
                if (customer == null) {
                    return ValidationResult.entityNotFound("Customer with requested id wasn't found!");
                } else {
                    try {
                        accessControlService.checkPermission(currentUser, Resource.CUSTOMER, operation, entityId, customer);
                    } catch (ThingsboardException e) {
                        return ValidationResult.accessDenied(e.getMessage());
                    }
                    return ValidationResult.ok(customer);
                }
            }), executor);
        }
    }

    private void validateTenant(final SecurityUser currentUser, Operation operation, EntityId entityId, FutureCallback<ValidationResult> callback) {
        if (currentUser.isCustomerUser()) {
            callback.onSuccess(ValidationResult.accessDenied(CUSTOMER_USER_IS_NOT_ALLOWED_TO_PERFORM_THIS_OPERATION));
        } else if (currentUser.isSystemAdmin()) {
            callback.onSuccess(ValidationResult.ok(null));
        } else {
            ListenableFuture<Tenant> tenantFuture = tenantService.findTenantByIdAsync(currentUser.getTenantId(), new TenantId(entityId.getId()));
            Futures.addCallback(tenantFuture, getCallback(callback, tenant -> {
                if (tenant == null) {
                    return ValidationResult.entityNotFound("Tenant with requested id wasn't found!");
                }
                try {
                    accessControlService.checkPermission(currentUser, Resource.TENANT, operation, entityId, tenant);
                } catch (ThingsboardException e) {
                    return ValidationResult.accessDenied(e.getMessage());
                }
                return ValidationResult.ok(tenant);

            }), executor);
        }
    }

    private void validateTenantProfile(final SecurityUser currentUser, Operation operation, EntityId entityId, FutureCallback<ValidationResult> callback) {
        if (currentUser.isSystemAdmin()) {
            callback.onSuccess(ValidationResult.ok(null));
        } else {
            callback.onSuccess(ValidationResult.accessDenied(ONLY_SYSTEM_ADMINISTRATOR_IS_ALLOWED_TO_PERFORM_THIS_OPERATION));
        }
    }

    private void validateUser(final SecurityUser currentUser, Operation operation, EntityId entityId, FutureCallback<ValidationResult> callback) {
        ListenableFuture<User> userFuture = userService.findUserByIdAsync(currentUser.getTenantId(), new UserId(entityId.getId()));
        Futures.addCallback(userFuture, getCallback(callback, user -> {
            if (user == null) {
                return ValidationResult.entityNotFound("User with requested id wasn't found!");
            }
            try {
                accessControlService.checkPermission(currentUser, Resource.USER, operation, entityId, user);
            } catch (ThingsboardException e) {
                return ValidationResult.accessDenied(e.getMessage());
            }
            return ValidationResult.ok(user);

        }), executor);
    }

    private void validateEntityView(final SecurityUser currentUser, Operation operation, EntityId entityId, FutureCallback<ValidationResult> callback) {
        if (currentUser.isSystemAdmin()) {
            callback.onSuccess(ValidationResult.accessDenied(SYSTEM_ADMINISTRATOR_IS_NOT_ALLOWED_TO_PERFORM_THIS_OPERATION));
        } else {
            ListenableFuture<EntityView> entityViewFuture = entityViewService.findEntityViewByIdAsync(currentUser.getTenantId(), new EntityViewId(entityId.getId()));
            Futures.addCallback(entityViewFuture, getCallback(callback, entityView -> {
                if (entityView == null) {
                    return ValidationResult.entityNotFound(ENTITY_VIEW_WITH_REQUESTED_ID_NOT_FOUND);
                } else {
                    try {
                        accessControlService.checkPermission(currentUser, Resource.ENTITY_VIEW, operation, entityId, entityView);
                    } catch (ThingsboardException e) {
                        return ValidationResult.accessDenied(e.getMessage());
                    }
                    return ValidationResult.ok(entityView);
                }
            }), executor);
        }
    }

    private void validateEdge(final SecurityUser currentUser, Operation operation, EntityId entityId, FutureCallback<ValidationResult> callback) {
        if (currentUser.isSystemAdmin()) {
            callback.onSuccess(ValidationResult.accessDenied(SYSTEM_ADMINISTRATOR_IS_NOT_ALLOWED_TO_PERFORM_THIS_OPERATION));
        } else {
            ListenableFuture<Edge> edgeFuture = edgeService.findEdgeByIdAsync(currentUser.getTenantId(), new EdgeId(entityId.getId()));
            Futures.addCallback(edgeFuture, getCallback(callback, edge -> {
                if (edge == null) {
                    return ValidationResult.entityNotFound(EDGE_WITH_REQUESTED_ID_NOT_FOUND);
                } else {
                    try {
                        accessControlService.checkPermission(currentUser, Resource.EDGE, operation, entityId, edge);
                    } catch (ThingsboardException e) {
                        return ValidationResult.accessDenied(e.getMessage());
                    }
                    return ValidationResult.ok(edge);
                }
            }), executor);
        }
    }

    private <T, V> FutureCallback<T> getCallback(FutureCallback<ValidationResult> callback, Function<T, ValidationResult<V>> transformer) {
        return new FutureCallback<T>() {
            @Override
            public void onSuccess(@Nullable T result) {
                callback.onSuccess(transformer.apply(result));
            }

            @Override
            public void onFailure(Throwable t) {
                callback.onFailure(t);
            }
        };
    }

    public static void handleError(Throwable e, final DeferredResult<ResponseEntity> response, HttpStatus defaultErrorStatus) {
        ResponseEntity responseEntity;
        if (e instanceof ToErrorResponseEntity) {
            responseEntity = ((ToErrorResponseEntity) e).toErrorResponseEntity();
        } else if (e instanceof IllegalArgumentException || e instanceof IncorrectParameterException) {
            responseEntity = new ResponseEntity<>(e.getMessage(), HttpStatus.BAD_REQUEST);
        } else {
            responseEntity = new ResponseEntity<>(defaultErrorStatus);
        }
        response.setResult(responseEntity);
    }

    public interface ThreeConsumer<A, B, C> {
        void accept(A a, B b, C c);
    }
}<|MERGE_RESOLUTION|>--- conflicted
+++ resolved
@@ -211,13 +211,11 @@
             case ENTITY_VIEW:
                 validateEntityView(currentUser, operation, entityId, callback);
                 return;
-<<<<<<< HEAD
             case EDGE:
                 validateEdge(currentUser, operation, entityId, callback);
-=======
+                return;
             case API_USAGE_STATE:
                 validateApiUsageState(currentUser, operation, entityId, callback);
->>>>>>> 146e6126
                 return;
             default:
                 //TODO: add support of other entities
