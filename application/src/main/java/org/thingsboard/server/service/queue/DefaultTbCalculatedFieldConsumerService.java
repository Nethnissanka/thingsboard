--- conflicted
+++ resolved
@@ -36,10 +36,7 @@
 import org.thingsboard.server.common.data.queue.QueueConfig;
 import org.thingsboard.server.common.msg.queue.ServiceType;
 import org.thingsboard.server.common.msg.queue.TbCallback;
-<<<<<<< HEAD
 import org.thingsboard.server.common.util.ProtoUtils;
-=======
->>>>>>> 3d42a4ca
 import org.thingsboard.server.dao.tenant.TbTenantProfileCache;
 import org.thingsboard.server.gen.transport.TransportProtos.CalculatedFieldEntityUpdateMsgProto;
 import org.thingsboard.server.gen.transport.TransportProtos.CalculatedFieldLinkedTelemetryMsgProto;
@@ -168,18 +165,15 @@
                         log.trace("[{}] Forwarding regular telemetry message for processing {}", id, toCfMsg.getTelemetryMsg());
                         forwardToActorSystem(toCfMsg.getTelemetryMsg(), callback);
                     } else if (toCfMsg.hasLinkedTelemetryMsg()) {
-                        log.trace("[{}] Forwarding linked telemetry message for processing {}", id, toCfMsg.getLinkedTelemetryMsg());
-<<<<<<< HEAD
-                        forwardToCalculatedFieldService(toCfMsg.getLinkedTelemetryMsg(), callback);
+                        forwardToActorSystem(toCfMsg.getLinkedTelemetryMsg(), callback);
                     } else if (toCfMsg.hasComponentLifecycleMsg()) {
                         log.trace("[{}] Forwarding component lifecycle message for processing {}", id, toCfMsg.getComponentLifecycleMsg());
+                        ///  TODO: forward to Actor system
                         forwardToCalculatedFieldService(toCfMsg.getComponentLifecycleMsg(), callback);
                     } else if (toCfMsg.hasEntityUpdateMsg()) {
                         log.trace("[{}] Forwarding entity update message for processing {}", id, toCfMsg.getEntityUpdateMsg());
+                        ///  TODO: forward to Actor system
                         forwardToCalculatedFieldService(toCfMsg.getEntityUpdateMsg(), callback);
-=======
-                        forwardToActorSystem(toCfMsg.getLinkedTelemetryMsg(), callback);
->>>>>>> 3d42a4ca
                     }
                 } catch (Throwable e) {
                     log.warn("[{}] Failed to process message: {}", id, msg, e);
@@ -229,48 +223,18 @@
     protected void handleNotification(UUID id, TbProtoQueueMsg<ToCalculatedFieldNotificationMsg> msg, TbCallback callback) {
         ToCalculatedFieldNotificationMsg toCfNotification = msg.getValue();
         if (toCfNotification.hasComponentLifecycle()) {
-<<<<<<< HEAD
+            // from upstream (maybe removed since we dont need to init state for each partition)
+            forwardToActorSystem(toCfNotification.getComponentLifecycle(), callback);
             handleComponentLifecycleMsg(id, ProtoUtils.fromProto(toCfNotification.getComponentLifecycle()));
         } else if (toCfNotification.hasEntityUpdateMsg()) {
             processEntityUpdateMsg(toCfNotification.getEntityUpdateMsg());
-=======
-            forwardToActorSystem(toCfNotification.getComponentLifecycle(), callback);
-        } else if (toCfNotification.hasEntityUpdateMsg()) {
+            // from upstream (maybe removed since we dont need to update state for each partition)
             forwardToActorSystem(toCfNotification.getEntityUpdateMsg(), callback);
->>>>>>> 3d42a4ca
         }
         callback.onSuccess();
     }
 
-<<<<<<< HEAD
-    private void forwardToCalculatedFieldService(CalculatedFieldLinkedTelemetryMsgProto linkedMsg, TbCallback callback) {
-        var msg = linkedMsg.getMsg();
-=======
-    //    private void processEntityProfileUpdateMsg(TransportProtos.EntityProfileUpdateMsgProto profileUpdateMsg) {
-//        var tenantId = toTenantId(profileUpdateMsg.getTenantIdMSB(), profileUpdateMsg.getTenantIdLSB());
-//        var entityId = EntityIdFactory.getByTypeAndUuid(profileUpdateMsg.getEntityType(), new UUID(profileUpdateMsg.getEntityIdMSB(), profileUpdateMsg.getEntityIdLSB()));
-//        var oldProfile = EntityIdFactory.getByTypeAndUuid(profileUpdateMsg.getEntityProfileType(), new UUID(profileUpdateMsg.getOldProfileIdMSB(), profileUpdateMsg.getOldProfileIdLSB()));
-//        var newProfile = EntityIdFactory.getByTypeAndUuid(profileUpdateMsg.getEntityProfileType(), new UUID(profileUpdateMsg.getNewProfileIdMSB(), profileUpdateMsg.getNewProfileIdLSB()));
-//        calculatedFieldCache.getEntitiesByProfile(tenantId, oldProfile).remove(entityId);
-//        calculatedFieldCache.getEntitiesByProfile(tenantId, newProfile).add(entityId);
-//    }
-//
-//    private void processProfileEntityMsg(TransportProtos.ProfileEntityMsgProto profileEntityMsg) {
-//        var tenantId = toTenantId(profileEntityMsg.getTenantIdMSB(), profileEntityMsg.getTenantIdLSB());
-//        var entityId = EntityIdFactory.getByTypeAndUuid(profileEntityMsg.getEntityType(), new UUID(profileEntityMsg.getEntityIdMSB(), profileEntityMsg.getEntityIdLSB()));
-//        var profileId = EntityIdFactory.getByTypeAndUuid(profileEntityMsg.getEntityProfileType(), new UUID(profileEntityMsg.getProfileIdMSB(), profileEntityMsg.getProfileIdLSB()));
-//        boolean added = profileEntityMsg.getAdded();
-//        Set<EntityId> entitiesByProfile = calculatedFieldCache.getEntitiesByProfile(tenantId, profileId);
-//        if (added) {
-//            entitiesByProfile.add(entityId);
-//        } else {
-//            entitiesByProfile.remove(entityId);
-//        }
-//    }
-//
-
     private void forwardToActorSystem(CalculatedFieldTelemetryMsgProto msg, TbCallback callback) {
->>>>>>> 3d42a4ca
         var tenantId = toTenantId(msg.getTenantIdMSB(), msg.getTenantIdLSB());
         var entityId = EntityIdFactory.getByTypeAndUuid(msg.getEntityType(), new UUID(msg.getEntityIdMSB(), msg.getEntityIdLSB()));
         actorContext.tell(new CalculatedFieldTelemetryMsg(tenantId, entityId, msg, callback));
@@ -283,11 +247,7 @@
         actorContext.tell(new CalculatedFieldLinkedTelemetryMsg(tenantId, entityId, linkedMsg, callback));
     }
 
-<<<<<<< HEAD
     private void forwardToCalculatedFieldService(ComponentLifecycleMsgProto msg, TbCallback callback) {
-=======
-    private void forwardToActorSystem(TransportProtos.ComponentLifecycleMsgProto msg, TbCallback callback) {
->>>>>>> 3d42a4ca
         var tenantId = toTenantId(msg.getTenantIdMSB(), msg.getTenantIdLSB());
         var calculatedFieldId = new CalculatedFieldId(new UUID(msg.getEntityIdMSB(), msg.getEntityIdLSB()));
         ListenableFuture<?> future = calculatedFieldsExecutor.submit(() -> calculatedFieldExecutionService.onCalculatedFieldLifecycleMsg(msg, callback));
@@ -299,11 +259,31 @@
                 });
     }
 
-<<<<<<< HEAD
+    private void forwardToActorSystem(ComponentLifecycleMsgProto msg, TbCallback callback) {
+        var tenantId = toTenantId(msg.getTenantIdMSB(), msg.getTenantIdLSB());
+        var calculatedFieldId = new CalculatedFieldId(new UUID(msg.getEntityIdMSB(), msg.getEntityIdLSB()));
+        ListenableFuture<?> future = calculatedFieldsExecutor.submit(() -> calculatedFieldExecutionService.onCalculatedFieldLifecycleMsg(msg, callback));
+        DonAsynchron.withCallback(future,
+                __ -> callback.onSuccess(),
+                t -> {
+                    log.warn("[{}] Failed to process calculated field message for calculated field [{}]", tenantId.getId(), calculatedFieldId.getId(), t);
+                    callback.onFailure(t);
+                });
+    }
+
     private void forwardToCalculatedFieldService(CalculatedFieldEntityUpdateMsgProto msg, TbCallback callback) {
-=======
-    private void forwardToActorSystem(TransportProtos.CalculatedFieldEntityUpdateMsgProto msg, TbCallback callback) {
->>>>>>> 3d42a4ca
+        var tenantId = toTenantId(msg.getTenantIdMSB(), msg.getTenantIdLSB());
+        var entityId = EntityIdFactory.getByTypeAndUuid(msg.getEntityType(), new UUID(msg.getEntityIdMSB(), msg.getEntityIdLSB()));
+        ListenableFuture<?> future = calculatedFieldsExecutor.submit(() -> calculatedFieldExecutionService.onEntityUpdateMsg(msg, callback));
+        DonAsynchron.withCallback(future,
+                __ -> callback.onSuccess(),
+                t -> {
+                    log.warn("[{}] Failed to process entity updated message for entity [{}]", tenantId.getId(), entityId.getId(), t);
+                    callback.onFailure(t);
+                });
+    }
+
+    private void forwardToActorSystem(CalculatedFieldEntityUpdateMsgProto msg, TbCallback callback) {
         var tenantId = toTenantId(msg.getTenantIdMSB(), msg.getTenantIdLSB());
         var entityId = EntityIdFactory.getByTypeAndUuid(msg.getEntityType(), new UUID(msg.getEntityIdMSB(), msg.getEntityIdLSB()));
         ListenableFuture<?> future = calculatedFieldsExecutor.submit(() -> calculatedFieldExecutionService.onEntityUpdateMsg(msg, callback));
