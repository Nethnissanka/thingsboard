--- conflicted
+++ resolved
@@ -106,8 +106,7 @@
     }
 
     @Override
-<<<<<<< HEAD
-    protected void doAfterStartUp() {
+    protected void onStartUp() {
         List<Queue> queues = queueService.findAllQueues();
         for (Queue configuration : queues) {
             if (partitionService.isManagedByCurrentService(configuration.getTenantId())) {
@@ -119,11 +118,6 @@
     private PartitionedQueueConsumerManager<TbProtoQueueMsg<ToCalculatedFieldMsg>> createConsumer(Queue queue) {
         QueueKey queueKey = new QueueKey(ServiceType.TB_RULE_ENGINE, DataConstants.CF_QUEUE_NAME, queue.getTenantId());
         var eventConsumer = PartitionedQueueConsumerManager.<TbProtoQueueMsg<ToCalculatedFieldMsg>>create()
-=======
-    protected void onStartUp() {
-        var queueKey = new QueueKey(ServiceType.TB_RULE_ENGINE, DataConstants.CF_QUEUE_NAME);
-        PartitionedQueueConsumerManager<TbProtoQueueMsg<ToCalculatedFieldMsg>> eventConsumer = PartitionedQueueConsumerManager.<TbProtoQueueMsg<ToCalculatedFieldMsg>>create()
->>>>>>> d92d32ee
                 .queueKey(queueKey)
                 .topic(partitionService.getTopic(queueKey))
                 .pollInterval(pollInterval)
