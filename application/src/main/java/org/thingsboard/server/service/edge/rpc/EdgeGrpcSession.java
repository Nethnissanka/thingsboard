--- conflicted
+++ resolved
@@ -969,10 +969,7 @@
 
                 @Override
                 public void onFailure(Throwable t) {
-<<<<<<< HEAD
-=======
                     log.error("Can't process post telemetry [{}]", msg, t);
->>>>>>> 82e4968d
                     futureToSet.setException(t);
                 }
             });
