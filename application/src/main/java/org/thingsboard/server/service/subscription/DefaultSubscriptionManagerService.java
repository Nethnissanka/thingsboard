--- conflicted
+++ resolved
@@ -287,30 +287,9 @@
         }
     }
 
-<<<<<<< HEAD
-    private void handleNewAttributeSubscription(TbAttributeSubscription subscription) {
-        log.trace("[{}][{}][{}] Processing remote attribute subscription for entity [{}]",
-                serviceId, subscription.getSessionId(), subscription.getSubscriptionId(), subscription.getEntityId());
-
-        final Map<String, Long> keyStates = subscription.getKeyStates();
-        DonAsynchron.withCallback(attrService.find(subscription.getTenantId(), subscription.getEntityId(), AttributeScope.CLIENT_SCOPE, keyStates.keySet()), values -> {
-                    List<TsKvEntry> missedUpdates = new ArrayList<>();
-                    values.forEach(latestEntry -> {
-                        if (latestEntry.getLastUpdateTs() > keyStates.get(latestEntry.getKey())) {
-                            missedUpdates.add(new BasicTsKvEntry(latestEntry.getLastUpdateTs(), latestEntry));
-                        }
-                    });
-                    if (!missedUpdates.isEmpty()) {
-                        TopicPartitionInfo tpi = notificationsTopicService.getNotificationsTopic(ServiceType.TB_CORE, subscription.getServiceId());
-                        toCoreNotificationsProducer.send(tpi, toProto(subscription, missedUpdates), null);
-                    }
-                },
-                e -> log.error("Failed to fetch missed updates.", e), tsCallBackExecutor);
-=======
     @Override
     public void onAlarmUpdate(TenantId tenantId, EntityId entityId, AlarmInfo alarm, TbCallback callback) {
         onAlarmSubUpdate(tenantId, entityId, alarm, false, callback);
->>>>>>> 2c4010c5
     }
 
     @Override
