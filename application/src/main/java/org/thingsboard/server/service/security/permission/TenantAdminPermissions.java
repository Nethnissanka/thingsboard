/**
 * Copyright © 2016-2020 The Thingsboard Authors
 *
 * Licensed under the Apache License, Version 2.0 (the "License");
 * you may not use this file except in compliance with the License.
 * You may obtain a copy of the License at
 *
 *     http://www.apache.org/licenses/LICENSE-2.0
 *
 * Unless required by applicable law or agreed to in writing, software
 * distributed under the License is distributed on an "AS IS" BASIS,
 * WITHOUT WARRANTIES OR CONDITIONS OF ANY KIND, either express or implied.
 * See the License for the specific language governing permissions and
 * limitations under the License.
 */
package org.thingsboard.server.service.security.permission;

import org.springframework.stereotype.Component;
import org.thingsboard.server.common.data.HasTenantId;
import org.thingsboard.server.common.data.User;
import org.thingsboard.server.common.data.id.EntityId;
import org.thingsboard.server.common.data.id.UserId;
import org.thingsboard.server.common.data.security.Authority;
import org.thingsboard.server.service.security.model.SecurityUser;

@Component(value="tenantAdminPermissions")
public class TenantAdminPermissions extends AbstractPermissions {

    public TenantAdminPermissions() {
        super();
        put(Resource.ALARM, tenantEntityPermissionChecker);
        put(Resource.ASSET, tenantEntityPermissionChecker);
        put(Resource.DEVICE, tenantEntityPermissionChecker);
        put(Resource.CUSTOMER, tenantEntityPermissionChecker);
        put(Resource.DASHBOARD, tenantEntityPermissionChecker);
        put(Resource.ENTITY_VIEW, tenantEntityPermissionChecker);
        put(Resource.TENANT, tenantPermissionChecker);
        put(Resource.RULE_CHAIN, tenantEntityPermissionChecker);
        put(Resource.USER, userPermissionChecker);
        put(Resource.WIDGETS_BUNDLE, widgetsPermissionChecker);
        put(Resource.WIDGET_TYPE, widgetsPermissionChecker);
        put(Resource.DEVICE_PROFILE, tenantEntityPermissionChecker);
<<<<<<< HEAD
        put(Resource.EDGE, tenantEntityPermissionChecker);
=======
        put(Resource.API_USAGE_STATE, tenantEntityPermissionChecker);
>>>>>>> 146e6126
    }

    public static final PermissionChecker tenantEntityPermissionChecker = new PermissionChecker() {

        @Override
        public boolean hasPermission(SecurityUser user, Operation operation, EntityId entityId, HasTenantId entity) {

            if (!user.getTenantId().equals(entity.getTenantId())) {
                return false;
            }
            return true;
        }
    };

    private static final PermissionChecker tenantPermissionChecker =
            new PermissionChecker.GenericPermissionChecker(Operation.READ, Operation.READ_ATTRIBUTES, Operation.READ_TELEMETRY) {

                @Override
                public boolean hasPermission(SecurityUser user, Operation operation, EntityId entityId, HasTenantId entity) {
                    if (!super.hasPermission(user, operation, entityId, entity)) {
                        return false;
                    }
                    if (!user.getTenantId().equals(entityId)) {
                        return false;
                    }
                    return true;
                }

            };

    private static final PermissionChecker userPermissionChecker = new PermissionChecker<UserId, User>() {

        @Override
        public boolean hasPermission(SecurityUser user, Operation operation, UserId userId, User userEntity) {
            if (Authority.SYS_ADMIN.equals(userEntity.getAuthority())) {
                return false;
            }
            if (!user.getTenantId().equals(userEntity.getTenantId())) {
                return false;
            }
            return true;
        }

    };

    private static final PermissionChecker widgetsPermissionChecker = new PermissionChecker() {

        @Override
        public boolean hasPermission(SecurityUser user, Operation operation, EntityId entityId, HasTenantId entity) {
            if (entity.getTenantId() == null || entity.getTenantId().isNullUid()) {
                return operation == Operation.READ;
            }
            if (!user.getTenantId().equals(entity.getTenantId())) {
                return false;
            }
            return true;
        }

    };
}<|MERGE_RESOLUTION|>--- conflicted
+++ resolved
@@ -40,11 +40,8 @@
         put(Resource.WIDGETS_BUNDLE, widgetsPermissionChecker);
         put(Resource.WIDGET_TYPE, widgetsPermissionChecker);
         put(Resource.DEVICE_PROFILE, tenantEntityPermissionChecker);
-<<<<<<< HEAD
+        put(Resource.API_USAGE_STATE, tenantEntityPermissionChecker);
         put(Resource.EDGE, tenantEntityPermissionChecker);
-=======
-        put(Resource.API_USAGE_STATE, tenantEntityPermissionChecker);
->>>>>>> 146e6126
     }
 
     public static final PermissionChecker tenantEntityPermissionChecker = new PermissionChecker() {
