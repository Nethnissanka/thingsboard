--- conflicted
+++ resolved
@@ -41,11 +41,8 @@
         put(Resource.WIDGET_TYPE, widgetsPermissionChecker);
         put(Resource.DEVICE_PROFILE, tenantEntityPermissionChecker);
         put(Resource.API_USAGE_STATE, tenantEntityPermissionChecker);
-<<<<<<< HEAD
+        put(Resource.TB_RESOURCE, tbResourcePermissionChecker);
         put(Resource.EDGE, tenantEntityPermissionChecker);
-=======
-        put(Resource.TB_RESOURCE, tbResourcePermissionChecker);
->>>>>>> dc875508
     }
 
     public static final PermissionChecker tenantEntityPermissionChecker = new PermissionChecker() {
