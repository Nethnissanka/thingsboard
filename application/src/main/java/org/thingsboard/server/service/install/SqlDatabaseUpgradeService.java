--- conflicted
+++ resolved
@@ -324,13 +324,6 @@
                     log.info("Schema updated.");
                 }
                 break;
-<<<<<<< HEAD
-            case "3.1.1":
-                try (Connection conn = DriverManager.getConnection(dbUrl, dbUserName, dbPassword)) {
-                    log.info("Updating schema ...");
-                    schemaUpdateFile = Paths.get(installScripts.getDataDir(), "upgrade", "3.1.1", "schema_update.sql");
-                    loadSql(schemaUpdateFile, conn);
-=======
             case "3.1.2":
                 try (Connection conn = DriverManager.getConnection(dbUrl, dbUserName, dbPassword)) {
                     log.info("Updating schema ...");
@@ -397,7 +390,6 @@
 
                         conn.createStatement().execute("UPDATE tb_schema_settings SET schema_version = 3002000;");
                     }
->>>>>>> fd602dec
                     log.info("Schema updated.");
                 } catch (Exception e) {
                     log.error("Failed updating schema!!!", e);
