--- conflicted
+++ resolved
@@ -25,9 +25,8 @@
 import org.thingsboard.common.util.ThingsBoardExecutors;
 import org.thingsboard.common.util.ThingsBoardThreadFactory;
 import org.thingsboard.server.common.msg.queue.TbCallback;
-<<<<<<< HEAD
 import org.thingsboard.server.common.msg.queue.TopicPartitionInfo;
-import org.thingsboard.server.gen.transport.TransportProtos.CalculatedFieldStateMsgProto;
+import org.thingsboard.server.gen.transport.TransportProtos.CalculatedFieldStateProto;
 import org.thingsboard.server.queue.TbQueueCallback;
 import org.thingsboard.server.queue.TbQueueMsgMetadata;
 import org.thingsboard.server.queue.common.TbProtoQueueMsg;
@@ -46,11 +45,6 @@
 import java.util.concurrent.ScheduledExecutorService;
 import java.util.concurrent.atomic.AtomicInteger;
 import java.util.stream.Collectors;
-=======
-import org.thingsboard.server.queue.util.AfterStartUp;
-import org.thingsboard.server.service.cf.CalculatedFieldStateService;
-import org.thingsboard.server.service.cf.ctx.CalculatedFieldEntityCtxId;
->>>>>>> a0331655
 
 @Service
 @RequiredArgsConstructor
@@ -66,8 +60,8 @@
     @Value("${queue.calculated_fields.consumer_per_partition:true}")
     private boolean consumerPerPartition;
 
-    private MainQueueConsumerManager<TbProtoQueueMsg<CalculatedFieldStateMsgProto>, CalculatedFieldQueueConfig> stateConsumer;
-    private TbKafkaProducerTemplate<TbProtoQueueMsg<CalculatedFieldStateMsgProto>> stateProducer;
+    private MainQueueConsumerManager<TbProtoQueueMsg<CalculatedFieldStateProto>, CalculatedFieldQueueConfig> stateConsumer;
+    private TbKafkaProducerTemplate<TbProtoQueueMsg<CalculatedFieldStateProto>> stateProducer;
 
     protected ExecutorService consumersExecutor;
     protected ExecutorService mgmtExecutor;
@@ -81,11 +75,11 @@
         this.mgmtExecutor = ThingsBoardExecutors.newWorkStealingPool(Math.max(Runtime.getRuntime().availableProcessors(), 4), "cf-state-mgmt");
         this.scheduler = ThingsBoardExecutors.newSingleThreadScheduledExecutor("cf-state-consumer-scheduler");
 
-        this.stateConsumer = MainQueueConsumerManager.<TbProtoQueueMsg<CalculatedFieldStateMsgProto>, CalculatedFieldQueueConfig>builder()
+        this.stateConsumer = MainQueueConsumerManager.<TbProtoQueueMsg<CalculatedFieldStateProto>, CalculatedFieldQueueConfig>builder()
                 .queueKey(QueueKey.CF_STATES)
                 .config(CalculatedFieldQueueConfig.of(consumerPerPartition, (int) pollInterval))
                 .msgPackProcessor((msgs, consumer, config) -> {
-                    for (TbProtoQueueMsg<CalculatedFieldStateMsgProto> msg : msgs) {
+                    for (TbProtoQueueMsg<CalculatedFieldStateProto> msg : msgs) {
                         try {
                             processRestoredState(msg.getValue());
                         } catch (Throwable t) {
@@ -103,12 +97,11 @@
                 .scheduler(scheduler)
                 .taskExecutor(mgmtExecutor)
                 .build();
-        this.stateProducer = (TbKafkaProducerTemplate<TbProtoQueueMsg<CalculatedFieldStateMsgProto>>) queueFactory.createCalculatedFieldStateProducer();
+        this.stateProducer = (TbKafkaProducerTemplate<TbProtoQueueMsg<CalculatedFieldStateProto>>) queueFactory.createCalculatedFieldStateProducer();
     }
 
     @Override
-<<<<<<< HEAD
-    protected void doPersist(CalculatedFieldEntityCtxId stateId, CalculatedFieldStateMsgProto stateMsgProto, TbCallback callback) {
+    protected void doPersist(CalculatedFieldEntityCtxId stateId, CalculatedFieldStateProto stateMsgProto, TbCallback callback) {
         TopicPartitionInfo tpi = partitionService.resolve(QueueKey.CF_STATES, stateId.entityId());
         stateProducer.send(tpi, stateId.toKey(), new TbProtoQueueMsg<>(stateId.entityId().getId(), stateMsgProto), new TbQueueCallback() {
             @Override
@@ -125,17 +118,11 @@
                 }
             }
         });
-=======
-    public void persistState(CalculatedFieldEntityCtxId stateId, CalculatedFieldState state, TbCallback callback) {
-        callback.onSuccess();
->>>>>>> a0331655
     }
 
     @Override
     protected void doRemove(CalculatedFieldEntityCtxId stateId, TbCallback callback) {
-        doPersist(stateId, CalculatedFieldStateMsgProto.newBuilder()
-                .setId(toProto(stateId))
-                .build(), callback);
+        //TODO: vklimov
     }
 
     @Override
