/**
 * Copyright © 2016-2025 The Thingsboard Authors
 *
 * Licensed under the Apache License, Version 2.0 (the "License");
 * you may not use this file except in compliance with the License.
 * You may obtain a copy of the License at
 *
 *     http://www.apache.org/licenses/LICENSE-2.0
 *
 * Unless required by applicable law or agreed to in writing, software
 * distributed under the License is distributed on an "AS IS" BASIS,
 * WITHOUT WARRANTIES OR CONDITIONS OF ANY KIND, either express or implied.
 * See the License for the specific language governing permissions and
 * limitations under the License.
 */
package org.thingsboard.server.service.cf;

import com.google.common.util.concurrent.FutureCallback;
import lombok.RequiredArgsConstructor;
import lombok.extern.slf4j.Slf4j;
import org.springframework.stereotype.Service;
import org.thingsboard.rule.engine.api.AttributesDeleteRequest;
import org.thingsboard.rule.engine.api.AttributesSaveRequest;
import org.thingsboard.rule.engine.api.TimeseriesDeleteRequest;
import org.thingsboard.rule.engine.api.TimeseriesSaveRequest;
import org.thingsboard.server.cluster.TbClusterService;
import org.thingsboard.server.common.data.EntityType;
import org.thingsboard.server.common.data.cf.CalculatedFieldLink;
import org.thingsboard.server.common.data.id.AssetId;
import org.thingsboard.server.common.data.id.CalculatedFieldId;
import org.thingsboard.server.common.data.id.DeviceId;
import org.thingsboard.server.common.data.id.EntityId;
import org.thingsboard.server.common.data.id.TenantId;
import org.thingsboard.server.common.data.kv.AttributeKvEntry;
import org.thingsboard.server.common.data.kv.AttributesSaveResult;
import org.thingsboard.server.common.data.kv.TimeseriesSaveResult;
import org.thingsboard.server.common.data.kv.TsKvEntry;
import org.thingsboard.server.common.data.msg.TbMsgType;
import org.thingsboard.server.common.util.ProtoUtils;
import org.thingsboard.server.gen.transport.TransportProtos.AttributeScopeProto;
import org.thingsboard.server.gen.transport.TransportProtos.AttributeValueProto;
import org.thingsboard.server.gen.transport.TransportProtos.CalculatedFieldTelemetryMsgProto;
import org.thingsboard.server.gen.transport.TransportProtos.ToCalculatedFieldMsg;
import org.thingsboard.server.queue.TbQueueCallback;
import org.thingsboard.server.queue.TbQueueMsgMetadata;
import org.thingsboard.server.service.cf.ctx.state.CalculatedFieldCtx;
import org.thingsboard.server.service.profile.TbAssetProfileCache;
import org.thingsboard.server.service.profile.TbDeviceProfileCache;

import java.util.Collections;
import java.util.EnumSet;
import java.util.List;
import java.util.Set;
import java.util.UUID;
import java.util.function.Predicate;
import java.util.function.Supplier;

import static org.thingsboard.server.common.util.ProtoUtils.toTsKvProto;
import static org.thingsboard.server.utils.CalculatedFieldUtils.toProto;

@Service
@Slf4j
@RequiredArgsConstructor
public class DefaultCalculatedFieldQueueService implements CalculatedFieldQueueService {

    public static final TbQueueCallback DUMMY_TB_QUEUE_CALLBACK = new TbQueueCallback() {
        @Override
        public void onSuccess(TbQueueMsgMetadata metadata) {
        }

        @Override
        public void onFailure(Throwable t) {
        }
    };

    private final TbAssetProfileCache assetProfileCache;
    private final TbDeviceProfileCache deviceProfileCache;
    private final CalculatedFieldCache calculatedFieldCache;
    private final TbClusterService clusterService;

    private static final Set<EntityType> supportedReferencedEntities = EnumSet.of(
            EntityType.DEVICE, EntityType.ASSET, EntityType.CUSTOMER, EntityType.TENANT
    );

    @Override
    public void pushRequestToQueue(TimeseriesSaveRequest request, TimeseriesSaveResult result, FutureCallback<Void> callback) {
        var tenantId = request.getTenantId();
        var entityId = request.getEntityId();
        var entries = request.getEntries();
        checkEntityAndPushToQueue(tenantId, entityId,
                cf -> cf.matches(entries),
                cf -> cf.linkMatches(entityId, entries),
                () -> toCalculatedFieldTelemetryMsgProto(request, result), callback);
    }

    @Override
    public void pushRequestToQueue(TimeseriesSaveRequest request, FutureCallback<Void> callback) {
        pushRequestToQueue(request, null, callback);
    }

    @Override
    public void pushRequestToQueue(AttributesSaveRequest request, AttributesSaveResult result, FutureCallback<Void> callback) {
        var tenantId = request.getTenantId();
        var entityId = request.getEntityId();
        var entries = request.getEntries();
        var scope = request.getScope();
        checkEntityAndPushToQueue(tenantId, entityId,
                cf -> cf.matches(entries, scope),
                cf -> cf.linkMatches(entityId, entries, scope),
                () -> toCalculatedFieldTelemetryMsgProto(request, result), callback);
    }

    @Override
    public void pushRequestToQueue(AttributesSaveRequest request, FutureCallback<Void> callback) {
        pushRequestToQueue(request, null, callback);
    }

    @Override
    public void pushRequestToQueue(AttributesDeleteRequest request, List<String> result, FutureCallback<Void> callback) {
        var tenantId = request.getTenantId();
        var entityId = request.getEntityId();
        var scope = request.getScope();
        checkEntityAndPushToQueue(tenantId, entityId,
                cf -> cf.matchesKeys(result, scope),
                cf -> cf.linkMatchesAttrKeys(entityId, result, scope),
                () -> toCalculatedFieldTelemetryMsgProto(request, result), callback);
    }

    @Override
    public void pushRequestToQueue(TimeseriesDeleteRequest request, List<String> result, FutureCallback<Void> callback) {
        var tenantId = request.getTenantId();
        var entityId = request.getEntityId();
        checkEntityAndPushToQueue(tenantId, entityId,
                cf -> cf.matchesKeys(result),
                cf -> cf.linkMatchesTsKeys(entityId, result),
                () -> toCalculatedFieldTelemetryMsgProto(request, result), callback);
    }

    private void checkEntityAndPushToQueue(TenantId tenantId, EntityId entityId,
                                           Predicate<CalculatedFieldCtx> mainEntityFilter, Predicate<CalculatedFieldCtx> linkedEntityFilter,
                                           Supplier<ToCalculatedFieldMsg> msg, FutureCallback<Void> callback) {
        if (EntityType.TENANT.equals(entityId.getEntityType())) {
            tenantId = (TenantId) entityId;
        }
        boolean send = checkEntityForCalculatedFields(tenantId, entityId, mainEntityFilter, linkedEntityFilter);
        if (send) {
            ToCalculatedFieldMsg calculatedFieldMsg = msg.get();
            clusterService.pushMsgToCalculatedFields(tenantId, entityId, calculatedFieldMsg, wrap(callback));
        } else {
            if (callback != null) {
                callback.onSuccess(null);
            }
        }
    }

    private boolean checkEntityForCalculatedFields(TenantId tenantId, EntityId entityId, Predicate<CalculatedFieldCtx> filter, Predicate<CalculatedFieldCtx> linkedEntityFilter) {
        if (!supportedReferencedEntities.contains(entityId.getEntityType())) {
            return false;
        }
        List<CalculatedFieldCtx> entityCfs = calculatedFieldCache.getCalculatedFieldCtxsByEntityId(entityId);
        for (CalculatedFieldCtx ctx : entityCfs) {
            if (filter.test(ctx)) {
                return true;
            }
        }

        EntityId profileId = getProfileId(tenantId, entityId);
        if (profileId != null) {
            List<CalculatedFieldCtx> profileCfs = calculatedFieldCache.getCalculatedFieldCtxsByEntityId(profileId);
            for (CalculatedFieldCtx ctx : profileCfs) {
                if (filter.test(ctx)) {
                    return true;
                }
            }
        }

        List<CalculatedFieldLink> links = calculatedFieldCache.getCalculatedFieldLinksByEntityId(entityId);
        for (CalculatedFieldLink link : links) {
            CalculatedFieldCtx ctx = calculatedFieldCache.getCalculatedFieldCtx(link.getCalculatedFieldId());
            if (ctx != null && linkedEntityFilter.test(ctx)) {
                return true;
            }
        }

        return false;
    }

    private EntityId getProfileId(TenantId tenantId, EntityId entityId) {
        return switch (entityId.getEntityType()) {
            case ASSET -> assetProfileCache.get(tenantId, (AssetId) entityId).getId();
            case DEVICE -> deviceProfileCache.get(tenantId, (DeviceId) entityId).getId();
            default -> null;
        };
    }

    private ToCalculatedFieldMsg toCalculatedFieldTelemetryMsgProto(TimeseriesSaveRequest request, TimeseriesSaveResult result) {
        CalculatedFieldTelemetryMsgProto.Builder telemetryMsg = buildTelemetryMsgProto(request.getTenantId(), request.getEntityId(), request.getPreviousCalculatedFieldIds(), request.getTbMsgId(), request.getTbMsgType());

        List<TsKvEntry> entries = request.getEntries();
        List<Long> versions = result != null ? result.getVersions() : Collections.emptyList();

        for (int i = 0; i < entries.size(); i++) {
<<<<<<< HEAD
            TsKvEntry tsKvEntry = entries.get(i);
            if (versions != null && !versions.isEmpty() && versions.get(i) != null) {
                tsKvEntry.setVersion(versions.get(i));
=======
            TsKvProto.Builder tsProtoBuilder = toTsKvProto(entries.get(i)).toBuilder();
            if (versions != null && !versions.isEmpty() && versions.get(i) != null) {
                tsProtoBuilder.setVersion(versions.get(i));
>>>>>>> 9567e9e0
            }
            telemetryMsg.addTsData(toTsKvProto(tsKvEntry));
        }

        return ToCalculatedFieldMsg.newBuilder().setTelemetryMsg(telemetryMsg).build();
    }

    private ToCalculatedFieldMsg toCalculatedFieldTelemetryMsgProto(AttributesSaveRequest request, AttributesSaveResult result) {
        ToCalculatedFieldMsg.Builder msg = ToCalculatedFieldMsg.newBuilder();

        CalculatedFieldTelemetryMsgProto.Builder telemetryMsg = buildTelemetryMsgProto(request.getTenantId(), request.getEntityId(), request.getPreviousCalculatedFieldIds(), request.getTbMsgId(), request.getTbMsgType());
        telemetryMsg.setScope(AttributeScopeProto.valueOf(request.getScope().name()));

        List<AttributeKvEntry> entries = request.getEntries();
        List<Long> versions = result.versions();

        for (int i = 0; i < entries.size(); i++) {
            AttributeValueProto.Builder attrProtoBuilder = ProtoUtils.toProto(entries.get(i)).toBuilder();
            attrProtoBuilder.setVersion(versions.get(i));
            telemetryMsg.addAttrData(attrProtoBuilder.build());
        }
        msg.setTelemetryMsg(telemetryMsg.build());

        return msg.build();
    }

    private ToCalculatedFieldMsg toCalculatedFieldTelemetryMsgProto(AttributesDeleteRequest request, List<String> removedKeys) {
        CalculatedFieldTelemetryMsgProto telemetryMsg = buildTelemetryMsgProto(request.getTenantId(), request.getEntityId(), request.getPreviousCalculatedFieldIds(), request.getTbMsgId(), request.getTbMsgType())
                .setScope(AttributeScopeProto.valueOf(request.getScope().name()))
                .addAllRemovedAttrKeys(removedKeys).build();
        return ToCalculatedFieldMsg.newBuilder()
                .setTelemetryMsg(telemetryMsg)
                .build();
    }

    private ToCalculatedFieldMsg toCalculatedFieldTelemetryMsgProto(TimeseriesDeleteRequest request, List<String> removedKeys) {
        CalculatedFieldTelemetryMsgProto telemetryMsg = buildTelemetryMsgProto(request.getTenantId(), request.getEntityId(), request.getPreviousCalculatedFieldIds(), request.getTbMsgId(), request.getTbMsgType())
                .addAllRemovedTsKeys(removedKeys).build();
        return ToCalculatedFieldMsg.newBuilder()
                .setTelemetryMsg(telemetryMsg)
                .build();
    }

    private CalculatedFieldTelemetryMsgProto.Builder buildTelemetryMsgProto(TenantId tenantId, EntityId entityId, List<CalculatedFieldId> calculatedFieldIds, UUID tbMsgId, TbMsgType tbMsgType) {
        CalculatedFieldTelemetryMsgProto.Builder telemetryMsg = CalculatedFieldTelemetryMsgProto.newBuilder();

        if (EntityType.TENANT.equals(entityId.getEntityType())) {
            tenantId = (TenantId) entityId;
        }

        telemetryMsg.setTenantIdMSB(tenantId.getId().getMostSignificantBits());
        telemetryMsg.setTenantIdLSB(tenantId.getId().getLeastSignificantBits());

        telemetryMsg.setEntityType(entityId.getEntityType().name());
        telemetryMsg.setEntityIdMSB(entityId.getId().getMostSignificantBits());
        telemetryMsg.setEntityIdLSB(entityId.getId().getLeastSignificantBits());

        if (calculatedFieldIds != null) {
            for (CalculatedFieldId cfId : calculatedFieldIds) {
                telemetryMsg.addPreviousCalculatedFields(toProto(cfId));
            }
        }

        if (tbMsgId != null) {
            telemetryMsg.setTbMsgIdMSB(tbMsgId.getMostSignificantBits());
            telemetryMsg.setTbMsgIdLSB(tbMsgId.getLeastSignificantBits());
        }

        if (tbMsgType != null) {
            telemetryMsg.setTbMsgType(tbMsgType.name());
        }

        return telemetryMsg;
    }

    private static TbQueueCallback wrap(FutureCallback<Void> callback) {
        if (callback != null) {
            return new FutureCallbackWrapper(callback);
        } else {
            return DUMMY_TB_QUEUE_CALLBACK;
        }
    }

    private static class FutureCallbackWrapper implements TbQueueCallback {
        private final FutureCallback<Void> callback;

        public FutureCallbackWrapper(FutureCallback<Void> callback) {
            this.callback = callback;
        }

        @Override
        public void onSuccess(TbQueueMsgMetadata metadata) {
            callback.onSuccess(null);
        }

        @Override
        public void onFailure(Throwable t) {
            callback.onFailure(t);
        }
    }

}<|MERGE_RESOLUTION|>--- conflicted
+++ resolved
@@ -200,15 +200,9 @@
         List<Long> versions = result != null ? result.getVersions() : Collections.emptyList();
 
         for (int i = 0; i < entries.size(); i++) {
-<<<<<<< HEAD
             TsKvEntry tsKvEntry = entries.get(i);
             if (versions != null && !versions.isEmpty() && versions.get(i) != null) {
                 tsKvEntry.setVersion(versions.get(i));
-=======
-            TsKvProto.Builder tsProtoBuilder = toTsKvProto(entries.get(i)).toBuilder();
-            if (versions != null && !versions.isEmpty() && versions.get(i) != null) {
-                tsProtoBuilder.setVersion(versions.get(i));
->>>>>>> 9567e9e0
             }
             telemetryMsg.addTsData(toTsKvProto(tsKvEntry));
         }
@@ -227,7 +221,9 @@
 
         for (int i = 0; i < entries.size(); i++) {
             AttributeValueProto.Builder attrProtoBuilder = ProtoUtils.toProto(entries.get(i)).toBuilder();
-            attrProtoBuilder.setVersion(versions.get(i));
+            if (versions != null && !versions.isEmpty() && versions.get(i) != null) {
+                attrProtoBuilder.setVersion(versions.get(i));
+            }
             telemetryMsg.addAttrData(attrProtoBuilder.build());
         }
         msg.setTelemetryMsg(telemetryMsg.build());
