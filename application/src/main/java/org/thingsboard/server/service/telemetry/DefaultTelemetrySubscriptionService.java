/**
 * Copyright © 2016-2025 The Thingsboard Authors
 *
 * Licensed under the Apache License, Version 2.0 (the "License");
 * you may not use this file except in compliance with the License.
 * You may obtain a copy of the License at
 *
 *     http://www.apache.org/licenses/LICENSE-2.0
 *
 * Unless required by applicable law or agreed to in writing, software
 * distributed under the License is distributed on an "AS IS" BASIS,
 * WITHOUT WARRANTIES OR CONDITIONS OF ANY KIND, either express or implied.
 * See the License for the specific language governing permissions and
 * limitations under the License.
 */
package org.thingsboard.server.service.telemetry;

import com.google.common.util.concurrent.FutureCallback;
import com.google.common.util.concurrent.Futures;
import com.google.common.util.concurrent.ListenableFuture;
import com.google.common.util.concurrent.MoreExecutors;
import jakarta.annotation.Nullable;
import jakarta.annotation.PostConstruct;
import jakarta.annotation.PreDestroy;
import lombok.extern.slf4j.Slf4j;
import org.apache.commons.collections4.CollectionUtils;
import org.springframework.beans.factory.annotation.Value;
import org.springframework.context.annotation.Lazy;
import org.springframework.stereotype.Service;
import org.thingsboard.common.util.DonAsynchron;
import org.thingsboard.common.util.ThingsBoardThreadFactory;
import org.thingsboard.rule.engine.api.AttributesDeleteRequest;
import org.thingsboard.rule.engine.api.AttributesSaveRequest;
import org.thingsboard.rule.engine.api.DeviceStateManager;
import org.thingsboard.rule.engine.api.RuleEngineTelemetryService;
import org.thingsboard.rule.engine.api.TimeseriesDeleteRequest;
import org.thingsboard.rule.engine.api.TimeseriesSaveRequest;
import org.thingsboard.server.common.data.ApiUsageRecordKey;
import org.thingsboard.server.common.data.AttributeScope;
import org.thingsboard.server.common.data.DataConstants;
import org.thingsboard.server.common.data.EntityType;
import org.thingsboard.server.common.data.EntityView;
import org.thingsboard.server.common.data.id.CustomerId;
import org.thingsboard.server.common.data.id.DeviceId;
import org.thingsboard.server.common.data.id.EntityId;
import org.thingsboard.server.common.data.id.TenantId;
import org.thingsboard.server.common.data.kv.AttributeKvEntry;
import org.thingsboard.server.common.data.kv.KvEntry;
import org.thingsboard.server.common.data.kv.TimeseriesSaveResult;
import org.thingsboard.server.common.data.kv.TsKvEntry;
import org.thingsboard.server.common.data.kv.TsKvLatestRemovingResult;
import org.thingsboard.server.common.msg.queue.TbCallback;
import org.thingsboard.server.common.msg.rule.engine.DeviceAttributesEventNotificationMsg;
import org.thingsboard.server.common.stats.TbApiUsageReportClient;
import org.thingsboard.server.dao.attributes.AttributesService;
import org.thingsboard.server.dao.timeseries.TimeseriesService;
import org.thingsboard.server.dao.util.KvUtils;
import org.thingsboard.server.service.apiusage.TbApiUsageStateService;
import org.thingsboard.server.service.cf.CalculatedFieldQueueService;
import org.thingsboard.server.service.entitiy.entityview.TbEntityViewService;
import org.thingsboard.server.service.state.DefaultDeviceStateService;
import org.thingsboard.server.service.subscription.TbSubscriptionUtils;

import java.util.ArrayList;
import java.util.Collections;
import java.util.HashMap;
import java.util.List;
import java.util.Map;
import java.util.Objects;
import java.util.Optional;
import java.util.concurrent.ExecutorService;
import java.util.concurrent.Executors;
import java.util.function.Consumer;

import static java.util.Comparator.comparing;
import static java.util.Comparator.comparingLong;
import static java.util.Comparator.naturalOrder;
import static java.util.Comparator.nullsFirst;

/**
 * Created by ashvayka on 27.03.18.
 */
@Service
@Slf4j
public class DefaultTelemetrySubscriptionService extends AbstractSubscriptionService implements TelemetrySubscriptionService, RuleEngineTelemetryService {

    private final AttributesService attrService;
    private final TimeseriesService tsService;
    private final TbEntityViewService tbEntityViewService;
    private final TbApiUsageReportClient apiUsageClient;
    private final TbApiUsageStateService apiUsageStateService;
    private final CalculatedFieldQueueService calculatedFieldQueueService;
    private final DeviceStateManager deviceStateManager;

    private ExecutorService tsCallBackExecutor;

    @Value("${sql.ts.value_no_xss_validation:false}")
    private boolean valueNoXssValidation;

    public DefaultTelemetrySubscriptionService(AttributesService attrService,
                                               TimeseriesService tsService,
                                               @Lazy TbEntityViewService tbEntityViewService,
                                               TbApiUsageReportClient apiUsageClient,
                                               TbApiUsageStateService apiUsageStateService,
                                               CalculatedFieldQueueService calculatedFieldQueueService,
                                               DeviceStateManager deviceStateManager) {
        this.attrService = attrService;
        this.tsService = tsService;
        this.tbEntityViewService = tbEntityViewService;
        this.apiUsageClient = apiUsageClient;
        this.apiUsageStateService = apiUsageStateService;
        this.calculatedFieldQueueService = calculatedFieldQueueService;
        this.deviceStateManager = deviceStateManager;
    }

    @PostConstruct
    public void initExecutor() {
        super.initExecutor();
        tsCallBackExecutor = Executors.newSingleThreadExecutor(ThingsBoardThreadFactory.forName("ts-service-ts-callback"));
    }

    @Override
    protected String getExecutorPrefix() {
        return "ts";
    }

    @PreDestroy
    public void shutdownExecutor() {
        if (tsCallBackExecutor != null) {
            tsCallBackExecutor.shutdownNow();
        }
        super.shutdownExecutor();
    }

    @Override
    public void saveTimeseries(TimeseriesSaveRequest request) {
        TenantId tenantId = request.getTenantId();
        EntityId entityId = request.getEntityId();
        checkInternalEntity(entityId);
        boolean sysTenant = TenantId.SYS_TENANT_ID.equals(tenantId) || tenantId == null;
        if (sysTenant || !request.getStrategy().saveTimeseries() || apiUsageStateService.getApiUsageState(tenantId).isDbStorageEnabled()) {
            KvUtils.validate(request.getEntries(), valueNoXssValidation);
            ListenableFuture<TimeseriesSaveResult> future = saveTimeseriesInternal(request);
            if (request.getStrategy().saveTimeseries()) {
                Futures.addCallback(future, getApiUsageCallback(tenantId, request.getCustomerId(), sysTenant), tsCallBackExecutor);
            }
        } else {
            request.getCallback().onFailure(new RuntimeException("DB storage writes are disabled due to API limits!"));
        }
    }

    @Override
    public ListenableFuture<TimeseriesSaveResult> saveTimeseriesInternal(TimeseriesSaveRequest request) {
        TenantId tenantId = request.getTenantId();
        EntityId entityId = request.getEntityId();
        TimeseriesSaveRequest.Strategy strategy = request.getStrategy();
        ListenableFuture<TimeseriesSaveResult> resultFuture;

        if (strategy.saveTimeseries() && strategy.saveLatest()) {
            resultFuture = tsService.save(tenantId, entityId, request.getEntries(), request.getTtl());
        } else if (strategy.saveLatest()) {
            resultFuture = tsService.saveLatest(tenantId, entityId, request.getEntries());
        } else if (strategy.saveTimeseries()) {
            resultFuture = tsService.saveWithoutLatest(tenantId, entityId, request.getEntries(), request.getTtl());
        } else {
            resultFuture = Futures.immediateFuture(TimeseriesSaveResult.EMPTY);
        }

        addMainCallback(resultFuture, result -> {
            if (strategy.processCalculatedFields()) {
                calculatedFieldQueueService.pushRequestToQueue(request, result, request.getCallback());
            } else {
                request.getCallback().onSuccess(null);
            }
        }, t -> request.getCallback().onFailure(t));

        if (strategy.sendWsUpdate()) {
            addWsCallback(resultFuture, success -> onTimeSeriesUpdate(tenantId, entityId, request.getEntries()));
        }
        if (strategy.saveLatest() && entityId.getEntityType().isOneOf(EntityType.DEVICE, EntityType.ASSET)) {
            addMainCallback(saveFuture, __ -> copyLatestToEntityViews(tenantId, entityId, request.getEntries()));
        }
        return resultFuture;
    }

    @Override
    public void saveAttributes(AttributesSaveRequest request) {
        checkInternalEntity(request.getEntityId());
        saveAttributesInternal(request);
    }

    @Override
    public void saveAttributesInternal(AttributesSaveRequest request) {
        log.trace("Executing saveInternal [{}]", request);
        TenantId tenantId = request.getTenantId();
        EntityId entityId = request.getEntityId();
        AttributesSaveRequest.Strategy strategy = request.getStrategy();
        ListenableFuture<List<Long>> resultFuture;

        if (strategy.saveAttributes()) {
            resultFuture = attrService.save(tenantId, entityId, request.getScope(), request.getEntries());
        } else {
            resultFuture = Futures.immediateFuture(Collections.emptyList());
        }

        addMainCallback(resultFuture, result -> {
            if (strategy.processCalculatedFields()) {
                calculatedFieldQueueService.pushRequestToQueue(request, result, request.getCallback());
            } else {
                request.getCallback().onSuccess(null);
            }
        }, t -> request.getCallback().onFailure(t));

        if (shouldSendSharedAttributesUpdatedNotification(request)) {
            addMainCallback(resultFuture, success -> clusterService.pushMsgToCore(
                    DeviceAttributesEventNotificationMsg.onUpdate(tenantId, new DeviceId(entityId.getId()), DataConstants.SHARED_SCOPE, request.getEntries()), null
            ));
        }

        if (shouldCheckForInactivityTimeoutUpdates(request)) {
            findNewInactivityTimeout(request.getEntries()).ifPresent(newInactivityTimeout ->
                    addMainCallback(resultFuture, success -> deviceStateManager.onDeviceInactivityTimeoutUpdate(
                            tenantId, new DeviceId(entityId.getId()), newInactivityTimeout, TbCallback.EMPTY)
                    )
            );
        }

        if (strategy.sendWsUpdate()) {
            addWsCallback(resultFuture, success -> onAttributesUpdate(tenantId, entityId, request.getScope().name(), request.getEntries()));
        }
    }

    private static boolean shouldSendSharedAttributesUpdatedNotification(AttributesSaveRequest request) {
        return request.getStrategy().saveAttributes() && shouldSendSharedAttributesNotification(request.getEntityId(), request.getScope(), request.isNotifyDevice());
    }

    private static boolean shouldCheckForInactivityTimeoutUpdates(AttributesSaveRequest request) {
        return request.getStrategy().saveAttributes()
                && request.getEntityId().getEntityType() == EntityType.DEVICE
                && request.getScope() == AttributeScope.SERVER_SCOPE;
    }

    private static Optional<Long> findNewInactivityTimeout(List<AttributeKvEntry> entries) {
        return entries.stream()
                .filter(entry -> Objects.equals(DefaultDeviceStateService.INACTIVITY_TIMEOUT, entry.getKey()))
                // Select the entry with the highest version, or if the versions are equal, the one with the most recent update timestamp
                .max(comparing(AttributeKvEntry::getVersion, nullsFirst(naturalOrder())).thenComparingLong(AttributeKvEntry::getLastUpdateTs))
                .map(DefaultTelemetrySubscriptionService::parseAsLong);
    }

    private static long parseAsLong(KvEntry kve) {
        try {
            return Long.parseLong(kve.getValueAsString());
        } catch (NumberFormatException e) {
            return 0L;
        }
    }

    @Override
    public void deleteAttributes(AttributesDeleteRequest request) {
        checkInternalEntity(request.getEntityId());
        deleteAttributesInternal(request);
    }

    @Override
    public void deleteAttributesInternal(AttributesDeleteRequest request) {
        TenantId tenantId = request.getTenantId();
        EntityId entityId = request.getEntityId();

        ListenableFuture<List<String>> deleteFuture = attrService.removeAll(tenantId, entityId, request.getScope(), request.getKeys());

        addMainCallback(deleteFuture,
                result -> calculatedFieldQueueService.pushRequestToQueue(request, result, request.getCallback()),
                t -> request.getCallback().onFailure(t)
        );

        if (shouldSendSharedAttributesDeletedNotification(request)) {
            addMainCallback(deleteFuture, success -> clusterService.pushMsgToCore(
                    DeviceAttributesEventNotificationMsg.onDelete(tenantId, new DeviceId(entityId.getId()), DataConstants.SHARED_SCOPE, request.getKeys()), null
            ));
        }

        if (inactivityTimeoutDeleted(request)) {
            addMainCallback(deleteFuture, success -> deviceStateManager.onDeviceInactivityTimeoutUpdate(
                    tenantId, new DeviceId(entityId.getId()), 0L, TbCallback.EMPTY)
            );
        }

        addWsCallback(deleteFuture, success -> onAttributesDelete(tenantId, entityId, request.getScope().name(), request.getKeys()));
    }

    private static boolean shouldSendSharedAttributesDeletedNotification(AttributesDeleteRequest request) {
        return shouldSendSharedAttributesNotification(request.getEntityId(), request.getScope(), request.isNotifyDevice());
    }

    private static boolean shouldSendSharedAttributesNotification(EntityId entityId, AttributeScope scope, boolean notifyDevice) {
        return entityId.getEntityType() == EntityType.DEVICE
                && scope == AttributeScope.SHARED_SCOPE
                && notifyDevice;
    }

    private static boolean inactivityTimeoutDeleted(AttributesDeleteRequest request) {
        return request.getEntityId().getEntityType() == EntityType.DEVICE
                && request.getScope() == AttributeScope.SERVER_SCOPE
                && request.getKeys().stream().anyMatch(key -> Objects.equals(DefaultDeviceStateService.INACTIVITY_TIMEOUT, key));
    }

    @Override
    public void deleteTimeseries(TimeseriesDeleteRequest request) {
        checkInternalEntity(request.getEntityId());
        deleteTimeseriesInternal(request);
    }

    @Override
    public void deleteTimeseriesInternal(TimeseriesDeleteRequest request) {
        if (CollectionUtils.isNotEmpty(request.getKeys())) {
            ListenableFuture<List<TsKvLatestRemovingResult>> deleteFuture;
            if (request.getDeleteHistoryQueries() == null) {
                deleteFuture = tsService.removeLatest(request.getTenantId(), request.getEntityId(), request.getKeys());
            } else {
                deleteFuture = tsService.remove(request.getTenantId(), request.getEntityId(), request.getDeleteHistoryQueries());
                addWsCallback(deleteFuture, result -> onTimeSeriesDelete(request.getTenantId(), request.getEntityId(), request.getKeys(), result));
            }
            DonAsynchron.withCallback(deleteFuture, result -> {
                calculatedFieldQueueService.pushRequestToQueue(request, request.getKeys(), getCalculatedFieldCallback(request.getCallback(), request.getKeys()));
            }, safeCallback(getCalculatedFieldCallback(request.getCallback(), request.getKeys())), tsCallBackExecutor);
        } else {
            ListenableFuture<List<String>> deleteFuture = tsService.removeAllLatest(request.getTenantId(), request.getEntityId());
            DonAsynchron.withCallback(deleteFuture, result -> {
                calculatedFieldQueueService.pushRequestToQueue(request, request.getKeys(), getCalculatedFieldCallback(request.getCallback(), result));
            }, safeCallback(getCalculatedFieldCallback(request.getCallback(), request.getKeys())), tsCallBackExecutor);
        }
    }

    private void copyLatestToEntityViews(TenantId tenantId, EntityId entityId, List<TsKvEntry> ts) {
<<<<<<< HEAD
        Futures.addCallback(tbEntityViewService.findEntityViewsByTenantIdAndEntityIdAsync(tenantId, entityId),
                new FutureCallback<>() {
                    @Override
                    public void onSuccess(@Nullable List<EntityView> result) {
                        if (result != null && !result.isEmpty()) {
                            Map<String, List<TsKvEntry>> tsMap = new HashMap<>();
                            for (TsKvEntry entry : ts) {
                                tsMap.computeIfAbsent(entry.getKey(), s -> new ArrayList<>()).add(entry);
                            }
                            for (EntityView entityView : result) {
                                List<String> keys = entityView.getKeys() != null && entityView.getKeys().getTimeseries() != null ?
                                        entityView.getKeys().getTimeseries() : new ArrayList<>(tsMap.keySet());
                                List<TsKvEntry> entityViewLatest = new ArrayList<>();
                                long startTs = entityView.getStartTimeMs();
                                long endTs = entityView.getEndTimeMs() == 0 ? Long.MAX_VALUE : entityView.getEndTimeMs();
                                for (String key : keys) {
                                    List<TsKvEntry> entries = tsMap.get(key);
                                    if (entries != null) {
                                        Optional<TsKvEntry> tsKvEntry = entries.stream()
                                                .filter(entry -> entry.getTs() > startTs && entry.getTs() <= endTs)
                                                .max(Comparator.comparingLong(TsKvEntry::getTs));
                                        tsKvEntry.ifPresent(entityViewLatest::add);
=======
        if (EntityType.DEVICE.equals(entityId.getEntityType()) || EntityType.ASSET.equals(entityId.getEntityType())) {
            Futures.addCallback(this.tbEntityViewService.findEntityViewsByTenantIdAndEntityIdAsync(tenantId, entityId),
                    new FutureCallback<>() {
                        @Override
                        public void onSuccess(@Nullable List<EntityView> result) {
                            if (result != null && !result.isEmpty()) {
                                Map<String, List<TsKvEntry>> tsMap = new HashMap<>();
                                for (TsKvEntry entry : ts) {
                                    tsMap.computeIfAbsent(entry.getKey(), s -> new ArrayList<>()).add(entry);
                                }
                                for (EntityView entityView : result) {
                                    List<String> keys = entityView.getKeys() != null && entityView.getKeys().getTimeseries() != null ?
                                            entityView.getKeys().getTimeseries() : new ArrayList<>(tsMap.keySet());
                                    List<TsKvEntry> entityViewLatest = new ArrayList<>();
                                    long startTs = entityView.getStartTimeMs();
                                    long endTs = entityView.getEndTimeMs() == 0 ? Long.MAX_VALUE : entityView.getEndTimeMs();
                                    for (String key : keys) {
                                        List<TsKvEntry> entries = tsMap.get(key);
                                        if (entries != null) {
                                            Optional<TsKvEntry> tsKvEntry = entries.stream()
                                                    .filter(entry -> entry.getTs() > startTs && entry.getTs() <= endTs)
                                                    .max(comparingLong(TsKvEntry::getTs));
                                            tsKvEntry.ifPresent(entityViewLatest::add);
                                        }
                                    }
                                    if (!entityViewLatest.isEmpty()) {
                                        saveTimeseries(TimeseriesSaveRequest.builder()
                                                .tenantId(tenantId)
                                                .entityId(entityView.getId())
                                                .entries(entityViewLatest)
                                                .strategy(TimeseriesSaveRequest.Strategy.LATEST_AND_WS)
                                                .callback(new FutureCallback<>() {
                                                    @Override
                                                    public void onSuccess(@Nullable Void tmp) {}

                                                    @Override
                                                    public void onFailure(Throwable t) {
                                                        log.error("[{}][{}] Failed to save entity view latest timeseries: {}", tenantId, entityView.getId(), entityViewLatest, t);
                                                    }
                                                })
                                                .build());
>>>>>>> c9ef1259
                                    }
                                }
                                if (!entityViewLatest.isEmpty()) {
                                    saveTimeseries(TimeseriesSaveRequest.builder()
                                            .tenantId(tenantId)
                                            .entityId(entityView.getId())
                                            .entries(entityViewLatest)
                                            .strategy(TimeseriesSaveRequest.Strategy.LATEST_AND_WS)
                                            .callback(new FutureCallback<>() {
                                                @Override
                                                public void onSuccess(@Nullable Void tmp) {}

                                                @Override
                                                public void onFailure(Throwable t) {
                                                    log.error("[{}][{}] Failed to save entity view latest timeseries: {}", tenantId, entityView.getId(), entityViewLatest, t);
                                                }
                                            })
                                            .build());
                                }
                            }
                        }
                    }

                    @Override
                    public void onFailure(Throwable t) {
                        log.error("Error while finding entity views by tenantId and entityId", t);
                    }
                }, MoreExecutors.directExecutor());
    }

    private void onAttributesUpdate(TenantId tenantId, EntityId entityId, String scope, List<AttributeKvEntry> attributes) {
        forwardToSubscriptionManagerService(tenantId, entityId,
                subscriptionManagerService -> subscriptionManagerService.onAttributesUpdate(tenantId, entityId, scope, attributes, TbCallback.EMPTY),
                () -> TbSubscriptionUtils.toAttributesUpdateProto(tenantId, entityId, scope, attributes));
    }

    private void onAttributesDelete(TenantId tenantId, EntityId entityId, String scope, List<String> keys) {
        forwardToSubscriptionManagerService(tenantId, entityId,
                subscriptionManagerService -> subscriptionManagerService.onAttributesDelete(tenantId, entityId, scope, keys, TbCallback.EMPTY),
                () -> TbSubscriptionUtils.toAttributesDeleteProto(tenantId, entityId, scope, keys));
    }

    private void onTimeSeriesUpdate(TenantId tenantId, EntityId entityId, List<TsKvEntry> ts) {
        forwardToSubscriptionManagerService(tenantId, entityId,
                subscriptionManagerService -> subscriptionManagerService.onTimeSeriesUpdate(tenantId, entityId, ts, TbCallback.EMPTY),
                () -> TbSubscriptionUtils.toTimeseriesUpdateProto(tenantId, entityId, ts));
    }

    private void onTimeSeriesDelete(TenantId tenantId, EntityId entityId, List<String> keys, List<TsKvLatestRemovingResult> ts) {
        forwardToSubscriptionManagerService(tenantId, entityId, subscriptionManagerService -> {
            List<TsKvEntry> updated = new ArrayList<>();
            List<String> deleted = new ArrayList<>();

            ts.stream().filter(Objects::nonNull).forEach(res -> {
                if (res.isRemoved()) {
                    if (res.getData() != null) {
                        updated.add(res.getData());
                    } else {
                        deleted.add(res.getKey());
                    }
                }
            });

            subscriptionManagerService.onTimeSeriesUpdate(tenantId, entityId, updated, TbCallback.EMPTY);
            subscriptionManagerService.onTimeSeriesDelete(tenantId, entityId, deleted, TbCallback.EMPTY);
        }, () -> TbSubscriptionUtils.toTimeseriesDeleteProto(tenantId, entityId, keys));
    }

    private <S> void addMainCallback(ListenableFuture<S> saveFuture, final FutureCallback<Void> callback) {
        if (callback == null) return;
        addMainCallback(saveFuture, result -> callback.onSuccess(null), callback::onFailure);
    }

    private <S> void addMainCallback(ListenableFuture<S> saveFuture, Consumer<S> onSuccess) {
        addMainCallback(saveFuture, onSuccess, null);
    }

    private <S> void addMainCallback(ListenableFuture<S> saveFuture, Consumer<S> onSuccess, Consumer<Throwable> onFailure) {
        DonAsynchron.withCallback(saveFuture, onSuccess, onFailure, tsCallBackExecutor);
    }

    private void checkInternalEntity(EntityId entityId) {
        if (EntityType.API_USAGE_STATE.equals(entityId.getEntityType())) {
            throw new RuntimeException("Can't update API Usage State!");
        }
    }

    private FutureCallback<TimeseriesSaveResult> getApiUsageCallback(TenantId tenantId, CustomerId customerId, boolean sysTenant) {
        return new FutureCallback<>() {
            @Override
            public void onSuccess(TimeseriesSaveResult result) {
                Integer dataPoints = result.getDataPoints();
                if (!sysTenant && dataPoints != null && dataPoints > 0) {
                    apiUsageClient.report(tenantId, customerId, ApiUsageRecordKey.STORAGE_DP_COUNT, dataPoints);
                }
            }

            @Override
            public void onFailure(Throwable t) {}
        };
    }

    private FutureCallback<Void> getCalculatedFieldCallback(FutureCallback<List<String>> originalCallback, List<String> keys) {
        return new FutureCallback<>() {
            @Override
            public void onSuccess(Void unused) {
                originalCallback.onSuccess(keys);
            }

            @Override
            public void onFailure(Throwable t) {
                originalCallback.onFailure(t);
            }
        };
    }

}<|MERGE_RESOLUTION|>--- conflicted
+++ resolved
@@ -178,7 +178,7 @@
             addWsCallback(resultFuture, success -> onTimeSeriesUpdate(tenantId, entityId, request.getEntries()));
         }
         if (strategy.saveLatest() && entityId.getEntityType().isOneOf(EntityType.DEVICE, EntityType.ASSET)) {
-            addMainCallback(saveFuture, __ -> copyLatestToEntityViews(tenantId, entityId, request.getEntries()));
+            addMainCallback(resultFuture, __ -> copyLatestToEntityViews(tenantId, entityId, request.getEntries()));
         }
         return resultFuture;
     }
@@ -333,7 +333,6 @@
     }
 
     private void copyLatestToEntityViews(TenantId tenantId, EntityId entityId, List<TsKvEntry> ts) {
-<<<<<<< HEAD
         Futures.addCallback(tbEntityViewService.findEntityViewsByTenantIdAndEntityIdAsync(tenantId, entityId),
                 new FutureCallback<>() {
                     @Override
@@ -354,51 +353,8 @@
                                     if (entries != null) {
                                         Optional<TsKvEntry> tsKvEntry = entries.stream()
                                                 .filter(entry -> entry.getTs() > startTs && entry.getTs() <= endTs)
-                                                .max(Comparator.comparingLong(TsKvEntry::getTs));
+                                                .max(comparingLong(TsKvEntry::getTs));
                                         tsKvEntry.ifPresent(entityViewLatest::add);
-=======
-        if (EntityType.DEVICE.equals(entityId.getEntityType()) || EntityType.ASSET.equals(entityId.getEntityType())) {
-            Futures.addCallback(this.tbEntityViewService.findEntityViewsByTenantIdAndEntityIdAsync(tenantId, entityId),
-                    new FutureCallback<>() {
-                        @Override
-                        public void onSuccess(@Nullable List<EntityView> result) {
-                            if (result != null && !result.isEmpty()) {
-                                Map<String, List<TsKvEntry>> tsMap = new HashMap<>();
-                                for (TsKvEntry entry : ts) {
-                                    tsMap.computeIfAbsent(entry.getKey(), s -> new ArrayList<>()).add(entry);
-                                }
-                                for (EntityView entityView : result) {
-                                    List<String> keys = entityView.getKeys() != null && entityView.getKeys().getTimeseries() != null ?
-                                            entityView.getKeys().getTimeseries() : new ArrayList<>(tsMap.keySet());
-                                    List<TsKvEntry> entityViewLatest = new ArrayList<>();
-                                    long startTs = entityView.getStartTimeMs();
-                                    long endTs = entityView.getEndTimeMs() == 0 ? Long.MAX_VALUE : entityView.getEndTimeMs();
-                                    for (String key : keys) {
-                                        List<TsKvEntry> entries = tsMap.get(key);
-                                        if (entries != null) {
-                                            Optional<TsKvEntry> tsKvEntry = entries.stream()
-                                                    .filter(entry -> entry.getTs() > startTs && entry.getTs() <= endTs)
-                                                    .max(comparingLong(TsKvEntry::getTs));
-                                            tsKvEntry.ifPresent(entityViewLatest::add);
-                                        }
-                                    }
-                                    if (!entityViewLatest.isEmpty()) {
-                                        saveTimeseries(TimeseriesSaveRequest.builder()
-                                                .tenantId(tenantId)
-                                                .entityId(entityView.getId())
-                                                .entries(entityViewLatest)
-                                                .strategy(TimeseriesSaveRequest.Strategy.LATEST_AND_WS)
-                                                .callback(new FutureCallback<>() {
-                                                    @Override
-                                                    public void onSuccess(@Nullable Void tmp) {}
-
-                                                    @Override
-                                                    public void onFailure(Throwable t) {
-                                                        log.error("[{}][{}] Failed to save entity view latest timeseries: {}", tenantId, entityView.getId(), entityViewLatest, t);
-                                                    }
-                                                })
-                                                .build());
->>>>>>> c9ef1259
                                     }
                                 }
                                 if (!entityViewLatest.isEmpty()) {
