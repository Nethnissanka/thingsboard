/**
 * Copyright © 2016-2022 The Thingsboard Authors
 *
 * Licensed under the Apache License, Version 2.0 (the "License");
 * you may not use this file except in compliance with the License.
 * You may obtain a copy of the License at
 *
 *     http://www.apache.org/licenses/LICENSE-2.0
 *
 * Unless required by applicable law or agreed to in writing, software
 * distributed under the License is distributed on an "AS IS" BASIS,
 * WITHOUT WARRANTIES OR CONDITIONS OF ANY KIND, either express or implied.
 * See the License for the specific language governing permissions and
 * limitations under the License.
 */
package org.thingsboard.server.service.sync.ie.importing.impl;

import lombok.RequiredArgsConstructor;
import org.springframework.stereotype.Service;
import org.thingsboard.server.common.data.EntityType;
import org.thingsboard.server.common.data.User;
import org.thingsboard.server.common.data.asset.Asset;
import org.thingsboard.server.common.data.id.AssetId;
import org.thingsboard.server.common.data.id.TenantId;
import org.thingsboard.server.common.data.sync.ie.EntityExportData;
import org.thingsboard.server.dao.asset.AssetService;
import org.thingsboard.server.queue.util.TbCoreComponent;
import org.thingsboard.server.service.sync.vc.data.EntitiesImportCtx;

@Service
@TbCoreComponent
@RequiredArgsConstructor
public class AssetImportService extends BaseEntityImportService<AssetId, Asset, EntityExportData<Asset>> {

    private final AssetService assetService;

    @Override
    protected void setOwner(TenantId tenantId, Asset asset, IdProvider idProvider) {
        asset.setTenantId(tenantId);
        asset.setCustomerId(idProvider.getInternalId(asset.getCustomerId()));
    }

    @Override
    protected Asset prepare(EntitiesImportCtx ctx, Asset asset, Asset old, EntityExportData<Asset> exportData, IdProvider idProvider) {
        return asset;
    }

    @Override
    protected Asset saveOrUpdate(EntitiesImportCtx ctx, Asset asset, EntityExportData<Asset> exportData, IdProvider idProvider) {
        return assetService.saveAsset(asset);
    }

    @Override
<<<<<<< HEAD
    protected void onEntitySaved(User user, Asset savedAsset, Asset oldAsset) throws ThingsboardException {
        super.onEntitySaved(user, savedAsset, oldAsset);
        if (oldAsset != null) {
            entityActionService.sendEntityNotificationMsgToEdge(user.getTenantId(), savedAsset.getId(), EdgeEventActionType.UPDATED);
        }
    }

    @Override
=======
>>>>>>> 48c3ce70
    protected Asset deepCopy(Asset asset) {
        return new Asset(asset);
    }

    @Override
    protected void cleanupForComparison(Asset e) {
        super.cleanupForComparison(e);
        if (e.getCustomerId() != null && e.getCustomerId().isNullUid()) {
            e.setCustomerId(null);
        }
    }

    @Override
    public EntityType getEntityType() {
        return EntityType.ASSET;
    }

}<|MERGE_RESOLUTION|>--- conflicted
+++ resolved
@@ -18,7 +18,6 @@
 import lombok.RequiredArgsConstructor;
 import org.springframework.stereotype.Service;
 import org.thingsboard.server.common.data.EntityType;
-import org.thingsboard.server.common.data.User;
 import org.thingsboard.server.common.data.asset.Asset;
 import org.thingsboard.server.common.data.id.AssetId;
 import org.thingsboard.server.common.data.id.TenantId;
@@ -51,17 +50,6 @@
     }
 
     @Override
-<<<<<<< HEAD
-    protected void onEntitySaved(User user, Asset savedAsset, Asset oldAsset) throws ThingsboardException {
-        super.onEntitySaved(user, savedAsset, oldAsset);
-        if (oldAsset != null) {
-            entityActionService.sendEntityNotificationMsgToEdge(user.getTenantId(), savedAsset.getId(), EdgeEventActionType.UPDATED);
-        }
-    }
-
-    @Override
-=======
->>>>>>> 48c3ce70
     protected Asset deepCopy(Asset asset) {
         return new Asset(asset);
     }
