--- conflicted
+++ resolved
@@ -86,24 +86,19 @@
     @Autowired
     private WidgetsBundleService widgetsBundleService;
 
-<<<<<<< HEAD
     @Autowired
     private OAuth2ConfigTemplateService oAuth2TemplateService;
 
-    public Path getTenantRuleChainsDir() {
-        return Paths.get(getDataDir(), JSON_DIR, TENANT_DIR, RULE_CHAINS_DIR);
-    }
-
-    public Path getDeviceProfileDefaultRuleChainTemplateFilePath() {
-        return Paths.get(getDataDir(), JSON_DIR, TENANT_DIR, DEVICE_PROFILE_DIR, "rule_chain_template.json");
-=======
     private Path getTenantRuleChainsDir() {
         return Paths.get(getDataDir(), JSON_DIR, TENANT_DIR, RULE_CHAINS_DIR);
     }
 
+    private Path getDeviceProfileDefaultRuleChainTemplateFilePath() {
+        return Paths.get(getDataDir(), JSON_DIR, TENANT_DIR, DEVICE_PROFILE_DIR, "rule_chain_template.json");
+    }
+
     private Path getEdgeRuleChainsDir() {
         return Paths.get(getDataDir(), JSON_DIR, TENANT_DIR, EDGE_MANAGEMENT, RULE_CHAINS_DIR);
->>>>>>> e5753c03
     }
 
     public String getDataDir() {
@@ -152,7 +147,6 @@
         }
     }
 
-<<<<<<< HEAD
     public RuleChain createDefaultRuleChain(TenantId tenantId, String ruleChainName) throws IOException {
         return createRuleChainFromFile(tenantId, getDeviceProfileDefaultRuleChainTemplateFilePath(), ruleChainName);
     }
@@ -174,8 +168,6 @@
         return ruleChain;
     }
 
-=======
->>>>>>> e5753c03
     public void loadSystemWidgets() throws Exception {
         Path widgetBundlesDir = Paths.get(getDataDir(), JSON_DIR, SYSTEM_DIR, WIDGET_BUNDLES_DIR);
         try (DirectoryStream<Path> dirStream = Files.newDirectoryStream(widgetBundlesDir, path -> path.toString().endsWith(JSON_EXT))) {
@@ -232,49 +224,18 @@
 
     public void loadDemoRuleChains(TenantId tenantId) throws Exception {
         try {
-<<<<<<< HEAD
             createDefaultRuleChains(tenantId);
             createDefaultRuleChain(tenantId, "Thermostat");
-=======
-            JsonNode ruleChainJson = objectMapper.readTree(ruleChainsDir.resolve("thermostat_alarms.json").toFile());
-            RuleChain ruleChain = objectMapper.treeToValue(ruleChainJson.get("ruleChain"), RuleChain.class);
-            RuleChainMetaData ruleChainMetaData = objectMapper.treeToValue(ruleChainJson.get("metadata"), RuleChainMetaData.class);
-            ruleChain.setTenantId(tenantId);
-            ruleChain = ruleChainService.saveRuleChain(ruleChain);
-            ruleChainMetaData.setRuleChainId(ruleChain.getId());
-            ruleChainService.saveRuleChainMetaData(new TenantId(EntityId.NULL_UUID), ruleChainMetaData);
-
-            JsonNode rootChainJson = objectMapper.readTree(ruleChainsDir.resolve("root_rule_chain.json").toFile());
-            RuleChain rootChain = objectMapper.treeToValue(rootChainJson.get("ruleChain"), RuleChain.class);
-            RuleChainMetaData rootChainMetaData = objectMapper.treeToValue(rootChainJson.get("metadata"), RuleChainMetaData.class);
-
-            RuleChainId thermostatsRuleChainId = ruleChain.getId();
-            rootChainMetaData.getRuleChainConnections().forEach(connection -> connection.setTargetRuleChainId(thermostatsRuleChainId));
-            rootChain.setTenantId(tenantId);
-            rootChain = ruleChainService.saveRuleChain(rootChain);
-            rootChainMetaData.setRuleChainId(rootChain.getId());
-            ruleChainService.saveRuleChainMetaData(new TenantId(EntityId.NULL_UUID), rootChainMetaData);
+            loadEdgeDemoRuleChains(tenantId);
         } catch (Exception e) {
             log.error("Unable to load dashboard from json", e);
             throw new RuntimeException("Unable to load dashboard from json", e);
         }
-        loadEdgeDemoRuleChains(tenantId);
     }
 
     private void loadEdgeDemoRuleChains(TenantId tenantId) throws Exception {
-        Path edgeRuleChainsDir = Paths.get(getDataDir(), JSON_DIR, DEMO_DIR, EDGE_MANAGEMENT, RULE_CHAINS_DIR);
-        try {
-            loadRuleChainFromFile(tenantId, edgeRuleChainsDir.resolve("edge_root_rule_chain.json"));
->>>>>>> e5753c03
-        } catch (Exception e) {
-            log.error("Unable to load dashboard from json", e);
-            throw new RuntimeException("Unable to load dashboard from json", e);
-        }
-    }
-
-    public void createDefaultEdgeRuleChains(TenantId tenantId) throws IOException {
-        Path tenantChainsDir = getTenantRuleChainsDir();
-        createRuleChainFromFile(tenantId, tenantChainsDir.resolve("edge_root_rule_chain.json"), null);
+        Path edgeDemoRuleChainsDir = Paths.get(getDataDir(), JSON_DIR, DEMO_DIR, EDGE_MANAGEMENT, RULE_CHAINS_DIR);
+        loadRuleChainsFromPath(tenantId, edgeDemoRuleChainsDir);
     }
 
     public void createOAuth2Templates() throws Exception {
