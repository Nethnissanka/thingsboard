--- conflicted
+++ resolved
@@ -106,13 +106,8 @@
         }
     }
 
-<<<<<<< HEAD
-    private TenantId getTenantId(String tenantName) {
+    private TenantId getTenantId(String tenantName) throws IOException {
         List<Tenant> tenants = tenantService.findTenants(new PageLink(1, 0, tenantName)).getData();
-=======
-    private TenantId getTenantId(String tenantName) throws IOException {
-        List<Tenant> tenants = tenantService.findTenants(new TextPageLink(1, tenantName)).getData();
->>>>>>> 92c9bc0a
         Tenant tenant;
         if (tenants == null || tenants.isEmpty()) {
             tenant = new Tenant();
