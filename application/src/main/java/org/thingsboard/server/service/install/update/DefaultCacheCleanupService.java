/**
 * Copyright © 2016-2024 The Thingsboard Authors
 *
 * Licensed under the Apache License, Version 2.0 (the "License");
 * you may not use this file except in compliance with the License.
 * You may obtain a copy of the License at
 *
 *     http://www.apache.org/licenses/LICENSE-2.0
 *
 * Unless required by applicable law or agreed to in writing, software
 * distributed under the License is distributed on an "AS IS" BASIS,
 * WITHOUT WARRANTIES OR CONDITIONS OF ANY KIND, either express or implied.
 * See the License for the specific language governing permissions and
 * limitations under the License.
 */
package org.thingsboard.server.service.install.update;

import lombok.RequiredArgsConstructor;
import lombok.extern.slf4j.Slf4j;
import org.springframework.cache.Cache;
import org.springframework.cache.CacheManager;
import org.springframework.context.annotation.Profile;
import org.springframework.data.redis.core.RedisCallback;
import org.springframework.data.redis.core.RedisTemplate;
import org.springframework.stereotype.Service;

import java.util.Objects;
import java.util.Optional;

import static org.thingsboard.server.common.data.CacheConstants.RESOURCE_INFO_CACHE;
import static org.thingsboard.server.common.data.CacheConstants.SECURITY_SETTINGS_CACHE;

@RequiredArgsConstructor
@Service
@Profile("install")
@Slf4j
public class DefaultCacheCleanupService implements CacheCleanupService {

    private final CacheManager cacheManager;
    private final Optional<RedisTemplate<String, Object>> redisTemplate;


    /**
     * Cleanup caches that can not deserialize anymore due to schema upgrade or data update using sql scripts.
     * Refer to SqlDatabaseUpgradeService and /data/upgrage/*.sql
     * to discover which tables were changed
     * */
    @Override
    public void clearCache(String fromVersion) throws Exception {
        switch (fromVersion) {
            case "3.6.1":
                log.info("Clearing cache to upgrade from version 3.6.1 to 3.6.2");
                clearCacheByName(SECURITY_SETTINGS_CACHE);
                clearCacheByName(RESOURCE_INFO_CACHE);
                break;
            case "3.6.3":
                log.info("Clearing cache to upgrade from version 3.6.3 to 3.6.4");
                clearAll();
                break;
            case "3.6.4":
                log.info("Clearing cache to upgrade from version 3.6.4 to 3.7.0");
                clearAll();
                break;
            case "3.7.0":
                log.info("Clearing cache to upgrade from version 3.7.0 to 3.7.1");
<<<<<<< HEAD
                clearCacheByName(SECURITY_SETTINGS_CACHE);
=======
                clearAll();
>>>>>>> f4cc6b35
                break;
            default:
                //Do nothing, since cache cleanup is optional.
        }
    }

    void clearAllCaches() {
        cacheManager.getCacheNames().forEach(this::clearCacheByName);
    }

    void clearCacheByName(final String cacheName) {
        log.info("Clearing cache [{}]", cacheName);
        Cache cache = cacheManager.getCache(cacheName);
        Objects.requireNonNull(cache, "Cache does not exist for name " + cacheName);
        cache.clear();
    }

    void clearAll() {
        if (redisTemplate.isPresent()) {
            log.info("Flushing all caches");
            redisTemplate.get().execute((RedisCallback<Object>) connection -> {
                connection.serverCommands().flushAll();
                return null;
            });
            return;
        }
        cacheManager.getCacheNames().forEach(this::clearCacheByName);
    }

}<|MERGE_RESOLUTION|>--- conflicted
+++ resolved
@@ -63,11 +63,7 @@
                 break;
             case "3.7.0":
                 log.info("Clearing cache to upgrade from version 3.7.0 to 3.7.1");
-<<<<<<< HEAD
-                clearCacheByName(SECURITY_SETTINGS_CACHE);
-=======
                 clearAll();
->>>>>>> f4cc6b35
                 break;
             default:
                 //Do nothing, since cache cleanup is optional.
