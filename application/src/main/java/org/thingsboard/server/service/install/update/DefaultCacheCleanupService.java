--- conflicted
+++ resolved
@@ -56,18 +56,11 @@
                 break;
             case "3.6.3":
                 log.info("Clearing cache to upgrade from version 3.6.3 to 3.6.4");
-<<<<<<< HEAD
-=======
                 clearAll();
                 break;
             case "3.6.4":
                 log.info("Clearing cache to upgrade from version 3.6.4 to 3.7.0");
->>>>>>> 7155140a
                 clearAll();
-                break;
-            case "3.6.4":
-                log.info("Clearing cache to upgrade from version 3.6.4 to 3.7.0");
-                clearCacheByName(CUSTOMER_CACHE);
                 break;
             default:
                 //Do nothing, since cache cleanup is optional.
