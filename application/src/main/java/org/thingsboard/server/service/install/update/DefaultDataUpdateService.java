/**
 * Copyright © 2016-2020 The Thingsboard Authors
 *
 * Licensed under the Apache License, Version 2.0 (the "License");
 * you may not use this file except in compliance with the License.
 * You may obtain a copy of the License at
 *
 *     http://www.apache.org/licenses/LICENSE-2.0
 *
 * Unless required by applicable law or agreed to in writing, software
 * distributed under the License is distributed on an "AS IS" BASIS,
 * WITHOUT WARRANTIES OR CONDITIONS OF ANY KIND, either express or implied.
 * See the License for the specific language governing permissions and
 * limitations under the License.
 */
package org.thingsboard.server.service.install.update;

import com.fasterxml.jackson.databind.JsonNode;
import com.fasterxml.jackson.databind.node.ObjectNode;
import com.google.common.util.concurrent.FutureCallback;
import com.google.common.util.concurrent.Futures;
import com.google.common.util.concurrent.ListenableFuture;
import com.google.common.util.concurrent.MoreExecutors;
import lombok.extern.slf4j.Slf4j;
import org.springframework.beans.factory.annotation.Autowired;
import org.springframework.context.annotation.Profile;
import org.springframework.stereotype.Service;
<<<<<<< HEAD
import org.springframework.util.StringUtils;
import org.thingsboard.rule.engine.profile.TbDeviceProfileNode;
import org.thingsboard.rule.engine.profile.TbDeviceProfileNodeConfiguration;
import org.thingsboard.server.common.data.EntityView;
import org.thingsboard.server.common.data.SearchTextBased;
import org.thingsboard.server.common.data.Tenant;
import org.thingsboard.server.common.data.id.EntityId;
import org.thingsboard.server.common.data.id.EntityViewId;
import org.thingsboard.server.common.data.id.TenantId;
import org.thingsboard.server.common.data.id.UUIDBased;
import org.thingsboard.server.common.data.kv.BaseReadTsKvQuery;
import org.thingsboard.server.common.data.kv.ReadTsKvQuery;
import org.thingsboard.server.common.data.kv.TsKvEntry;
import org.thingsboard.server.common.data.page.PageData;
import org.thingsboard.server.common.data.page.PageLink;
=======
import org.thingsboard.server.common.data.Tenant;
import org.thingsboard.server.common.data.page.TextPageData;
import org.thingsboard.server.common.data.page.TextPageLink;
>>>>>>> 0a7d8e86
import org.thingsboard.server.common.data.rule.RuleChain;
import org.thingsboard.server.common.data.rule.RuleChainMetaData;
import org.thingsboard.server.common.data.rule.RuleNode;
import org.thingsboard.server.dao.entityview.EntityViewService;
import org.thingsboard.server.dao.rule.RuleChainService;
import org.thingsboard.server.dao.tenant.TenantService;
import org.thingsboard.server.dao.timeseries.TimeseriesService;
import org.thingsboard.server.dao.util.mapping.JacksonUtil;
import org.thingsboard.server.service.install.InstallScripts;

import javax.annotation.Nullable;
import java.util.ArrayList;
import java.util.Collections;
import java.util.List;
import java.util.concurrent.ExecutionException;
import java.util.stream.Collectors;

import static org.apache.commons.lang.StringUtils.isBlank;
import static org.thingsboard.server.service.install.DatabaseHelper.objectMapper;

@Service
@Profile("install")
@Slf4j
public class DefaultDataUpdateService implements DataUpdateService {

    @Autowired
    private TenantService tenantService;

    @Autowired
    private RuleChainService ruleChainService;

    @Autowired
    private InstallScripts installScripts;

    @Autowired
    private EntityViewService entityViewService;

    @Autowired
    private TimeseriesService tsService;

    @Override
    public void updateData(String fromVersion) throws Exception {
        switch (fromVersion) {
            case "1.4.0":
                log.info("Updating data from version 1.4.0 to 2.0.0 ...");
                tenantsDefaultRuleChainUpdater.updateEntities(null);
                break;
<<<<<<< HEAD
            case "3.0.1":
                log.info("Updating data from version 3.0.1 to 3.1.0 ...");
                tenantsEntityViewsUpdater.updateEntities(null);
                break;
            case "3.1.1":
                log.info("Updating data from version 3.1.1 to 3.2.0 ...");
                tenantsRootRuleChainUpdater.updateEntities(null);
=======
            case "2.5.5":
                log.info("Updating data from version 2.5.5 to 2.6.0 ...");
                tenantsDefaultEdgeRuleChainUpdater.updateEntities(null);
>>>>>>> 0a7d8e86
                break;
            default:
                throw new RuntimeException("Unable to update data, unsupported fromVersion: " + fromVersion);
        }
    }

    private PaginatedUpdater<String, Tenant> tenantsDefaultRuleChainUpdater =
            new PaginatedUpdater<String, Tenant>() {

                @Override
                protected PageData<Tenant> findEntities(String region, PageLink pageLink) {
                    return tenantService.findTenants(pageLink);
                }

                @Override
                protected void updateEntity(Tenant tenant) {
                    try {
                        RuleChain ruleChain = ruleChainService.getRootTenantRuleChain(tenant.getId());
                        if (ruleChain == null) {
                            installScripts.createDefaultRuleChains(tenant.getId());
                        }
                    } catch (Exception e) {
                        log.error("Unable to update Tenant", e);
                    }
                }
            };

    private PaginatedUpdater<String, Tenant> tenantsRootRuleChainUpdater =
            new PaginatedUpdater<String, Tenant>() {

                @Override
                protected PageData<Tenant> findEntities(String region, PageLink pageLink) {
                    return tenantService.findTenants(pageLink);
                }

                @Override
                protected void updateEntity(Tenant tenant) {
                    try {
                        RuleChain ruleChain = ruleChainService.getRootTenantRuleChain(tenant.getId());
                        if (ruleChain == null) {
                            installScripts.createDefaultRuleChains(tenant.getId());
                        } else {
                            RuleChainMetaData md = ruleChainService.loadRuleChainMetaData(tenant.getId(), ruleChain.getId());
                            int oldIdx = md.getFirstNodeIndex();
                            int newIdx = md.getNodes().size();

                            if (md.getNodes().size() < oldIdx) {
                                // Skip invalid rule chains
                                return;
                            }

                            RuleNode oldFirstNode = md.getNodes().get(oldIdx);
                            if (oldFirstNode.getType().equals(TbDeviceProfileNode.class.getName())) {
                                // No need to update the rule node twice.
                                return;
                            }

                            RuleNode ruleNode = new RuleNode();
                            ruleNode.setRuleChainId(ruleChain.getId());
                            ruleNode.setName("Device Profile Node");
                            ruleNode.setType(TbDeviceProfileNode.class.getName());
                            ruleNode.setDebugMode(false);
                            TbDeviceProfileNodeConfiguration ruleNodeConfiguration = new TbDeviceProfileNodeConfiguration().defaultConfiguration();
                            ruleNode.setConfiguration(JacksonUtil.valueToTree(ruleNodeConfiguration));
                            ObjectNode additionalInfo = JacksonUtil.newObjectNode();
                            additionalInfo.put("description", "Process incoming messages from devices with the alarm rules defined in the device profile. Dispatch all incoming messages with \"Success\" relation type.");
                            additionalInfo.put("layoutX", 204);
                            additionalInfo.put("layoutY", 240);
                            ruleNode.setAdditionalInfo(additionalInfo);

                            md.getNodes().add(ruleNode);
                            md.setFirstNodeIndex(newIdx);
                            md.addConnectionInfo(newIdx, oldIdx, "Success");
                            ruleChainService.saveRuleChainMetaData(tenant.getId(), md);
                        }
                    } catch (Exception e) {
                        log.error("Unable to update Tenant", e);
                    }
                }
            };

<<<<<<< HEAD
    private PaginatedUpdater<String, Tenant> tenantsEntityViewsUpdater =
            new PaginatedUpdater<String, Tenant>() {

                @Override
                protected PageData<Tenant> findEntities(String region, PageLink pageLink) {
=======
    private PaginatedUpdater<String, Tenant> tenantsDefaultEdgeRuleChainUpdater =
            new PaginatedUpdater<String, Tenant>() {

                @Override
                protected TextPageData<Tenant> findEntities(String region, TextPageLink pageLink) {
>>>>>>> 0a7d8e86
                    return tenantService.findTenants(pageLink);
                }

                @Override
                protected void updateEntity(Tenant tenant) {
<<<<<<< HEAD
                    updateTenantEntityViews(tenant.getId());
                }
            };

    private void updateTenantEntityViews(TenantId tenantId) {
        PageLink pageLink = new PageLink(100);
        PageData<EntityView> pageData = entityViewService.findEntityViewByTenantId(tenantId, pageLink);
        boolean hasNext = true;
        while (hasNext) {
            List<ListenableFuture<List<Void>>> updateFutures = new ArrayList<>();
            for (EntityView entityView : pageData.getData()) {
                updateFutures.add(updateEntityViewLatestTelemetry(entityView));
            }

            try {
                Futures.allAsList(updateFutures).get();
            } catch (InterruptedException | ExecutionException e) {
                log.error("Failed to copy latest telemetry to entity view", e);
            }

            if (pageData.hasNext()) {
                pageLink = pageLink.nextPageLink();
                pageData = entityViewService.findEntityViewByTenantId(tenantId, pageLink);
            } else {
                hasNext = false;
            }
        }
    }

    private ListenableFuture<List<Void>> updateEntityViewLatestTelemetry(EntityView entityView) {
        EntityViewId entityId = entityView.getId();
        List<String> keys = entityView.getKeys() != null && entityView.getKeys().getTimeseries() != null ?
                entityView.getKeys().getTimeseries() : Collections.emptyList();
        long startTs = entityView.getStartTimeMs();
        long endTs = entityView.getEndTimeMs() == 0 ? Long.MAX_VALUE : entityView.getEndTimeMs();
        ListenableFuture<List<String>> keysFuture;
        if (keys.isEmpty()) {
            keysFuture = Futures.transform(tsService.findAllLatest(TenantId.SYS_TENANT_ID,
                    entityView.getEntityId()), latest -> latest.stream().map(TsKvEntry::getKey).collect(Collectors.toList()), MoreExecutors.directExecutor());
        } else {
            keysFuture = Futures.immediateFuture(keys);
        }
        ListenableFuture<List<TsKvEntry>> latestFuture = Futures.transformAsync(keysFuture, fetchKeys -> {
            List<ReadTsKvQuery> queries = fetchKeys.stream().filter(key -> !isBlank(key)).map(key -> new BaseReadTsKvQuery(key, startTs, endTs, 1, "DESC")).collect(Collectors.toList());
            if (!queries.isEmpty()) {
                return tsService.findAll(TenantId.SYS_TENANT_ID, entityView.getEntityId(), queries);
            } else {
                return Futures.immediateFuture(null);
            }
        }, MoreExecutors.directExecutor());
        return Futures.transformAsync(latestFuture, latestValues -> {
            if (latestValues != null && !latestValues.isEmpty()) {
                ListenableFuture<List<Void>> saveFuture = tsService.saveLatest(TenantId.SYS_TENANT_ID, entityId, latestValues);
                return saveFuture;
            }
            return Futures.immediateFuture(null);
        }, MoreExecutors.directExecutor());
    }

=======
                    try {
                        RuleChain defaultEdgeRuleChain = ruleChainService.getDefaultRootEdgeRuleChain(tenant.getId());
                        if (defaultEdgeRuleChain == null) {
                            installScripts.createDefaultEdgeRuleChains(tenant.getId());
                        }
                    } catch (Exception e) {
                        log.error("Unable to update Tenant", e);
                    }
                }
            };
>>>>>>> 0a7d8e86
}<|MERGE_RESOLUTION|>--- conflicted
+++ resolved
@@ -15,9 +15,7 @@
  */
 package org.thingsboard.server.service.install.update;
 
-import com.fasterxml.jackson.databind.JsonNode;
 import com.fasterxml.jackson.databind.node.ObjectNode;
-import com.google.common.util.concurrent.FutureCallback;
 import com.google.common.util.concurrent.Futures;
 import com.google.common.util.concurrent.ListenableFuture;
 import com.google.common.util.concurrent.MoreExecutors;
@@ -25,27 +23,17 @@
 import org.springframework.beans.factory.annotation.Autowired;
 import org.springframework.context.annotation.Profile;
 import org.springframework.stereotype.Service;
-<<<<<<< HEAD
-import org.springframework.util.StringUtils;
 import org.thingsboard.rule.engine.profile.TbDeviceProfileNode;
 import org.thingsboard.rule.engine.profile.TbDeviceProfileNodeConfiguration;
 import org.thingsboard.server.common.data.EntityView;
-import org.thingsboard.server.common.data.SearchTextBased;
 import org.thingsboard.server.common.data.Tenant;
-import org.thingsboard.server.common.data.id.EntityId;
 import org.thingsboard.server.common.data.id.EntityViewId;
 import org.thingsboard.server.common.data.id.TenantId;
-import org.thingsboard.server.common.data.id.UUIDBased;
 import org.thingsboard.server.common.data.kv.BaseReadTsKvQuery;
 import org.thingsboard.server.common.data.kv.ReadTsKvQuery;
 import org.thingsboard.server.common.data.kv.TsKvEntry;
 import org.thingsboard.server.common.data.page.PageData;
 import org.thingsboard.server.common.data.page.PageLink;
-=======
-import org.thingsboard.server.common.data.Tenant;
-import org.thingsboard.server.common.data.page.TextPageData;
-import org.thingsboard.server.common.data.page.TextPageLink;
->>>>>>> 0a7d8e86
 import org.thingsboard.server.common.data.rule.RuleChain;
 import org.thingsboard.server.common.data.rule.RuleChainMetaData;
 import org.thingsboard.server.common.data.rule.RuleNode;
@@ -56,7 +44,6 @@
 import org.thingsboard.server.dao.util.mapping.JacksonUtil;
 import org.thingsboard.server.service.install.InstallScripts;
 
-import javax.annotation.Nullable;
 import java.util.ArrayList;
 import java.util.Collections;
 import java.util.List;
@@ -64,7 +51,6 @@
 import java.util.stream.Collectors;
 
 import static org.apache.commons.lang.StringUtils.isBlank;
-import static org.thingsboard.server.service.install.DatabaseHelper.objectMapper;
 
 @Service
 @Profile("install")
@@ -93,7 +79,10 @@
                 log.info("Updating data from version 1.4.0 to 2.0.0 ...");
                 tenantsDefaultRuleChainUpdater.updateEntities(null);
                 break;
-<<<<<<< HEAD
+            case "2.5.5":
+                log.info("Updating data from version 2.5.5 to 2.6.0 ...");
+                tenantsDefaultEdgeRuleChainUpdater.updateEntities(null);
+                break;
             case "3.0.1":
                 log.info("Updating data from version 3.0.1 to 3.1.0 ...");
                 tenantsEntityViewsUpdater.updateEntities(null);
@@ -101,11 +90,6 @@
             case "3.1.1":
                 log.info("Updating data from version 3.1.1 to 3.2.0 ...");
                 tenantsRootRuleChainUpdater.updateEntities(null);
-=======
-            case "2.5.5":
-                log.info("Updating data from version 2.5.5 to 2.6.0 ...");
-                tenantsDefaultEdgeRuleChainUpdater.updateEntities(null);
->>>>>>> 0a7d8e86
                 break;
             default:
                 throw new RuntimeException("Unable to update data, unsupported fromVersion: " + fromVersion);
@@ -126,6 +110,27 @@
                         RuleChain ruleChain = ruleChainService.getRootTenantRuleChain(tenant.getId());
                         if (ruleChain == null) {
                             installScripts.createDefaultRuleChains(tenant.getId());
+                        }
+                    } catch (Exception e) {
+                        log.error("Unable to update Tenant", e);
+                    }
+                }
+            };
+
+    private PaginatedUpdater<String, Tenant> tenantsDefaultEdgeRuleChainUpdater =
+            new PaginatedUpdater<String, Tenant>() {
+
+                @Override
+                protected PageData<Tenant> findEntities(String region, PageLink pageLink) {
+                    return tenantService.findTenants(pageLink);
+                }
+
+                @Override
+                protected void updateEntity(Tenant tenant) {
+                    try {
+                        RuleChain defaultEdgeRuleChain = ruleChainService.getDefaultRootEdgeRuleChain(tenant.getId());
+                        if (defaultEdgeRuleChain == null) {
+                            installScripts.createDefaultEdgeRuleChains(tenant.getId());
                         }
                     } catch (Exception e) {
                         log.error("Unable to update Tenant", e);
@@ -187,25 +192,16 @@
                 }
             };
 
-<<<<<<< HEAD
     private PaginatedUpdater<String, Tenant> tenantsEntityViewsUpdater =
             new PaginatedUpdater<String, Tenant>() {
 
                 @Override
                 protected PageData<Tenant> findEntities(String region, PageLink pageLink) {
-=======
-    private PaginatedUpdater<String, Tenant> tenantsDefaultEdgeRuleChainUpdater =
-            new PaginatedUpdater<String, Tenant>() {
-
-                @Override
-                protected TextPageData<Tenant> findEntities(String region, TextPageLink pageLink) {
->>>>>>> 0a7d8e86
-                    return tenantService.findTenants(pageLink);
-                }
-
-                @Override
-                protected void updateEntity(Tenant tenant) {
-<<<<<<< HEAD
+                    return tenantService.findTenants(pageLink);
+                }
+
+                @Override
+                protected void updateEntity(Tenant tenant) {
                     updateTenantEntityViews(tenant.getId());
                 }
             };
@@ -265,16 +261,4 @@
         }, MoreExecutors.directExecutor());
     }
 
-=======
-                    try {
-                        RuleChain defaultEdgeRuleChain = ruleChainService.getDefaultRootEdgeRuleChain(tenant.getId());
-                        if (defaultEdgeRuleChain == null) {
-                            installScripts.createDefaultEdgeRuleChains(tenant.getId());
-                        }
-                    } catch (Exception e) {
-                        log.error("Unable to update Tenant", e);
-                    }
-                }
-            };
->>>>>>> 0a7d8e86
 }