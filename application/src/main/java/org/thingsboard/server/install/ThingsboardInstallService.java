--- conflicted
+++ resolved
@@ -256,13 +256,10 @@
                             }
                         case "3.5.0":
                             log.info("Upgrading ThingsBoard from version 3.5.0 to 3.5.1 ...");
-<<<<<<< HEAD
+                            databaseEntitiesUpgradeService.upgradeDatabase("3.5.0");
                         case "3.5.1":
                             log.info("Upgrading ThingsBoard from version 3.5.1 to 3.5.2 ...");
                             databaseEntitiesUpgradeService.upgradeDatabase("3.5.1");
-=======
-                            databaseEntitiesUpgradeService.upgradeDatabase("3.5.0");
->>>>>>> 6ccc2163
                             //TODO DON'T FORGET to update switch statement in the CacheCleanupService if you need to clear the cache
                             break;
                         default:
