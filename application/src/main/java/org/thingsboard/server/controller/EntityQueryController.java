/**
 * Copyright © 2016-2021 The Thingsboard Authors
 *
 * Licensed under the Apache License, Version 2.0 (the "License");
 * you may not use this file except in compliance with the License.
 * You may obtain a copy of the License at
 *
 *     http://www.apache.org/licenses/LICENSE-2.0
 *
 * Unless required by applicable law or agreed to in writing, software
 * distributed under the License is distributed on an "AS IS" BASIS,
 * WITHOUT WARRANTIES OR CONDITIONS OF ANY KIND, either express or implied.
 * See the License for the specific language governing permissions and
 * limitations under the License.
 */
package org.thingsboard.server.controller;

import io.swagger.annotations.ApiOperation;
import io.swagger.annotations.ApiParam;
import org.springframework.beans.factory.annotation.Autowired;
import org.springframework.http.ResponseEntity;
import org.springframework.security.access.prepost.PreAuthorize;
import org.springframework.web.bind.annotation.RequestBody;
import org.springframework.web.bind.annotation.RequestMapping;
import org.springframework.web.bind.annotation.RequestMethod;
import org.springframework.web.bind.annotation.RequestParam;
import org.springframework.web.bind.annotation.ResponseBody;
import org.springframework.web.bind.annotation.RestController;
import org.springframework.web.context.request.async.DeferredResult;
import org.thingsboard.server.common.data.exception.ThingsboardException;
import org.thingsboard.server.common.data.id.TenantId;
import org.thingsboard.server.common.data.page.PageData;
import org.thingsboard.server.common.data.query.AlarmData;
import org.thingsboard.server.common.data.query.AlarmDataQuery;
import org.thingsboard.server.common.data.query.EntityCountQuery;
import org.thingsboard.server.common.data.query.EntityData;
import org.thingsboard.server.common.data.query.EntityDataPageLink;
import org.thingsboard.server.common.data.query.EntityDataQuery;
import org.thingsboard.server.queue.util.TbCoreComponent;
import org.thingsboard.server.service.query.EntityQueryService;

@RestController
@TbCoreComponent
@RequestMapping("/api")
public class EntityQueryController extends BaseController {

    private static final String SINGLE_ENTITY = "\n\n## Single Entity\n\n" +
            "Allows to filter only one entity based on the id. For example, this entity filter selects certain device:\n\n" +
            MARKDOWN_CODE_BLOCK_START +
            "{\n" +
            "  \"type\": \"singleEntity\",\n" +
            "  \"singleEntity\": {\n" +
            "    \"id\": \"d521edb0-2a7a-11ec-94eb-213c95f54092\",\n" +
            "    \"entityType\": \"DEVICE\"\n" +
            "  }\n" +
            "}" +
            MARKDOWN_CODE_BLOCK_END +
            "";

    private static final String ENTITY_LIST = "\n\n## Entity List Filter\n\n" +
            "Allows to filter entities of the same type using their ids. For example, this entity filter selects two devices:\n\n" +
            MARKDOWN_CODE_BLOCK_START +
            "{\n" +
            "  \"type\": \"entityList\",\n" +
            "  \"entityType\": \"DEVICE\",\n" +
            "  \"entityList\": [\n" +
            "    \"e6501f30-2a7a-11ec-94eb-213c95f54092\",\n" +
            "    \"e6657bf0-2a7a-11ec-94eb-213c95f54092\"\n" +
            "  ]\n" +
            "}" +
            MARKDOWN_CODE_BLOCK_END +
            "";

    private static final String ENTITY_NAME = "\n\n## Entity Name Filter\n\n" +
            "Allows to filter entities of the same type using the **'starts with'** expression over entity name. " +
            "For example, this entity filter selects all devices which name starts with 'Air Quality':\n\n" +
            MARKDOWN_CODE_BLOCK_START +
            "{\n" +
            "  \"type\": \"entityName\",\n" +
            "  \"entityType\": \"DEVICE\",\n" +
            "  \"entityNameFilter\": \"Air Quality\"\n" +
            "}" +
            MARKDOWN_CODE_BLOCK_END +
            "";

    private static final String ENTITY_TYPE = "\n\n## Entity Type Filter\n\n" +
            "Allows to filter entities based on their type (CUSTOMER, USER, DASHBOARD, ASSET, DEVICE, etc)" +
            "For example, this entity filter selects all tenant customers:\n\n" +
            MARKDOWN_CODE_BLOCK_START +
            "{\n" +
            "  \"type\": \"entityType\",\n" +
            "  \"entityType\": \"CUSTOMER\"\n" +
            "}" +
            MARKDOWN_CODE_BLOCK_END +
            "";

    private static final String ASSET_TYPE = "\n\n## Asset Type Filter\n\n" +
            "Allows to filter assets based on their type and the **'starts with'** expression over their name. " +
            "For example, this entity filter selects all 'charging station' assets which name starts with 'Tesla':\n\n" +
            MARKDOWN_CODE_BLOCK_START +
            "{\n" +
            "  \"type\": \"assetType\",\n" +
            "  \"assetType\": \"charging station\",\n" +
            "  \"assetNameFilter\": \"Tesla\"\n" +
            "}" +
            MARKDOWN_CODE_BLOCK_END +
            "";

    private static final String DEVICE_TYPE = "\n\n## Device Type Filter\n\n" +
            "Allows to filter devices based on their type and the **'starts with'** expression over their name. " +
            "For example, this entity filter selects all 'Temperature Sensor' devices which name starts with 'ABC':\n\n" +
            MARKDOWN_CODE_BLOCK_START +
            "{\n" +
            "  \"type\": \"deviceType\",\n" +
            "  \"deviceType\": \"Temperature Sensor\",\n" +
            "  \"deviceNameFilter\": \"ABC\"\n" +
            "}" +
            MARKDOWN_CODE_BLOCK_END +
            "";

    private static final String EDGE_TYPE = "\n\n## Edge Type Filter\n\n" +
            "Allows to filter edge instances based on their type and the **'starts with'** expression over their name. " +
            "For example, this entity filter selects all 'Factory' edge instances which name starts with 'Nevada':\n\n" +
            MARKDOWN_CODE_BLOCK_START +
            "{\n" +
            "  \"type\": \"edgeType\",\n" +
            "  \"edgeType\": \"Factory\",\n" +
            "  \"edgeNameFilter\": \"Nevada\"\n" +
            "}" +
            MARKDOWN_CODE_BLOCK_END +
            "";

    private static final String ENTITY_VIEW_TYPE = "\n\n## Entity View Filter\n\n" +
            "Allows to filter entity views based on their type and the **'starts with'** expression over their name. " +
            "For example, this entity filter selects all 'Concrete Mixer' entity views which name starts with 'CAT':\n\n" +
            MARKDOWN_CODE_BLOCK_START +
            "{\n" +
            "  \"type\": \"entityViewType\",\n" +
            "  \"entityViewType\": \"Concrete Mixer\",\n" +
            "  \"entityViewNameFilter\": \"CAT\"\n" +
            "}" +
            MARKDOWN_CODE_BLOCK_END +
            "";

    private static final String API_USAGE = "\n\n## Api Usage Filter\n\n" +
            "Allows to query for Api Usage based on optional customer id. If the customer id is not set, returns current tenant API usage." +
            "For example, this entity filter selects the 'Api Usage' entity for customer with id 'e6501f30-2a7a-11ec-94eb-213c95f54092':\n\n" +
            MARKDOWN_CODE_BLOCK_START +
            "{\n" +
            "  \"type\": \"apiUsageState\",\n" +
            "  \"customerId\": {\n" +
            "    \"id\": \"d521edb0-2a7a-11ec-94eb-213c95f54092\",\n" +
            "    \"entityType\": \"CUSTOMER\"\n" +
            "  }\n" +
            "}" +
            MARKDOWN_CODE_BLOCK_END +
            "";

    private static final String MAX_LEVEL_DESCRIPTION = "Possible direction values are 'TO' and 'FROM'. The 'maxLevel' defines how many relation levels should the query search 'recursively'. ";
    private static final String FETCH_LAST_LEVEL_ONLY_DESCRIPTION = "Assuming the 'maxLevel' is > 1, the 'fetchLastLevelOnly' defines either to return all related entities or only entities that are on the last level of relations. ";

    private static final String RELATIONS_QUERY_FILTER = "\n\n## Relations Query Filter\n\n" +
            "Allows to filter entities that are related to the provided root entity. " +
            MAX_LEVEL_DESCRIPTION +
            FETCH_LAST_LEVEL_ONLY_DESCRIPTION +
            "The 'filter' object allows you to define the relation type and set of acceptable entity types to search for. " +
            "The relation query calculates all related entities, even if they are filtered using different relation types, and then extracts only those who match the 'filters'.\n\n" +
            "For example, this entity filter selects all devices and assets which are related to the asset with id 'e51de0c0-2a7a-11ec-94eb-213c95f54092':\n\n" +
            MARKDOWN_CODE_BLOCK_START +
            "{\n" +
            "  \"type\": \"relationsQuery\",\n" +
            "  \"rootEntity\": {\n" +
            "    \"entityType\": \"ASSET\",\n" +
            "    \"id\": \"e51de0c0-2a7a-11ec-94eb-213c95f54092\"\n" +
            "  },\n" +
            "  \"direction\": \"FROM\",\n" +
            "  \"maxLevel\": 1,\n" +
            "  \"fetchLastLevelOnly\": false,\n" +
            "  \"filters\": [\n" +
            "    {\n" +
            "      \"relationType\": \"Contains\",\n" +
            "      \"entityTypes\": [\n" +
            "        \"DEVICE\",\n" +
            "        \"ASSET\"\n" +
            "      ]\n" +
            "    }\n" +
            "  ]\n" +
            "}" +
            MARKDOWN_CODE_BLOCK_END +
            "";


    private static final String ASSET_QUERY_FILTER = "\n\n## Asset Search Query\n\n" +
            "Allows to filter assets that are related to the provided root entity. Filters related assets based on the relation type and set of asset types. " +
            MAX_LEVEL_DESCRIPTION +
            FETCH_LAST_LEVEL_ONLY_DESCRIPTION +
            "The 'relationType' defines the type of the relation to search for. " +
            "The 'assetTypes' defines the type of the asset to search for. " +
            "The relation query calculates all related entities, even if they are filtered using different relation types, and then extracts only assets that match 'relationType' and 'assetTypes' conditions.\n\n" +
            "For example, this entity filter selects 'charging station' assets which are related to the asset with id 'e51de0c0-2a7a-11ec-94eb-213c95f54092' using 'Contains' relation:\n\n" +
            MARKDOWN_CODE_BLOCK_START +
            "{\n" +
            "  \"type\": \"assetSearchQuery\",\n" +
            "  \"rootEntity\": {\n" +
            "    \"entityType\": \"ASSET\",\n" +
            "    \"id\": \"e51de0c0-2a7a-11ec-94eb-213c95f54092\"\n" +
            "  },\n" +
            "  \"direction\": \"FROM\",\n" +
            "  \"maxLevel\": 1,\n" +
            "  \"fetchLastLevelOnly\": false,\n" +
            "  \"relationType\": \"Contains\",\n" +
            "  \"assetTypes\": [\n" +
            "    \"charging station\"\n" +
            "  ]\n" +
            "}" +
            MARKDOWN_CODE_BLOCK_END +
            "";

    private static final String DEVICE_QUERY_FILTER = "\n\n## Device Search Query\n\n" +
            "Allows to filter devices that are related to the provided root entity. Filters related devices based on the relation type and set of device types. " +
            MAX_LEVEL_DESCRIPTION +
            FETCH_LAST_LEVEL_ONLY_DESCRIPTION +
            "The 'relationType' defines the type of the relation to search for. " +
            "The 'deviceTypes' defines the type of the device to search for. " +
            "The relation query calculates all related entities, even if they are filtered using different relation types, and then extracts only devices that match 'relationType' and 'deviceTypes' conditions.\n\n" +
            "For example, this entity filter selects 'Charging port' and 'Air Quality Sensor' devices which are related to the asset with id 'e52b0020-2a7a-11ec-94eb-213c95f54092' using 'Contains' relation:\n\n" +
            MARKDOWN_CODE_BLOCK_START +
            "{\n" +
            "  \"type\": \"deviceSearchQuery\",\n" +
            "  \"rootEntity\": {\n" +
            "    \"entityType\": \"ASSET\",\n" +
            "    \"id\": \"e52b0020-2a7a-11ec-94eb-213c95f54092\"\n" +
            "  },\n" +
            "  \"direction\": \"FROM\",\n" +
            "  \"maxLevel\": 2,\n" +
            "  \"fetchLastLevelOnly\": true,\n" +
            "  \"relationType\": \"Contains\",\n" +
            "  \"deviceTypes\": [\n" +
            "    \"Air Quality Sensor\",\n" +
            "    \"Charging port\"\n" +
            "  ]\n" +
            "}" +
            MARKDOWN_CODE_BLOCK_END +
            "";

    private static final String EV_QUERY_FILTER = "\n\n## Entity View Query\n\n" +
            "Allows to filter entity views that are related to the provided root entity. Filters related entity views based on the relation type and set of entity view types. " +
            MAX_LEVEL_DESCRIPTION +
            FETCH_LAST_LEVEL_ONLY_DESCRIPTION +
            "The 'relationType' defines the type of the relation to search for. " +
            "The 'entityViewTypes' defines the type of the entity view to search for. " +
            "The relation query calculates all related entities, even if they are filtered using different relation types, and then extracts only devices that match 'relationType' and 'deviceTypes' conditions.\n\n" +
            "For example, this entity filter selects 'Concrete mixer' entity views which are related to the asset with id 'e52b0020-2a7a-11ec-94eb-213c95f54092' using 'Contains' relation:\n\n" +
            MARKDOWN_CODE_BLOCK_START +
            "{\n" +
            "  \"type\": \"entityViewSearchQuery\",\n" +
            "  \"rootEntity\": {\n" +
            "    \"entityType\": \"ASSET\",\n" +
            "    \"id\": \"e52b0020-2a7a-11ec-94eb-213c95f54092\"\n" +
            "  },\n" +
            "  \"direction\": \"FROM\",\n" +
            "  \"maxLevel\": 1,\n" +
            "  \"fetchLastLevelOnly\": false,\n" +
            "  \"relationType\": \"Contains\",\n" +
            "  \"entityViewTypes\": [\n" +
            "    \"Concrete mixer\"\n" +
            "  ]\n" +
            "}" +
            MARKDOWN_CODE_BLOCK_END +
            "";

    private static final String EDGE_QUERY_FILTER = "\n\n## Edge Search Query\n\n" +
            "Allows to filter edge instances that are related to the provided root entity. Filters related edge instances based on the relation type and set of edge types. " +
            MAX_LEVEL_DESCRIPTION +
            FETCH_LAST_LEVEL_ONLY_DESCRIPTION +
            "The 'relationType' defines the type of the relation to search for. " +
            "The 'deviceTypes' defines the type of the device to search for. " +
            "The relation query calculates all related entities, even if they are filtered using different relation types, and then extracts only devices that match 'relationType' and 'deviceTypes' conditions.\n\n" +
            "For example, this entity filter selects 'Factory' edge instances which are related to the asset with id 'e52b0020-2a7a-11ec-94eb-213c95f54092' using 'Contains' relation:\n\n" +
            MARKDOWN_CODE_BLOCK_START +
            "{\n" +
            "  \"type\": \"deviceSearchQuery\",\n" +
            "  \"rootEntity\": {\n" +
            "    \"entityType\": \"ASSET\",\n" +
            "    \"id\": \"e52b0020-2a7a-11ec-94eb-213c95f54092\"\n" +
            "  },\n" +
            "  \"direction\": \"FROM\",\n" +
            "  \"maxLevel\": 2,\n" +
            "  \"fetchLastLevelOnly\": true,\n" +
            "  \"relationType\": \"Contains\",\n" +
            "  \"edgeTypes\": [\n" +
            "    \"Factory\"\n" +
            "  ]\n" +
            "}" +
            MARKDOWN_CODE_BLOCK_END +
            "";

    private static final String EMPTY = "\n\n## Entity Type Filter\n\n" +
            "Allows to filter multiple entities of the same type using the **'starts with'** expression over entity name. " +
            "For example, this entity filter selects all devices which name starts with 'Air Quality':\n\n" +
            MARKDOWN_CODE_BLOCK_START +
            "" +
            MARKDOWN_CODE_BLOCK_END +
            "";

    private static final String ENTITY_FILTERS =
            "\n\n # Entity Filters" +
                    "\nEntity Filter body depends on the 'type' parameter. Let's review available entity filter types. In fact, they do correspond to available dashboard aliases." +
                    SINGLE_ENTITY + ENTITY_LIST + ENTITY_NAME + ENTITY_TYPE + ASSET_TYPE + DEVICE_TYPE + EDGE_TYPE + ENTITY_VIEW_TYPE + API_USAGE + RELATIONS_QUERY_FILTER
                    + ASSET_QUERY_FILTER + DEVICE_QUERY_FILTER + EV_QUERY_FILTER + EDGE_QUERY_FILTER;

    private static final String FILTER_KEY = "\n\n## Filter Key\n\n" +
            "Filter Key defines either entity field, attribute or telemetry. It is a JSON object that consists the key name and type. " +
            "The following filter key types are supported: \n\n" +
            " * 'CLIENT_ATTRIBUTE' - used for client attributes; \n" +
            " * 'SHARED_ATTRIBUTE' - used for shared attributes; \n" +
            " * 'SERVER_ATTRIBUTE' - used for server attributes; \n" +
            " * 'ATTRIBUTE' - used for any of the above; \n" +
            " * 'TIME_SERIES' - used for time-series values; \n" +
            " * 'ENTITY_FIELD' - used for accessing entity fields like 'name', 'label', etc. The list of available fields depends on the entity type; \n" +
            " * 'ALARM_FIELD' - similar to entity field, but is used in alarm queries only; \n" +
            "\n\n Let's review the example:\n\n" +
            MARKDOWN_CODE_BLOCK_START +
            "{\n" +
            "  \"type\": \"TIME_SERIES\",\n" +
            "  \"key\": \"temperature\"\n" +
            "}" +
            MARKDOWN_CODE_BLOCK_END +
            "";

    private static final String FILTER_PREDICATE = "\n\n## Filter Predicate\n\n" +
            "Filter Predicate defines the logical expression to evaluate. The list of available operations depends on the filter value type, see above. " +
            "Platform supports 4 predicate types: 'STRING', 'NUMERIC', 'BOOLEAN' and 'COMPLEX'. The last one allows to combine multiple operations over one filter key." +
            "\n\nSimple predicate example to check 'value < 100': \n\n" +
            MARKDOWN_CODE_BLOCK_START +
            "{\n" +
            "  \"operation\": \"LESS\",\n" +
            "  \"value\": {\n" +
            "    \"defaultValue\": 100,\n" +
            "    \"dynamicValue\": null\n" +
            "  },\n" +
            "  \"type\": \"NUMERIC\"\n" +
            "}" +
            MARKDOWN_CODE_BLOCK_END +
            "\n\nComplex predicate example, to check 'value < 10 or value > 20': \n\n" +
            MARKDOWN_CODE_BLOCK_START +
            "{\n" +
            "  \"type\": \"COMPLEX\",\n" +
            "  \"operation\": \"OR\",\n" +
            "  \"predicates\": [\n" +
            "    {\n" +
            "      \"operation\": \"LESS\",\n" +
            "      \"value\": {\n" +
            "        \"defaultValue\": 10,\n" +
            "        \"dynamicValue\": null\n" +
            "      },\n" +
            "      \"type\": \"NUMERIC\"\n" +
            "    },\n" +
            "    {\n" +
            "      \"operation\": \"GREATER\",\n" +
            "      \"value\": {\n" +
            "        \"defaultValue\": 20,\n" +
            "        \"dynamicValue\": null\n" +
            "      },\n" +
            "      \"type\": \"NUMERIC\"\n" +
            "    }\n" +
            "  ]\n" +
            "}" +
            MARKDOWN_CODE_BLOCK_END +
            "\n\nMore complex predicate example, to check 'value < 10 or (value > 50 && value < 60)': \n\n" +
            MARKDOWN_CODE_BLOCK_START +
            "{\n" +
            "  \"type\": \"COMPLEX\",\n" +
            "  \"operation\": \"OR\",\n" +
            "  \"predicates\": [\n" +
            "    {\n" +
            "      \"operation\": \"LESS\",\n" +
            "      \"value\": {\n" +
            "        \"defaultValue\": 10,\n" +
            "        \"dynamicValue\": null\n" +
            "      },\n" +
            "      \"type\": \"NUMERIC\"\n" +
            "    },\n" +
            "    {\n" +
            "      \"type\": \"COMPLEX\",\n" +
            "      \"operation\": \"AND\",\n" +
            "      \"predicates\": [\n" +
            "        {\n" +
            "          \"operation\": \"GREATER\",\n" +
            "          \"value\": {\n" +
            "            \"defaultValue\": 50,\n" +
            "            \"dynamicValue\": null\n" +
            "          },\n" +
            "          \"type\": \"NUMERIC\"\n" +
            "        },\n" +
            "        {\n" +
            "          \"operation\": \"LESS\",\n" +
            "          \"value\": {\n" +
            "            \"defaultValue\": 60,\n" +
            "            \"dynamicValue\": null\n" +
            "          },\n" +
            "          \"type\": \"NUMERIC\"\n" +
            "        }\n" +
            "      ]\n" +
            "    }\n" +
            "  ]\n" +
            "}" +
            MARKDOWN_CODE_BLOCK_END +
            "\n\n You may also want to replace hardcoded values (for example, temperature > 20) with the more dynamic " +
            "expression (for example, temperature > 'value of the tenant attribute with key 'temperatureThreshold'). " +
            "It is possible to use 'dynamicValue' to define attribute of the tenant, customer or user that is performing the API call. " +
            "See example below: \n\n" +
            MARKDOWN_CODE_BLOCK_START +
            "{\n" +
            "  \"operation\": \"GREATER\",\n" +
            "  \"value\": {\n" +
            "    \"defaultValue\": 0,\n" +
            "    \"dynamicValue\": {\n" +
            "      \"sourceType\": \"CURRENT_USER\",\n" +
            "      \"sourceAttribute\": \"temperatureThreshold\"\n" +
            "    }\n" +
            "  },\n" +
            "  \"type\": \"NUMERIC\"\n" +
            "}" +
            MARKDOWN_CODE_BLOCK_END +
            "\n\n Note that you may use 'CURRENT_USER', 'CURRENT_CUSTOMER' and 'CURRENT_TENANT' as a 'sourceType'. The 'defaultValue' is used when the attribute with such a name is not defined for the chosen source.";

    private static final String KEY_FILTERS =
            "\n\n # Key Filters" +
                    "\nKey Filter allows you to define complex logical expressions over entity field, attribute or latest time-series value. The filter is defined using 'key', 'valueType' and 'predicate' objects. " +
                    "Single Entity Query may have zero, one or multiple predicates. If multiple filters are defined, they are evaluated using logical 'AND'. " +
                    "The example below checks that temperature of the entity is above 20 degrees:" +
                    "\n\n" + MARKDOWN_CODE_BLOCK_START +
                    "{\n" +
                    "  \"key\": {\n" +
                    "    \"type\": \"TIME_SERIES\",\n" +
                    "    \"key\": \"temperature\"\n" +
                    "  },\n" +
                    "  \"valueType\": \"NUMERIC\",\n" +
                    "  \"predicate\": {\n" +
                    "    \"operation\": \"GREATER\",\n" +
                    "    \"value\": {\n" +
                    "      \"defaultValue\": 20,\n" +
                    "      \"dynamicValue\": null\n" +
                    "    },\n" +
                    "    \"type\": \"NUMERIC\"\n" +
                    "  }\n" +
                    "}" +
                    MARKDOWN_CODE_BLOCK_END +
                    "\n\n Now let's review 'key', 'valueType' and 'predicate' objects in detail."
                    + FILTER_KEY + FILTER_VALUE_TYPE + FILTER_PREDICATE;

    private static final String ENTITY_COUNT_QUERY_DESCRIPTION =
            "Allows to run complex queries to search the count of platform entities (devices, assets, customers, etc) " +
                    "based on the combination of main entity filter and multiple key filters. Returns the number of entities that match the query definition.\n\n" +
                    "# Query Definition\n\n" +
                    "\n\nMain **entity filter** is mandatory and defines generic search criteria. " +
                    "For example, \"find all devices with profile 'Moisture Sensor'\" or \"Find all devices related to asset 'Building A'\"" +
                    "\n\nOptional **key filters** allow to filter results of the entity filter by complex criteria against " +
                    "main entity fields (name, label, type, etc), attributes and telemetry. " +
                    "For example, \"temperature > 20 or temperature< 10\" or \"name starts with 'T', and attribute 'model' is 'T1000', and timeseries field 'batteryLevel' > 40\"." +
                    "\n\nLet's review the example:" +
                    "\n\n" + MARKDOWN_CODE_BLOCK_START +
                    "{\n" +
                    "  \"entityFilter\": {\n" +
                    "    \"type\": \"entityType\",\n" +
                    "    \"entityType\": \"DEVICE\"\n" +
                    "  },\n" +
                    "  \"keyFilters\": [\n" +
                    "    {\n" +
                    "      \"key\": {\n" +
                    "        \"type\": \"ATTRIBUTE\",\n" +
                    "        \"key\": \"active\"\n" +
                    "      },\n" +
                    "      \"valueType\": \"BOOLEAN\",\n" +
                    "      \"predicate\": {\n" +
                    "        \"operation\": \"EQUAL\",\n" +
                    "        \"value\": {\n" +
                    "          \"defaultValue\": true,\n" +
                    "          \"dynamicValue\": null\n" +
                    "        },\n" +
                    "        \"type\": \"BOOLEAN\"\n" +
                    "      }\n" +
                    "    }\n" +
                    "  ]\n" +
<<<<<<< HEAD
                    "}" +
                    MARKDOWN_CODE_BLOCK_END +
                    "\n\n Example mentioned above search all devices which have attribute 'active' set to 'true'. Now let's review available entity filters and key filters syntax:" +
                    ENTITY_FILTERS +
                    KEY_FILTERS +
                    TENANT_AND_USER_AUTHORITY_PARAGRAPH;
=======
                    "}"+
                MARKDOWN_CODE_BLOCK_END +
                "\n\n Example mentioned above search all devices which have attribute 'active' set to 'true'. Now let's review available entity filters and key filters syntax:" +
                ENTITY_FILTERS +
                KEY_FILTERS +
                    TENANT_OR_CUSTOMER_AUTHORITY_PARAGRAPH;;
>>>>>>> 96cdae87

    private static final String ENTITY_DATA_QUERY_DESCRIPTION =
            "Allows to run complex queries over platform entities (devices, assets, customers, etc) " +
                    "based on the combination of main entity filter and multiple key filters. " +
                    "Returns the paginated result of the query that contains requested entity fields and latest values of requested attributes and time-series data.\n\n" +
                    "# Query Definition\n\n" +
                    "\n\nMain **entity filter** is mandatory and defines generic search criteria. " +
                    "For example, \"find all devices with profile 'Moisture Sensor'\" or \"Find all devices related to asset 'Building A'\"" +
                    "\n\nOptional **key filters** allow to filter results of the **entity filter** by complex criteria against " +
                    "main entity fields (name, label, type, etc), attributes and telemetry. " +
                    "For example, \"temperature > 20 or temperature< 10\" or \"name starts with 'T', and attribute 'model' is 'T1000', and timeseries field 'batteryLevel' > 40\"." +
                    "\n\nThe **entity fields** and **latest values** contains list of entity fields and latest attribute/telemetry fields to fetch for each entity." +
                    "\n\nThe **page link** contains information about the page to fetch and the sort ordering." +
                    "\n\nLet's review the example:" +
                    "\n\n" + MARKDOWN_CODE_BLOCK_START +
                    "{\n" +
                    "  \"entityFilter\": {\n" +
                    "    \"type\": \"entityType\",\n" +
                    "    \"resolveMultiple\": true,\n" +
                    "    \"entityType\": \"DEVICE\"\n" +
                    "  },\n" +
                    "  \"keyFilters\": [\n" +
                    "    {\n" +
                    "      \"key\": {\n" +
                    "        \"type\": \"TIME_SERIES\",\n" +
                    "        \"key\": \"temperature\"\n" +
                    "      },\n" +
                    "      \"valueType\": \"NUMERIC\",\n" +
                    "      \"predicate\": {\n" +
                    "        \"operation\": \"GREATER\",\n" +
                    "        \"value\": {\n" +
                    "          \"defaultValue\": 0,\n" +
                    "          \"dynamicValue\": {\n" +
                    "            \"sourceType\": \"CURRENT_USER\",\n" +
                    "            \"sourceAttribute\": \"temperatureThreshold\",\n" +
                    "            \"inherit\": false\n" +
                    "          }\n" +
                    "        },\n" +
                    "        \"type\": \"NUMERIC\"\n" +
                    "      }\n" +
                    "    }\n" +
                    "  ],\n" +
                    "  \"entityFields\": [\n" +
                    "    {\n" +
                    "      \"type\": \"ENTITY_FIELD\",\n" +
                    "      \"key\": \"name\"\n" +
                    "    },\n" +
                    "    {\n" +
                    "      \"type\": \"ENTITY_FIELD\",\n" +
                    "      \"key\": \"label\"\n" +
                    "    },\n" +
                    "    {\n" +
                    "      \"type\": \"ENTITY_FIELD\",\n" +
                    "      \"key\": \"additionalInfo\"\n" +
                    "    }\n" +
                    "  ],\n" +
                    "  \"latestValues\": [\n" +
                    "    {\n" +
                    "      \"type\": \"ATTRIBUTE\",\n" +
                    "      \"key\": \"model\"\n" +
                    "    },\n" +
                    "    {\n" +
                    "      \"type\": \"TIME_SERIES\",\n" +
                    "      \"key\": \"temperature\"\n" +
                    "    }\n" +
                    "  ],\n" +
                    "  \"pageLink\": {\n" +
                    "    \"page\": 0,\n" +
                    "    \"pageSize\": 10,\n" +
                    "    \"sortOrder\": {\n" +
                    "      \"key\": {\n" +
                    "        \"key\": \"name\",\n" +
                    "        \"type\": \"ENTITY_FIELD\"\n" +
                    "      },\n" +
                    "      \"direction\": \"ASC\"\n" +
                    "    }\n" +
                    "  }\n" +
                    "}" +
                    MARKDOWN_CODE_BLOCK_END +
                    "\n\n Example mentioned above search all devices which have attribute 'active' set to 'true'. Now let's review available entity filters and key filters syntax:" +
                    ENTITY_FILTERS +
                    KEY_FILTERS +
                    TENANT_OR_CUSTOMER_AUTHORITY_PARAGRAPH;


    private static final String ALARM_DATA_QUERY_DESCRIPTION = "This method description defines how Alarm Data Query extends the Entity Data Query. " +
            "See method 'Find Entity Data by Query' first to get the info about 'Entity Data Query'." +
            "\n\n The platform will first search the entities that match the entity and key filters. Then, the platform will use 'Alarm Page Link' to filter the alarms related to those entities. " +
            "Finally, platform fetch the properties of alarm that are defined in the **'alarmFields'** and combine them with the other entity, attribute and latest time-series fields to return the result. " +
            "\n\n See example of the alarm query below. The query will search first 100 active alarms with type 'Temperature Alarm' or 'Fire Alarm' for any device with current temperature > 0. " +
            "The query will return combination of the entity fields: name of the device, device model and latest temperature reading and alarms fields: createdTime, type, severity and status: " +
            "\n\n" + MARKDOWN_CODE_BLOCK_START +
            "{\n" +
            "  \"entityFilter\": {\n" +
            "    \"type\": \"entityType\",\n" +
            "    \"resolveMultiple\": true,\n" +
            "    \"entityType\": \"DEVICE\"\n" +
            "  },\n" +
            "  \"pageLink\": {\n" +
            "    \"page\": 0,\n" +
            "    \"pageSize\": 100,\n" +
            "    \"textSearch\": null,\n" +
            "    \"searchPropagatedAlarms\": false,\n" +
            "    \"statusList\": [\n" +
            "      \"ACTIVE\"\n" +
            "    ],\n" +
            "    \"severityList\": [\n" +
            "      \"CRITICAL\",\n" +
            "      \"MAJOR\"\n" +
            "    ],\n" +
            "    \"typeList\": [\n" +
            "      \"Temperature Alarm\",\n" +
            "      \"Fire Alarm\"\n" +
            "    ],\n" +
            "    \"sortOrder\": {\n" +
            "      \"key\": {\n" +
            "        \"key\": \"createdTime\",\n" +
            "        \"type\": \"ALARM_FIELD\"\n" +
            "      },\n" +
            "      \"direction\": \"DESC\"\n" +
            "    },\n" +
            "    \"timeWindow\": 86400000\n" +
            "  },\n" +
            "  \"keyFilters\": [\n" +
            "    {\n" +
            "      \"key\": {\n" +
            "        \"type\": \"TIME_SERIES\",\n" +
            "        \"key\": \"temperature\"\n" +
            "      },\n" +
            "      \"valueType\": \"NUMERIC\",\n" +
            "      \"predicate\": {\n" +
            "        \"operation\": \"GREATER\",\n" +
            "        \"value\": {\n" +
            "          \"defaultValue\": 0,\n" +
            "          \"dynamicValue\": null\n" +
            "        },\n" +
            "        \"type\": \"NUMERIC\"\n" +
            "      }\n" +
            "    }\n" +
            "  ],\n" +
            "  \"alarmFields\": [\n" +
            "    {\n" +
            "      \"type\": \"ALARM_FIELD\",\n" +
            "      \"key\": \"createdTime\"\n" +
            "    },\n" +
            "    {\n" +
            "      \"type\": \"ALARM_FIELD\",\n" +
            "      \"key\": \"type\"\n" +
            "    },\n" +
            "    {\n" +
            "      \"type\": \"ALARM_FIELD\",\n" +
            "      \"key\": \"severity\"\n" +
            "    },\n" +
            "    {\n" +
            "      \"type\": \"ALARM_FIELD\",\n" +
            "      \"key\": \"status\"\n" +
            "    }\n" +
            "  ],\n" +
            "  \"entityFields\": [\n" +
            "    {\n" +
            "      \"type\": \"ENTITY_FIELD\",\n" +
            "      \"key\": \"name\"\n" +
            "    }\n" +
            "  ],\n" +
            "  \"latestValues\": [\n" +
            "    {\n" +
            "      \"type\": \"ATTRIBUTE\",\n" +
            "      \"key\": \"model\"\n" +
            "    },\n" +
            "    {\n" +
            "      \"type\": \"TIME_SERIES\",\n" +
            "      \"key\": \"temperature\"\n" +
            "    }\n" +
            "  ]\n" +
            "}" +
            MARKDOWN_CODE_BLOCK_END +
            "";

    @Autowired
    private EntityQueryService entityQueryService;

    private static final int MAX_PAGE_SIZE = 100;

    @ApiOperation(value = "Count Entities by Query", notes = ENTITY_COUNT_QUERY_DESCRIPTION)
    @PreAuthorize("hasAnyAuthority('TENANT_ADMIN', 'CUSTOMER_USER')")
    @RequestMapping(value = "/entitiesQuery/count", method = RequestMethod.POST)
    @ResponseBody
    public long countEntitiesByQuery(
            @ApiParam(value = "A JSON value representing the entity count query. See API call notes above for more details.")
            @RequestBody EntityCountQuery query) throws ThingsboardException {
        checkNotNull(query);
        try {
            return this.entityQueryService.countEntitiesByQuery(getCurrentUser(), query);
        } catch (Exception e) {
            throw handleException(e);
        }
    }

    @ApiOperation(value = "Find Entity Data by Query", notes = ENTITY_DATA_QUERY_DESCRIPTION)
    @PreAuthorize("hasAnyAuthority('TENANT_ADMIN', 'CUSTOMER_USER')")
    @RequestMapping(value = "/entitiesQuery/find", method = RequestMethod.POST)
    @ResponseBody
    public PageData<EntityData> findEntityDataByQuery(
            @ApiParam(value = "A JSON value representing the entity data query. See API call notes above for more details.")
            @RequestBody EntityDataQuery query) throws ThingsboardException {
        checkNotNull(query);
        try {
            return this.entityQueryService.findEntityDataByQuery(getCurrentUser(), query);
        } catch (Exception e) {
            throw handleException(e);
        }
    }

    @ApiOperation(value = "Find Alarms by Query", notes = ALARM_DATA_QUERY_DESCRIPTION)
    @PreAuthorize("hasAnyAuthority('TENANT_ADMIN', 'CUSTOMER_USER')")
    @RequestMapping(value = "/alarmsQuery/find", method = RequestMethod.POST)
    @ResponseBody
    public PageData<AlarmData> findAlarmDataByQuery(
            @ApiParam(value = "A JSON value representing the alarm data query. See API call notes above for more details.")
            @RequestBody AlarmDataQuery query) throws ThingsboardException {
        checkNotNull(query);
        try {
            return this.entityQueryService.findAlarmDataByQuery(getCurrentUser(), query);
        } catch (Exception e) {
            throw handleException(e);
        }
    }

    @ApiOperation(value = "Find Entity Keys by Query",
            notes = "Uses entity data query (see 'Find Entity Data by Query') to find first 100 entities. Then fetch and return all unique time-series and/or attribute keys. Used mostly for UI hints.")
    @PreAuthorize("hasAnyAuthority('TENANT_ADMIN', 'CUSTOMER_USER')")
    @RequestMapping(value = "/entitiesQuery/find/keys", method = RequestMethod.POST)
    @ResponseBody
    public DeferredResult<ResponseEntity> findEntityTimeseriesAndAttributesKeysByQuery(
            @ApiParam(value = "A JSON value representing the entity data query. See API call notes above for more details.")
            @RequestBody EntityDataQuery query,
            @ApiParam(value = "Include all unique time-series keys to the result.")
            @RequestParam("timeseries") boolean isTimeseries,
            @ApiParam(value = "Include all unique attribute keys to the result.")
            @RequestParam("attributes") boolean isAttributes) throws ThingsboardException {
        TenantId tenantId = getTenantId();
        checkNotNull(query);
        try {
            EntityDataPageLink pageLink = query.getPageLink();
            if (pageLink.getPageSize() > MAX_PAGE_SIZE) {
                pageLink.setPageSize(MAX_PAGE_SIZE);
            }
            return entityQueryService.getKeysByQuery(getCurrentUser(), tenantId, query, isTimeseries, isAttributes);
        } catch (Exception e) {
            throw handleException(e);
        }
    }

}<|MERGE_RESOLUTION|>--- conflicted
+++ resolved
@@ -483,21 +483,12 @@
                     "      }\n" +
                     "    }\n" +
                     "  ]\n" +
-<<<<<<< HEAD
                     "}" +
                     MARKDOWN_CODE_BLOCK_END +
                     "\n\n Example mentioned above search all devices which have attribute 'active' set to 'true'. Now let's review available entity filters and key filters syntax:" +
                     ENTITY_FILTERS +
                     KEY_FILTERS +
-                    TENANT_AND_USER_AUTHORITY_PARAGRAPH;
-=======
-                    "}"+
-                MARKDOWN_CODE_BLOCK_END +
-                "\n\n Example mentioned above search all devices which have attribute 'active' set to 'true'. Now let's review available entity filters and key filters syntax:" +
-                ENTITY_FILTERS +
-                KEY_FILTERS +
-                    TENANT_OR_CUSTOMER_AUTHORITY_PARAGRAPH;;
->>>>>>> 96cdae87
+                    TENANT_OR_CUSTOMER_AUTHORITY_PARAGRAPH;
 
     private static final String ENTITY_DATA_QUERY_DESCRIPTION =
             "Allows to run complex queries over platform entities (devices, assets, customers, etc) " +
