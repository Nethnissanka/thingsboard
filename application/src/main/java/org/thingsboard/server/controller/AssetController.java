/**
 * Copyright © 2016-2020 The Thingsboard Authors
 *
 * Licensed under the Apache License, Version 2.0 (the "License");
 * you may not use this file except in compliance with the License.
 * You may obtain a copy of the License at
 *
 *     http://www.apache.org/licenses/LICENSE-2.0
 *
 * Unless required by applicable law or agreed to in writing, software
 * distributed under the License is distributed on an "AS IS" BASIS,
 * WITHOUT WARRANTIES OR CONDITIONS OF ANY KIND, either express or implied.
 * See the License for the specific language governing permissions and
 * limitations under the License.
 */
package org.thingsboard.server.controller;

import com.google.common.util.concurrent.ListenableFuture;
import org.springframework.http.HttpStatus;
import org.springframework.security.access.prepost.PreAuthorize;
import org.springframework.web.bind.annotation.PathVariable;
import org.springframework.web.bind.annotation.RequestBody;
import org.springframework.web.bind.annotation.RequestMapping;
import org.springframework.web.bind.annotation.RequestMethod;
import org.springframework.web.bind.annotation.RequestParam;
import org.springframework.web.bind.annotation.ResponseBody;
import org.springframework.web.bind.annotation.ResponseStatus;
import org.springframework.web.bind.annotation.RestController;
import org.thingsboard.server.common.data.Customer;
import org.thingsboard.server.common.data.DataConstants;
import org.thingsboard.server.common.data.EntitySubtype;
import org.thingsboard.server.common.data.EntityType;
import org.thingsboard.server.common.data.asset.Asset;
import org.thingsboard.server.common.data.asset.AssetInfo;
import org.thingsboard.server.common.data.asset.AssetSearchQuery;
import org.thingsboard.server.common.data.audit.ActionType;
import org.thingsboard.server.common.data.edge.Edge;
<<<<<<< HEAD
import org.thingsboard.server.common.data.edge.EdgeEventType;
import org.thingsboard.server.common.data.exception.ThingsboardErrorCode;
=======
import org.thingsboard.server.common.data.edge.EdgeEventActionType;
>>>>>>> 36f6ad2a
import org.thingsboard.server.common.data.exception.ThingsboardException;
import org.thingsboard.server.common.data.id.AssetId;
import org.thingsboard.server.common.data.id.CustomerId;
import org.thingsboard.server.common.data.id.EdgeId;
import org.thingsboard.server.common.data.id.TenantId;
<<<<<<< HEAD
import org.thingsboard.server.common.data.page.PageData;
import org.thingsboard.server.common.data.page.PageLink;
=======
import org.thingsboard.server.common.data.page.TextPageData;
import org.thingsboard.server.common.data.page.TextPageLink;
import org.thingsboard.server.common.data.page.TimePageData;
>>>>>>> 36f6ad2a
import org.thingsboard.server.common.data.page.TimePageLink;
import org.thingsboard.server.dao.exception.IncorrectParameterException;
import org.thingsboard.server.dao.model.ModelConstants;
import org.thingsboard.server.queue.util.TbCoreComponent;
import org.thingsboard.server.service.security.model.SecurityUser;
import org.thingsboard.server.service.security.permission.Operation;
import org.thingsboard.server.service.security.permission.Resource;

import java.util.ArrayList;
import java.util.List;
import java.util.stream.Collectors;

<<<<<<< HEAD
import static org.thingsboard.server.dao.asset.BaseAssetService.TB_SERVICE_QUEUE;

=======
>>>>>>> 36f6ad2a
import static org.thingsboard.server.controller.EdgeController.EDGE_ID;

@RestController
@TbCoreComponent
@RequestMapping("/api")
public class AssetController extends BaseController {

    public static final String ASSET_ID = "assetId";

    @PreAuthorize("hasAnyAuthority('TENANT_ADMIN', 'CUSTOMER_USER')")
    @RequestMapping(value = "/asset/{assetId}", method = RequestMethod.GET)
    @ResponseBody
    public Asset getAssetById(@PathVariable(ASSET_ID) String strAssetId) throws ThingsboardException {
        checkParameter(ASSET_ID, strAssetId);
        try {
            AssetId assetId = new AssetId(toUUID(strAssetId));
            return checkAssetId(assetId, Operation.READ);
        } catch (Exception e) {
            throw handleException(e);
        }
    }

    @PreAuthorize("hasAnyAuthority('TENANT_ADMIN', 'CUSTOMER_USER')")
    @RequestMapping(value = "/asset/info/{assetId}", method = RequestMethod.GET)
    @ResponseBody
    public AssetInfo getAssetInfoById(@PathVariable(ASSET_ID) String strAssetId) throws ThingsboardException {
        checkParameter(ASSET_ID, strAssetId);
        try {
            AssetId assetId = new AssetId(toUUID(strAssetId));
            return checkAssetInfoId(assetId, Operation.READ);
        } catch (Exception e) {
            throw handleException(e);
        }
    }

    @PreAuthorize("hasAnyAuthority('TENANT_ADMIN', 'CUSTOMER_USER')")
    @RequestMapping(value = "/asset", method = RequestMethod.POST)
    @ResponseBody
    public Asset saveAsset(@RequestBody Asset asset) throws ThingsboardException {
        try {
            if (TB_SERVICE_QUEUE.equals(asset.getType())) {
                throw new ThingsboardException("Unable to save asset with type " + TB_SERVICE_QUEUE, ThingsboardErrorCode.BAD_REQUEST_PARAMS);
            }

            asset.setTenantId(getCurrentUser().getTenantId());

            checkEntity(asset.getId(), asset, Resource.ASSET);

            Asset savedAsset = checkNotNull(assetService.saveAsset(asset));

            logEntityAction(savedAsset.getId(), savedAsset,
                    savedAsset.getCustomerId(),
                    asset.getId() == null ? ActionType.ADDED : ActionType.UPDATED, null);

            if (asset.getId() != null) {
<<<<<<< HEAD
                sendNotificationMsgToEdgeService(savedAsset.getTenantId(), savedAsset.getId(), ActionType.UPDATED);
=======
                sendNotificationMsgToEdgeService(savedAsset.getTenantId(), savedAsset.getId(), EdgeEventActionType.UPDATED);
>>>>>>> 36f6ad2a
            }

            return savedAsset;
        } catch (Exception e) {
            logEntityAction(emptyId(EntityType.ASSET), asset,
                    null, asset.getId() == null ? ActionType.ADDED : ActionType.UPDATED, e);
            throw handleException(e);
        }
    }

    @PreAuthorize("hasAuthority('TENANT_ADMIN')")
    @RequestMapping(value = "/asset/{assetId}", method = RequestMethod.DELETE)
    @ResponseStatus(value = HttpStatus.OK)
    public void deleteAsset(@PathVariable(ASSET_ID) String strAssetId) throws ThingsboardException {
        checkParameter(ASSET_ID, strAssetId);
        try {
            AssetId assetId = new AssetId(toUUID(strAssetId));
            Asset asset = checkAssetId(assetId, Operation.DELETE);
            assetService.deleteAsset(getTenantId(), assetId);

            logEntityAction(assetId, asset,
                    asset.getCustomerId(),
                    ActionType.DELETED, null, strAssetId);

<<<<<<< HEAD
            sendNotificationMsgToEdgeService(getTenantId(), assetId, ActionType.DELETED);
=======
            sendNotificationMsgToEdgeService(getTenantId(), assetId, EdgeEventActionType.DELETED);
>>>>>>> 36f6ad2a
        } catch (Exception e) {
            logEntityAction(emptyId(EntityType.ASSET),
                    null,
                    null,
                    ActionType.DELETED, e, strAssetId);
            throw handleException(e);
        }
    }

    @PreAuthorize("hasAuthority('TENANT_ADMIN')")
    @RequestMapping(value = "/customer/{customerId}/asset/{assetId}", method = RequestMethod.POST)
    @ResponseBody
    public Asset assignAssetToCustomer(@PathVariable("customerId") String strCustomerId,
                                       @PathVariable(ASSET_ID) String strAssetId) throws ThingsboardException {
        checkParameter("customerId", strCustomerId);
        checkParameter(ASSET_ID, strAssetId);
        try {
            CustomerId customerId = new CustomerId(toUUID(strCustomerId));
            Customer customer = checkCustomerId(customerId, Operation.READ);

            AssetId assetId = new AssetId(toUUID(strAssetId));
            checkAssetId(assetId, Operation.ASSIGN_TO_CUSTOMER);

            Asset savedAsset = checkNotNull(assetService.assignAssetToCustomer(getTenantId(), assetId, customerId));

            logEntityAction(assetId, savedAsset,
                    savedAsset.getCustomerId(),
                    ActionType.ASSIGNED_TO_CUSTOMER, null, strAssetId, strCustomerId, customer.getName());

            sendNotificationMsgToEdgeService(savedAsset.getTenantId(), savedAsset.getId(),
<<<<<<< HEAD
                    customerId, ActionType.ASSIGNED_TO_CUSTOMER);
=======
                    customerId, EdgeEventActionType.ASSIGNED_TO_CUSTOMER);
>>>>>>> 36f6ad2a

            return savedAsset;
        } catch (Exception e) {

            logEntityAction(emptyId(EntityType.ASSET), null,
                    null,
                    ActionType.ASSIGNED_TO_CUSTOMER, e, strAssetId, strCustomerId);

            throw handleException(e);
        }
    }

    @PreAuthorize("hasAuthority('TENANT_ADMIN')")
    @RequestMapping(value = "/customer/asset/{assetId}", method = RequestMethod.DELETE)
    @ResponseBody
    public Asset unassignAssetFromCustomer(@PathVariable(ASSET_ID) String strAssetId) throws ThingsboardException {
        checkParameter(ASSET_ID, strAssetId);
        try {
            AssetId assetId = new AssetId(toUUID(strAssetId));
            Asset asset = checkAssetId(assetId, Operation.UNASSIGN_FROM_CUSTOMER);
            if (asset.getCustomerId() == null || asset.getCustomerId().getId().equals(ModelConstants.NULL_UUID)) {
                throw new IncorrectParameterException("Asset isn't assigned to any customer!");
            }

            Customer customer = checkCustomerId(asset.getCustomerId(), Operation.READ);

            Asset savedAsset = checkNotNull(assetService.unassignAssetFromCustomer(getTenantId(), assetId));

            logEntityAction(assetId, asset,
                    asset.getCustomerId(),
                    ActionType.UNASSIGNED_FROM_CUSTOMER, null, strAssetId, customer.getId().toString(), customer.getName());

            sendNotificationMsgToEdgeService(savedAsset.getTenantId(), savedAsset.getId(),
<<<<<<< HEAD
                    customer.getId(), ActionType.UNASSIGNED_FROM_CUSTOMER);
=======
                    customer.getId(), EdgeEventActionType.UNASSIGNED_FROM_CUSTOMER);
>>>>>>> 36f6ad2a

            return savedAsset;
        } catch (Exception e) {

            logEntityAction(emptyId(EntityType.ASSET), null,
                    null,
                    ActionType.UNASSIGNED_FROM_CUSTOMER, e, strAssetId);

            throw handleException(e);
        }
    }

    @PreAuthorize("hasAuthority('TENANT_ADMIN')")
    @RequestMapping(value = "/customer/public/asset/{assetId}", method = RequestMethod.POST)
    @ResponseBody
    public Asset assignAssetToPublicCustomer(@PathVariable(ASSET_ID) String strAssetId) throws ThingsboardException {
        checkParameter(ASSET_ID, strAssetId);
        try {
            AssetId assetId = new AssetId(toUUID(strAssetId));
            Asset asset = checkAssetId(assetId, Operation.ASSIGN_TO_CUSTOMER);
            Customer publicCustomer = customerService.findOrCreatePublicCustomer(asset.getTenantId());
            Asset savedAsset = checkNotNull(assetService.assignAssetToCustomer(getTenantId(), assetId, publicCustomer.getId()));

            logEntityAction(assetId, savedAsset,
                    savedAsset.getCustomerId(),
                    ActionType.ASSIGNED_TO_CUSTOMER, null, strAssetId, publicCustomer.getId().toString(), publicCustomer.getName());

            return savedAsset;
        } catch (Exception e) {

            logEntityAction(emptyId(EntityType.ASSET), null,
                    null,
                    ActionType.ASSIGNED_TO_CUSTOMER, e, strAssetId);

            throw handleException(e);
        }
    }

    @PreAuthorize("hasAuthority('TENANT_ADMIN')")
    @RequestMapping(value = "/tenant/assets", params = {"pageSize", "page"}, method = RequestMethod.GET)
    @ResponseBody
    public PageData<Asset> getTenantAssets(
            @RequestParam int pageSize,
            @RequestParam int page,
            @RequestParam(required = false) String type,
            @RequestParam(required = false) String textSearch,
            @RequestParam(required = false) String sortProperty,
            @RequestParam(required = false) String sortOrder) throws ThingsboardException {
        try {
            TenantId tenantId = getCurrentUser().getTenantId();
            PageLink pageLink = createPageLink(pageSize, page, textSearch, sortProperty, sortOrder);
            if (type != null && type.trim().length()>0) {
                return checkNotNull(assetService.findAssetsByTenantIdAndType(tenantId, type, pageLink));
            } else {
                return checkNotNull(assetService.findAssetsByTenantId(tenantId, pageLink));
            }
        } catch (Exception e) {
            throw handleException(e);
        }
    }

    @PreAuthorize("hasAuthority('TENANT_ADMIN')")
    @RequestMapping(value = "/tenant/assetInfos", params = {"pageSize", "page"}, method = RequestMethod.GET)
    @ResponseBody
    public PageData<AssetInfo> getTenantAssetInfos(
            @RequestParam int pageSize,
            @RequestParam int page,
            @RequestParam(required = false) String type,
            @RequestParam(required = false) String textSearch,
            @RequestParam(required = false) String sortProperty,
            @RequestParam(required = false) String sortOrder) throws ThingsboardException {
        try {
            TenantId tenantId = getCurrentUser().getTenantId();
            PageLink pageLink = createPageLink(pageSize, page, textSearch, sortProperty, sortOrder);
            if (type != null && type.trim().length() > 0) {
                return checkNotNull(assetService.findAssetInfosByTenantIdAndType(tenantId, type, pageLink));
            } else {
                return checkNotNull(assetService.findAssetInfosByTenantId(tenantId, pageLink));
            }
        } catch (Exception e) {
            throw handleException(e);
        }
    }

    @PreAuthorize("hasAuthority('TENANT_ADMIN')")
    @RequestMapping(value = "/tenant/assets", params = {"assetName"}, method = RequestMethod.GET)
    @ResponseBody
    public Asset getTenantAsset(
            @RequestParam String assetName) throws ThingsboardException {
        try {
            TenantId tenantId = getCurrentUser().getTenantId();
            return checkNotNull(assetService.findAssetByTenantIdAndName(tenantId, assetName));
        } catch (Exception e) {
            throw handleException(e);
        }
    }

    @PreAuthorize("hasAnyAuthority('TENANT_ADMIN', 'CUSTOMER_USER')")
    @RequestMapping(value = "/customer/{customerId}/assets", params = {"pageSize", "page"}, method = RequestMethod.GET)
    @ResponseBody
    public PageData<Asset> getCustomerAssets(
            @PathVariable("customerId") String strCustomerId,
            @RequestParam int pageSize,
            @RequestParam int page,
            @RequestParam(required = false) String type,
            @RequestParam(required = false) String textSearch,
            @RequestParam(required = false) String sortProperty,
            @RequestParam(required = false) String sortOrder) throws ThingsboardException {
        checkParameter("customerId", strCustomerId);
        try {
            TenantId tenantId = getCurrentUser().getTenantId();
            CustomerId customerId = new CustomerId(toUUID(strCustomerId));
            checkCustomerId(customerId, Operation.READ);
            PageLink pageLink = createPageLink(pageSize, page, textSearch, sortProperty, sortOrder);
            if (type != null && type.trim().length()>0) {
                return checkNotNull(assetService.findAssetsByTenantIdAndCustomerIdAndType(tenantId, customerId, type, pageLink));
            } else {
                return checkNotNull(assetService.findAssetsByTenantIdAndCustomerId(tenantId, customerId, pageLink));
            }
        } catch (Exception e) {
            throw handleException(e);
        }
    }

    @PreAuthorize("hasAnyAuthority('TENANT_ADMIN', 'CUSTOMER_USER')")
    @RequestMapping(value = "/customer/{customerId}/assetInfos", params = {"pageSize", "page"}, method = RequestMethod.GET)
    @ResponseBody
    public PageData<AssetInfo> getCustomerAssetInfos(
            @PathVariable("customerId") String strCustomerId,
            @RequestParam int pageSize,
            @RequestParam int page,
            @RequestParam(required = false) String type,
            @RequestParam(required = false) String textSearch,
            @RequestParam(required = false) String sortProperty,
            @RequestParam(required = false) String sortOrder) throws ThingsboardException {
        checkParameter("customerId", strCustomerId);
        try {
            TenantId tenantId = getCurrentUser().getTenantId();
            CustomerId customerId = new CustomerId(toUUID(strCustomerId));
            checkCustomerId(customerId, Operation.READ);
            PageLink pageLink = createPageLink(pageSize, page, textSearch, sortProperty, sortOrder);
            if (type != null && type.trim().length() > 0) {
                return checkNotNull(assetService.findAssetInfosByTenantIdAndCustomerIdAndType(tenantId, customerId, type, pageLink));
            } else {
                return checkNotNull(assetService.findAssetInfosByTenantIdAndCustomerId(tenantId, customerId, pageLink));
            }
        } catch (Exception e) {
            throw handleException(e);
        }
    }

    @PreAuthorize("hasAnyAuthority('TENANT_ADMIN', 'CUSTOMER_USER')")
    @RequestMapping(value = "/assets", params = {"assetIds"}, method = RequestMethod.GET)
    @ResponseBody
    public List<Asset> getAssetsByIds(
            @RequestParam("assetIds") String[] strAssetIds) throws ThingsboardException {
        checkArrayParameter("assetIds", strAssetIds);
        try {
            SecurityUser user = getCurrentUser();
            TenantId tenantId = user.getTenantId();
            CustomerId customerId = user.getCustomerId();
            List<AssetId> assetIds = new ArrayList<>();
            for (String strAssetId : strAssetIds) {
                assetIds.add(new AssetId(toUUID(strAssetId)));
            }
            ListenableFuture<List<Asset>> assets;
            if (customerId == null || customerId.isNullUid()) {
                assets = assetService.findAssetsByTenantIdAndIdsAsync(tenantId, assetIds);
            } else {
                assets = assetService.findAssetsByTenantIdCustomerIdAndIdsAsync(tenantId, customerId, assetIds);
            }
            return checkNotNull(assets.get());
        } catch (Exception e) {
            throw handleException(e);
        }
    }

    @PreAuthorize("hasAnyAuthority('TENANT_ADMIN', 'CUSTOMER_USER')")
    @RequestMapping(value = "/assets", method = RequestMethod.POST)
    @ResponseBody
    public List<Asset> findByQuery(@RequestBody AssetSearchQuery query) throws ThingsboardException {
        checkNotNull(query);
        checkNotNull(query.getParameters());
        checkNotNull(query.getAssetTypes());
        checkEntityId(query.getParameters().getEntityId(), Operation.READ);
        try {
            List<Asset> assets = checkNotNull(assetService.findAssetsByQuery(getTenantId(), query).get());
            assets = assets.stream().filter(asset -> {
                try {
                    accessControlService.checkPermission(getCurrentUser(), Resource.ASSET, Operation.READ, asset.getId(), asset);
                    return true;
                } catch (ThingsboardException e) {
                    return false;
                }
            }).collect(Collectors.toList());
            return assets;
        } catch (Exception e) {
            throw handleException(e);
        }
    }

    @PreAuthorize("hasAnyAuthority('TENANT_ADMIN', 'CUSTOMER_USER')")
    @RequestMapping(value = "/asset/types", method = RequestMethod.GET)
    @ResponseBody
    public List<EntitySubtype> getAssetTypes() throws ThingsboardException {
        try {
            SecurityUser user = getCurrentUser();
            TenantId tenantId = user.getTenantId();
            ListenableFuture<List<EntitySubtype>> assetTypes = assetService.findAssetTypesByTenantId(tenantId);
            return checkNotNull(assetTypes.get());
        } catch (Exception e) {
            throw handleException(e);
        }
    }

    @PreAuthorize("hasAuthority('TENANT_ADMIN')")
    @RequestMapping(value = "/edge/{edgeId}/asset/{assetId}", method = RequestMethod.POST)
    @ResponseBody
    public Asset assignAssetToEdge(@PathVariable(EDGE_ID) String strEdgeId,
                                       @PathVariable(ASSET_ID) String strAssetId) throws ThingsboardException {
        checkParameter(EDGE_ID, strEdgeId);
        checkParameter(ASSET_ID, strAssetId);
        try {
            EdgeId edgeId = new EdgeId(toUUID(strEdgeId));
            Edge edge = checkEdgeId(edgeId, Operation.READ);

            AssetId assetId = new AssetId(toUUID(strAssetId));
            checkAssetId(assetId, Operation.ASSIGN_TO_EDGE);

            Asset savedAsset = checkNotNull(assetService.assignAssetToEdge(getTenantId(), assetId, edgeId));

            logEntityAction(assetId, savedAsset,
                    savedAsset.getCustomerId(),
                    ActionType.ASSIGNED_TO_EDGE, null, strAssetId, strEdgeId, edge.getName());

<<<<<<< HEAD
            sendNotificationMsgToEdgeService(getTenantId(), edgeId, savedAsset.getId(), ActionType.ASSIGNED_TO_EDGE);
=======
            sendNotificationMsgToEdgeService(getTenantId(), edgeId, savedAsset.getId(), EdgeEventActionType.ASSIGNED_TO_EDGE);
>>>>>>> 36f6ad2a

            return  savedAsset;
        } catch (Exception e) {

            logEntityAction(emptyId(EntityType.ASSET), null,
                    null,
                    ActionType.ASSIGNED_TO_EDGE, e, strAssetId, strEdgeId);

            throw handleException(e);
        }
    }

    @PreAuthorize("hasAuthority('TENANT_ADMIN')")
    @RequestMapping(value = "/edge/{edgeId}/asset/{assetId}", method = RequestMethod.DELETE)
    @ResponseBody
    public Asset unassignAssetFromEdge(@PathVariable(EDGE_ID) String strEdgeId,
                                       @PathVariable(ASSET_ID) String strAssetId) throws ThingsboardException {
        checkParameter(EDGE_ID, strEdgeId);
        checkParameter(ASSET_ID, strAssetId);
        try {
            EdgeId edgeId = new EdgeId(toUUID(strEdgeId));
            Edge edge = checkEdgeId(edgeId, Operation.READ);

            AssetId assetId = new AssetId(toUUID(strAssetId));
            Asset asset = checkAssetId(assetId, Operation.UNASSIGN_FROM_EDGE);

            Asset savedAsset = checkNotNull(assetService.unassignAssetFromEdge(getTenantId(), assetId, edgeId));

            logEntityAction(assetId, asset,
                    asset.getCustomerId(),
<<<<<<< HEAD
                    ActionType.UNASSIGNED_FROM_EDGE, null, strAssetId, edge.getId().toString(), edge.getName());

            sendNotificationMsgToEdgeService(getTenantId(), edgeId, savedAsset.getId(), ActionType.UNASSIGNED_FROM_EDGE);
=======
                    ActionType.UNASSIGNED_FROM_EDGE, null, strAssetId, strEdgeId, edge.getName());

            sendNotificationMsgToEdgeService(getTenantId(), edgeId, savedAsset.getId(), EdgeEventActionType.UNASSIGNED_FROM_EDGE);
>>>>>>> 36f6ad2a

            return savedAsset;
        } catch (Exception e) {

            logEntityAction(emptyId(EntityType.ASSET), null,
                    null,
<<<<<<< HEAD
                    ActionType.UNASSIGNED_FROM_EDGE, e, strAssetId);
=======
                    ActionType.UNASSIGNED_FROM_EDGE, e, strAssetId, strEdgeId);
>>>>>>> 36f6ad2a

            throw handleException(e);
        }
    }

    @PreAuthorize("hasAnyAuthority('TENANT_ADMIN')")
<<<<<<< HEAD
    @RequestMapping(value = "/edge/{edgeId}/assets", params = {"pageSize", "page"}, method = RequestMethod.GET)
    @ResponseBody
    public PageData<Asset> getEdgeAssets(
            @PathVariable(EDGE_ID) String strEdgeId,
            @RequestParam int pageSize,
            @RequestParam int page,
            @RequestParam(required = false) String textSearch,
            @RequestParam(required = false) String sortProperty,
            @RequestParam(required = false) String sortOrder,
            @RequestParam(required = false) Long startTime,
            @RequestParam(required = false) Long endTime) throws ThingsboardException {
=======
    @RequestMapping(value = "/edge/{edgeId}/assets", params = {"limit"}, method = RequestMethod.GET)
    @ResponseBody
    public TimePageData<Asset> getEdgeAssets(
            @PathVariable(EDGE_ID) String strEdgeId,
            @RequestParam int limit,
            @RequestParam(required = false) Long startTime,
            @RequestParam(required = false) Long endTime,
            @RequestParam(required = false, defaultValue = "false") boolean ascOrder,
            @RequestParam(required = false) String offset) throws ThingsboardException {
>>>>>>> 36f6ad2a
        checkParameter(EDGE_ID, strEdgeId);
        try {
            TenantId tenantId = getCurrentUser().getTenantId();
            EdgeId edgeId = new EdgeId(toUUID(strEdgeId));
            checkEdgeId(edgeId, Operation.READ);
<<<<<<< HEAD
            TimePageLink pageLink = createTimePageLink(pageSize, page, textSearch, sortProperty, sortOrder, startTime, endTime);
            return checkNotNull(assetService.findAssetsByTenantIdAndEdgeId(tenantId, edgeId, pageLink));
=======
            TimePageLink pageLink = createPageLink(limit, startTime, endTime, ascOrder, offset);
            return checkNotNull(assetService.findAssetsByTenantIdAndEdgeId(tenantId, edgeId, pageLink).get());
>>>>>>> 36f6ad2a
        } catch (Exception e) {
            throw handleException(e);
        }
    }
}<|MERGE_RESOLUTION|>--- conflicted
+++ resolved
@@ -27,7 +27,6 @@
 import org.springframework.web.bind.annotation.ResponseStatus;
 import org.springframework.web.bind.annotation.RestController;
 import org.thingsboard.server.common.data.Customer;
-import org.thingsboard.server.common.data.DataConstants;
 import org.thingsboard.server.common.data.EntitySubtype;
 import org.thingsboard.server.common.data.EntityType;
 import org.thingsboard.server.common.data.asset.Asset;
@@ -35,25 +34,16 @@
 import org.thingsboard.server.common.data.asset.AssetSearchQuery;
 import org.thingsboard.server.common.data.audit.ActionType;
 import org.thingsboard.server.common.data.edge.Edge;
-<<<<<<< HEAD
 import org.thingsboard.server.common.data.edge.EdgeEventType;
 import org.thingsboard.server.common.data.exception.ThingsboardErrorCode;
-=======
 import org.thingsboard.server.common.data.edge.EdgeEventActionType;
->>>>>>> 36f6ad2a
 import org.thingsboard.server.common.data.exception.ThingsboardException;
 import org.thingsboard.server.common.data.id.AssetId;
 import org.thingsboard.server.common.data.id.CustomerId;
 import org.thingsboard.server.common.data.id.EdgeId;
 import org.thingsboard.server.common.data.id.TenantId;
-<<<<<<< HEAD
 import org.thingsboard.server.common.data.page.PageData;
 import org.thingsboard.server.common.data.page.PageLink;
-=======
-import org.thingsboard.server.common.data.page.TextPageData;
-import org.thingsboard.server.common.data.page.TextPageLink;
-import org.thingsboard.server.common.data.page.TimePageData;
->>>>>>> 36f6ad2a
 import org.thingsboard.server.common.data.page.TimePageLink;
 import org.thingsboard.server.dao.exception.IncorrectParameterException;
 import org.thingsboard.server.dao.model.ModelConstants;
@@ -66,11 +56,8 @@
 import java.util.List;
 import java.util.stream.Collectors;
 
-<<<<<<< HEAD
 import static org.thingsboard.server.dao.asset.BaseAssetService.TB_SERVICE_QUEUE;
 
-=======
->>>>>>> 36f6ad2a
 import static org.thingsboard.server.controller.EdgeController.EDGE_ID;
 
 @RestController
@@ -126,11 +113,7 @@
                     asset.getId() == null ? ActionType.ADDED : ActionType.UPDATED, null);
 
             if (asset.getId() != null) {
-<<<<<<< HEAD
-                sendNotificationMsgToEdgeService(savedAsset.getTenantId(), savedAsset.getId(), ActionType.UPDATED);
-=======
                 sendNotificationMsgToEdgeService(savedAsset.getTenantId(), savedAsset.getId(), EdgeEventActionType.UPDATED);
->>>>>>> 36f6ad2a
             }
 
             return savedAsset;
@@ -155,11 +138,7 @@
                     asset.getCustomerId(),
                     ActionType.DELETED, null, strAssetId);
 
-<<<<<<< HEAD
-            sendNotificationMsgToEdgeService(getTenantId(), assetId, ActionType.DELETED);
-=======
             sendNotificationMsgToEdgeService(getTenantId(), assetId, EdgeEventActionType.DELETED);
->>>>>>> 36f6ad2a
         } catch (Exception e) {
             logEntityAction(emptyId(EntityType.ASSET),
                     null,
@@ -190,11 +169,7 @@
                     ActionType.ASSIGNED_TO_CUSTOMER, null, strAssetId, strCustomerId, customer.getName());
 
             sendNotificationMsgToEdgeService(savedAsset.getTenantId(), savedAsset.getId(),
-<<<<<<< HEAD
-                    customerId, ActionType.ASSIGNED_TO_CUSTOMER);
-=======
                     customerId, EdgeEventActionType.ASSIGNED_TO_CUSTOMER);
->>>>>>> 36f6ad2a
 
             return savedAsset;
         } catch (Exception e) {
@@ -228,11 +203,7 @@
                     ActionType.UNASSIGNED_FROM_CUSTOMER, null, strAssetId, customer.getId().toString(), customer.getName());
 
             sendNotificationMsgToEdgeService(savedAsset.getTenantId(), savedAsset.getId(),
-<<<<<<< HEAD
-                    customer.getId(), ActionType.UNASSIGNED_FROM_CUSTOMER);
-=======
                     customer.getId(), EdgeEventActionType.UNASSIGNED_FROM_CUSTOMER);
->>>>>>> 36f6ad2a
 
             return savedAsset;
         } catch (Exception e) {
@@ -468,11 +439,7 @@
                     savedAsset.getCustomerId(),
                     ActionType.ASSIGNED_TO_EDGE, null, strAssetId, strEdgeId, edge.getName());
 
-<<<<<<< HEAD
-            sendNotificationMsgToEdgeService(getTenantId(), edgeId, savedAsset.getId(), ActionType.ASSIGNED_TO_EDGE);
-=======
             sendNotificationMsgToEdgeService(getTenantId(), edgeId, savedAsset.getId(), EdgeEventActionType.ASSIGNED_TO_EDGE);
->>>>>>> 36f6ad2a
 
             return  savedAsset;
         } catch (Exception e) {
@@ -503,33 +470,22 @@
 
             logEntityAction(assetId, asset,
                     asset.getCustomerId(),
-<<<<<<< HEAD
-                    ActionType.UNASSIGNED_FROM_EDGE, null, strAssetId, edge.getId().toString(), edge.getName());
-
-            sendNotificationMsgToEdgeService(getTenantId(), edgeId, savedAsset.getId(), ActionType.UNASSIGNED_FROM_EDGE);
-=======
                     ActionType.UNASSIGNED_FROM_EDGE, null, strAssetId, strEdgeId, edge.getName());
 
             sendNotificationMsgToEdgeService(getTenantId(), edgeId, savedAsset.getId(), EdgeEventActionType.UNASSIGNED_FROM_EDGE);
->>>>>>> 36f6ad2a
 
             return savedAsset;
         } catch (Exception e) {
 
             logEntityAction(emptyId(EntityType.ASSET), null,
                     null,
-<<<<<<< HEAD
-                    ActionType.UNASSIGNED_FROM_EDGE, e, strAssetId);
-=======
                     ActionType.UNASSIGNED_FROM_EDGE, e, strAssetId, strEdgeId);
->>>>>>> 36f6ad2a
 
             throw handleException(e);
         }
     }
 
     @PreAuthorize("hasAnyAuthority('TENANT_ADMIN')")
-<<<<<<< HEAD
     @RequestMapping(value = "/edge/{edgeId}/assets", params = {"pageSize", "page"}, method = RequestMethod.GET)
     @ResponseBody
     public PageData<Asset> getEdgeAssets(
@@ -541,29 +497,13 @@
             @RequestParam(required = false) String sortOrder,
             @RequestParam(required = false) Long startTime,
             @RequestParam(required = false) Long endTime) throws ThingsboardException {
-=======
-    @RequestMapping(value = "/edge/{edgeId}/assets", params = {"limit"}, method = RequestMethod.GET)
-    @ResponseBody
-    public TimePageData<Asset> getEdgeAssets(
-            @PathVariable(EDGE_ID) String strEdgeId,
-            @RequestParam int limit,
-            @RequestParam(required = false) Long startTime,
-            @RequestParam(required = false) Long endTime,
-            @RequestParam(required = false, defaultValue = "false") boolean ascOrder,
-            @RequestParam(required = false) String offset) throws ThingsboardException {
->>>>>>> 36f6ad2a
         checkParameter(EDGE_ID, strEdgeId);
         try {
             TenantId tenantId = getCurrentUser().getTenantId();
             EdgeId edgeId = new EdgeId(toUUID(strEdgeId));
             checkEdgeId(edgeId, Operation.READ);
-<<<<<<< HEAD
             TimePageLink pageLink = createTimePageLink(pageSize, page, textSearch, sortProperty, sortOrder, startTime, endTime);
             return checkNotNull(assetService.findAssetsByTenantIdAndEdgeId(tenantId, edgeId, pageLink));
-=======
-            TimePageLink pageLink = createPageLink(limit, startTime, endTime, ascOrder, offset);
-            return checkNotNull(assetService.findAssetsByTenantIdAndEdgeId(tenantId, edgeId, pageLink).get());
->>>>>>> 36f6ad2a
         } catch (Exception e) {
             throw handleException(e);
         }
