--- conflicted
+++ resolved
@@ -394,17 +394,10 @@
             if (ScriptLanguage.JS.equals(scriptLang)) {
                 engine = new RuleNodeJsScriptEngine(getTenantId(), jsInvokeService, script, argNames);
             } else {
-<<<<<<< HEAD
-                if (mvelInvokeService == null) {
-                    throw new IllegalArgumentException("MVEL script engine is disabled!");
-                }
-                engine = new RuleNodeMvelScriptEngine(getTenantId(), mvelInvokeService, script, argNames);
-=======
                 if (tbelInvokeService == null) {
                     throw new IllegalArgumentException("TBEL script engine is disabled!");
                 }
                 engine = new RuleNodeTbelScriptEngine(getTenantId(), tbelInvokeService, script, argNames);
->>>>>>> 0b7b5239
             }
             TbMsg inMsg = TbMsg.newMsg(msgType, null, new TbMsgMetaData(metadata), TbMsgDataType.JSON, data);
             switch (scriptType) {
