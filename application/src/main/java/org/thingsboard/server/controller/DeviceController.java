--- conflicted
+++ resolved
@@ -78,11 +78,7 @@
 import org.thingsboard.server.service.security.permission.Operation;
 import org.thingsboard.server.service.security.permission.Resource;
 
-<<<<<<< HEAD
-=======
-import javax.annotation.Nullable;
-import javax.validation.Valid;
->>>>>>> 4fd2d280
+import jakarta.validation.Valid;
 import java.util.ArrayList;
 import java.util.List;
 import java.util.UUID;
@@ -215,17 +211,10 @@
     @PreAuthorize("hasAnyAuthority('TENANT_ADMIN', 'CUSTOMER_USER')")
     @RequestMapping(value = "/device-with-credentials", method = RequestMethod.POST)
     @ResponseBody
-<<<<<<< HEAD
     public Device saveDeviceWithCredentials(@Parameter(description = "The JSON object with device and credentials. See method description above for example.")
-                                            @RequestBody SaveDeviceWithCredentialsRequest deviceAndCredentials) throws ThingsboardException {
-        Device device = checkNotNull(deviceAndCredentials.getDevice());
-        DeviceCredentials credentials = checkNotNull(deviceAndCredentials.getCredentials());
-=======
-    public Device saveDeviceWithCredentials(@ApiParam(value = "The JSON object with device and credentials. See method description above for example.")
                                             @Valid @RequestBody SaveDeviceWithCredentialsRequest deviceAndCredentials) throws ThingsboardException {
         Device device = deviceAndCredentials.getDevice();
         DeviceCredentials credentials = deviceAndCredentials.getCredentials();
->>>>>>> 4fd2d280
         device.setTenantId(getCurrentUser().getTenantId());
         checkEntity(device.getId(), device, Resource.DEVICE);
         return tbDeviceService.saveDeviceWithCredentials(device, credentials, getCurrentUser());
