--- conflicted
+++ resolved
@@ -120,22 +120,11 @@
 
         sendEntityNotificationMsg(getTenantId(), userCredentials.getUserId(), EdgeEventActionType.CREDENTIALS_UPDATED);
 
-<<<<<<< HEAD
-        eventPublisher.publishEvent(new UserAuthDataChangedEvent(securityUser.getId()));
+        eventPublisher.publishEvent(new UserCredentialsInvalidationEvent(securityUser.getId()));
         ObjectNode response = JacksonUtil.newObjectNode();
         response.put("token", tokenFactory.createAccessJwtToken(securityUser).getToken());
         response.put("refreshToken", tokenFactory.createRefreshToken(securityUser).getToken());
         return response;
-=======
-            eventPublisher.publishEvent(new UserCredentialsInvalidationEvent(securityUser.getId()));
-            ObjectNode response = JacksonUtil.newObjectNode();
-            response.put("token", tokenFactory.createAccessJwtToken(securityUser).getToken());
-            response.put("refreshToken", tokenFactory.createRefreshToken(securityUser).getToken());
-            return response;
-        } catch (Exception e) {
-            throw handleException(e);
-        }
->>>>>>> 4a238691
     }
 
     @ApiOperation(value = "Get the current User password policy (getUserPasswordPolicy)",
@@ -263,17 +252,7 @@
 
         sendEntityNotificationMsg(user.getTenantId(), user.getId(), EdgeEventActionType.CREDENTIALS_UPDATED);
 
-<<<<<<< HEAD
-        JwtToken accessToken = tokenFactory.createAccessJwtToken(securityUser);
-        JwtToken refreshToken = refreshTokenRepository.requestRefreshToken(securityUser);
-
-        return new JwtTokenPair(accessToken.getToken(), refreshToken.getToken());
-=======
-            return tokenFactory.createTokenPair(securityUser);
-        } catch (Exception e) {
-            throw handleException(e);
-        }
->>>>>>> 4a238691
+        return tokenFactory.createTokenPair(securityUser);
     }
 
     @ApiOperation(value = "Reset password (resetPassword)",
@@ -307,79 +286,17 @@
             String email = user.getEmail();
             mailService.sendPasswordWasResetEmail(loginUrl, email);
 
-<<<<<<< HEAD
-            eventPublisher.publishEvent(new UserAuthDataChangedEvent(securityUser.getId()));
-            JwtToken accessToken = tokenFactory.createAccessJwtToken(securityUser);
-            JwtToken refreshToken = refreshTokenRepository.requestRefreshToken(securityUser);
-
-            return new JwtTokenPair(accessToken.getToken(), refreshToken.getToken());
+            eventPublisher.publishEvent(new UserCredentialsInvalidationEvent(securityUser.getId()));
+
+            return tokenFactory.createTokenPair(securityUser);
         } else {
             throw new ThingsboardException("Invalid reset token!", ThingsboardErrorCode.BAD_REQUEST_PARAMS);
-=======
-                eventPublisher.publishEvent(new UserCredentialsInvalidationEvent(securityUser.getId()));
-
-                return tokenFactory.createTokenPair(securityUser);
-            } else {
-                throw new ThingsboardException("Invalid reset token!", ThingsboardErrorCode.BAD_REQUEST_PARAMS);
-            }
-        } catch (Exception e) {
-            throw handleException(e);
->>>>>>> 4a238691
         }
     }
 
     private void logLogoutAction(HttpServletRequest request) throws ThingsboardException {
-<<<<<<< HEAD
-        SecurityUser user = getCurrentUser();
-        RestAuthenticationDetails details = new RestAuthenticationDetails(request);
-        String clientAddress = details.getClientAddress();
-        String browser = "Unknown";
-        String os = "Unknown";
-        String device = "Unknown";
-        if (details.getUserAgent() != null) {
-            Client userAgent = details.getUserAgent();
-            if (userAgent.userAgent != null) {
-                browser = userAgent.userAgent.family;
-                if (userAgent.userAgent.major != null) {
-                    browser += " " + userAgent.userAgent.major;
-                    if (userAgent.userAgent.minor != null) {
-                        browser += "." + userAgent.userAgent.minor;
-                        if (userAgent.userAgent.patch != null) {
-                            browser += "." + userAgent.userAgent.patch;
-                        }
-                    }
-                }
-            }
-            if (userAgent.os != null) {
-                os = userAgent.os.family;
-                if (userAgent.os.major != null) {
-                    os += " " + userAgent.os.major;
-                    if (userAgent.os.minor != null) {
-                        os += "." + userAgent.os.minor;
-                        if (userAgent.os.patch != null) {
-                            os += "." + userAgent.os.patch;
-                            if (userAgent.os.patchMinor != null) {
-                                os += "." + userAgent.os.patchMinor;
-                            }
-                        }
-                    }
-                }
-            }
-            if (userAgent.device != null) {
-                device = userAgent.device.family;
-            }
-=======
-        try {
-            var user = getCurrentUser();
-            systemSecurityService.logLoginAction(user, new RestAuthenticationDetails(request), ActionType.LOGOUT, null);
-            eventPublisher.publishEvent(new UserSessionInvalidationEvent(user.getSessionId()));
-        } catch (Exception e) {
-            throw handleException(e);
->>>>>>> 4a238691
-        }
-        auditLogService.logEntityAction(
-                user.getTenantId(), user.getCustomerId(), user.getId(),
-                user.getName(), user.getId(), null, ActionType.LOGOUT, null, clientAddress, browser, os, device);
-
+        var user = getCurrentUser();
+        systemSecurityService.logLoginAction(user, new RestAuthenticationDetails(request), ActionType.LOGOUT, null);
+        eventPublisher.publishEvent(new UserSessionInvalidationEvent(user.getSessionId()));
     }
 }