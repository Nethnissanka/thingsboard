/**
 * Copyright © 2016-2023 The Thingsboard Authors
 *
 * Licensed under the Apache License, Version 2.0 (the "License");
 * you may not use this file except in compliance with the License.
 * You may obtain a copy of the License at
 *
 *     http://www.apache.org/licenses/LICENSE-2.0
 *
 * Unless required by applicable law or agreed to in writing, software
 * distributed under the License is distributed on an "AS IS" BASIS,
 * WITHOUT WARRANTIES OR CONDITIONS OF ANY KIND, either express or implied.
 * See the License for the specific language governing permissions and
 * limitations under the License.
 */
package org.thingsboard.server.controller;

import com.fasterxml.jackson.databind.JsonNode;
import com.fasterxml.jackson.databind.ObjectMapper;
import com.fasterxml.jackson.databind.node.ObjectNode;
import io.swagger.annotations.ApiOperation;
import io.swagger.annotations.ApiParam;
import lombok.RequiredArgsConstructor;
import org.springframework.http.HttpStatus;
import org.springframework.security.access.prepost.PreAuthorize;
import org.springframework.web.bind.annotation.PathVariable;
import org.springframework.web.bind.annotation.RequestBody;
import org.springframework.web.bind.annotation.RequestMapping;
import org.springframework.web.bind.annotation.RequestMethod;
import org.springframework.web.bind.annotation.RequestParam;
import org.springframework.web.bind.annotation.ResponseBody;
import org.springframework.web.bind.annotation.ResponseStatus;
import org.springframework.web.bind.annotation.RestController;
import org.thingsboard.server.common.data.Customer;
import org.thingsboard.server.common.data.exception.ThingsboardException;
import org.thingsboard.server.common.data.id.CustomerId;
import org.thingsboard.server.common.data.id.TenantId;
import org.thingsboard.server.common.data.page.PageData;
import org.thingsboard.server.common.data.page.PageLink;
import org.thingsboard.server.queue.util.TbCoreComponent;
import org.thingsboard.server.service.entitiy.customer.TbCustomerService;
import org.thingsboard.server.service.security.permission.Operation;
import org.thingsboard.server.service.security.permission.Resource;

import static org.thingsboard.server.controller.ControllerConstants.CUSTOMER_ID;
import static org.thingsboard.server.controller.ControllerConstants.CUSTOMER_ID_PARAM_DESCRIPTION;
import static org.thingsboard.server.controller.ControllerConstants.CUSTOMER_SORT_PROPERTY_ALLOWABLE_VALUES;
import static org.thingsboard.server.controller.ControllerConstants.CUSTOMER_TEXT_SEARCH_DESCRIPTION;
import static org.thingsboard.server.controller.ControllerConstants.HOME_DASHBOARD;
import static org.thingsboard.server.controller.ControllerConstants.PAGE_DATA_PARAMETERS;
import static org.thingsboard.server.controller.ControllerConstants.PAGE_NUMBER_DESCRIPTION;
import static org.thingsboard.server.controller.ControllerConstants.PAGE_SIZE_DESCRIPTION;
import static org.thingsboard.server.controller.ControllerConstants.SORT_ORDER_ALLOWABLE_VALUES;
import static org.thingsboard.server.controller.ControllerConstants.SORT_ORDER_DESCRIPTION;
import static org.thingsboard.server.controller.ControllerConstants.SORT_PROPERTY_DESCRIPTION;
import static org.thingsboard.server.controller.ControllerConstants.TENANT_AUTHORITY_PARAGRAPH;
import static org.thingsboard.server.controller.ControllerConstants.TENANT_OR_CUSTOMER_AUTHORITY_PARAGRAPH;
import static org.thingsboard.server.controller.ControllerConstants.UUID_WIKI_LINK;

@RestController
@TbCoreComponent
@RequiredArgsConstructor
@RequestMapping("/api")
public class CustomerController extends BaseController {

    private final TbCustomerService tbCustomerService;

    public static final String IS_PUBLIC = "isPublic";
    public static final String CUSTOMER_SECURITY_CHECK = "If the user has the authority of 'Tenant Administrator', the server checks that the customer is owned by the same tenant. " +
            "If the user has the authority of 'Customer User', the server checks that the user belongs to the customer.";

    @ApiOperation(value = "Get Customer (getCustomerById)",
            notes = "Get the Customer object based on the provided Customer Id. "
                    + CUSTOMER_SECURITY_CHECK + TENANT_OR_CUSTOMER_AUTHORITY_PARAGRAPH)
    @PreAuthorize("hasAnyAuthority('TENANT_ADMIN', 'CUSTOMER_USER')")
    @RequestMapping(value = "/customer/{customerId}", method = RequestMethod.GET)
    @ResponseBody
    public Customer getCustomerById(
            @ApiParam(value = CUSTOMER_ID_PARAM_DESCRIPTION)
            @PathVariable(CUSTOMER_ID) String strCustomerId) throws ThingsboardException {
        checkParameter(CUSTOMER_ID, strCustomerId);
        CustomerId customerId = new CustomerId(toUUID(strCustomerId));
        Customer customer = checkCustomerId(customerId, Operation.READ);
        if (!customer.getAdditionalInfo().isNull()) {
            processDashboardIdFromAdditionalInfo((ObjectNode) customer.getAdditionalInfo(), HOME_DASHBOARD);
        }
        return customer;
    }


    @ApiOperation(value = "Get short Customer info (getShortCustomerInfoById)",
            notes = "Get the short customer object that contains only the title and 'isPublic' flag. "
                    + CUSTOMER_SECURITY_CHECK + TENANT_OR_CUSTOMER_AUTHORITY_PARAGRAPH)
    @PreAuthorize("hasAnyAuthority('TENANT_ADMIN', 'CUSTOMER_USER')")
    @RequestMapping(value = "/customer/{customerId}/shortInfo", method = RequestMethod.GET)
    @ResponseBody
    public JsonNode getShortCustomerInfoById(
            @ApiParam(value = CUSTOMER_ID_PARAM_DESCRIPTION)
            @PathVariable(CUSTOMER_ID) String strCustomerId) throws ThingsboardException {
        checkParameter(CUSTOMER_ID, strCustomerId);
        CustomerId customerId = new CustomerId(toUUID(strCustomerId));
        Customer customer = checkCustomerId(customerId, Operation.READ);
        ObjectMapper objectMapper = new ObjectMapper();
        ObjectNode infoObject = objectMapper.createObjectNode();
        infoObject.put("title", customer.getTitle());
        infoObject.put(IS_PUBLIC, customer.isPublic());
        return infoObject;
    }

    @ApiOperation(value = "Get Customer Title (getCustomerTitleById)",
            notes = "Get the title of the customer. "
                    + CUSTOMER_SECURITY_CHECK + TENANT_OR_CUSTOMER_AUTHORITY_PARAGRAPH)
    @PreAuthorize("hasAnyAuthority('TENANT_ADMIN', 'CUSTOMER_USER')")
    @RequestMapping(value = "/customer/{customerId}/title", method = RequestMethod.GET, produces = "application/text")
    @ResponseBody
    public String getCustomerTitleById(
            @ApiParam(value = CUSTOMER_ID_PARAM_DESCRIPTION)
            @PathVariable(CUSTOMER_ID) String strCustomerId) throws ThingsboardException {
        checkParameter(CUSTOMER_ID, strCustomerId);
        CustomerId customerId = new CustomerId(toUUID(strCustomerId));
        Customer customer = checkCustomerId(customerId, Operation.READ);
        return customer.getTitle();
    }

    @ApiOperation(value = "Create or update Customer (saveCustomer)",
            notes = "Creates or Updates the Customer. When creating customer, platform generates Customer Id as " + UUID_WIKI_LINK +
                    "The newly created Customer Id will be present in the response. " +
                    "Specify existing Customer Id to update the Customer. " +
                    "Referencing non-existing Customer Id will cause 'Not Found' error." +
                    "Remove 'id', 'tenantId' from the request body example (below) to create new Customer entity. " +
                    TENANT_AUTHORITY_PARAGRAPH)
    @PreAuthorize("hasAuthority('TENANT_ADMIN')")
    @RequestMapping(value = "/customer", method = RequestMethod.POST)
    @ResponseBody
    public Customer saveCustomer(@ApiParam(value = "A JSON value representing the customer.") @RequestBody Customer customer) throws Exception {
        customer.setTenantId(getTenantId());
        checkEntity(customer.getId(), customer, Resource.CUSTOMER);
        return tbCustomerService.save(customer, getCurrentUser());
    }

    @ApiOperation(value = "Delete Customer (deleteCustomer)",
            notes = "Deletes the Customer and all customer Users. " +
                    "All assigned Dashboards, Assets, Devices, etc. will be unassigned but not deleted. " +
                    "Referencing non-existing Customer Id will cause an error." + TENANT_AUTHORITY_PARAGRAPH)
    @PreAuthorize("hasAuthority('TENANT_ADMIN')")
    @RequestMapping(value = "/customer/{customerId}", method = RequestMethod.DELETE)
    @ResponseStatus(value = HttpStatus.OK)
    public void deleteCustomer(@ApiParam(value = CUSTOMER_ID_PARAM_DESCRIPTION)
                               @PathVariable(CUSTOMER_ID) String strCustomerId) throws ThingsboardException {
        checkParameter(CUSTOMER_ID, strCustomerId);
        CustomerId customerId = new CustomerId(toUUID(strCustomerId));
        Customer customer = checkCustomerId(customerId, Operation.DELETE);
        tbCustomerService.delete(customer, getCurrentUser());
    }

    @ApiOperation(value = "Get Tenant Customers (getCustomers)",
            notes = "Returns a page of customers owned by tenant. " +
                    PAGE_DATA_PARAMETERS + TENANT_AUTHORITY_PARAGRAPH)
    @PreAuthorize("hasAuthority('TENANT_ADMIN')")
    @RequestMapping(value = "/customers", params = {"pageSize", "page"}, method = RequestMethod.GET)
    @ResponseBody
    public PageData<Customer> getCustomers(
            @ApiParam(value = PAGE_SIZE_DESCRIPTION, required = true)
            @RequestParam int pageSize,
            @ApiParam(value = PAGE_NUMBER_DESCRIPTION, required = true)
            @RequestParam int page,
            @ApiParam(value = CUSTOMER_TEXT_SEARCH_DESCRIPTION)
            @RequestParam(required = false) String textSearch,
            @ApiParam(value = SORT_PROPERTY_DESCRIPTION, allowableValues = CUSTOMER_SORT_PROPERTY_ALLOWABLE_VALUES)
            @RequestParam(required = false) String sortProperty,
            @ApiParam(value = SORT_ORDER_DESCRIPTION, allowableValues = SORT_ORDER_ALLOWABLE_VALUES)
            @RequestParam(required = false) String sortOrder) throws ThingsboardException {
        PageLink pageLink = createPageLink(pageSize, page, textSearch, sortProperty, sortOrder);
        TenantId tenantId = getCurrentUser().getTenantId();
        return checkNotNull(customerService.findCustomersByTenantId(tenantId, pageLink));
    }

    @ApiOperation(value = "Get Tenant Customer by Customer title (getTenantCustomer)",
            notes = "Get the Customer using Customer Title. " + TENANT_AUTHORITY_PARAGRAPH)
    @PreAuthorize("hasAuthority('TENANT_ADMIN')")
    @RequestMapping(value = "/tenant/customers", params = {"customerTitle"}, method = RequestMethod.GET)
    @ResponseBody
    public Customer getTenantCustomer(
            @ApiParam(value = "A string value representing the Customer title.")
            @RequestParam String customerTitle) throws ThingsboardException {
<<<<<<< HEAD
        TenantId tenantId = getCurrentUser().getTenantId();
=======
            TenantId tenantId = getCurrentUser().getTenantId();
>>>>>>> 0b7b5239
        return checkNotNull(customerService.findCustomerByTenantIdAndTitle(tenantId, customerTitle), "Customer with title [" + customerTitle + "] is not found");
    }
}<|MERGE_RESOLUTION|>--- conflicted
+++ resolved
@@ -183,11 +183,7 @@
     public Customer getTenantCustomer(
             @ApiParam(value = "A string value representing the Customer title.")
             @RequestParam String customerTitle) throws ThingsboardException {
-<<<<<<< HEAD
-        TenantId tenantId = getCurrentUser().getTenantId();
-=======
             TenantId tenantId = getCurrentUser().getTenantId();
->>>>>>> 0b7b5239
         return checkNotNull(customerService.findCustomerByTenantIdAndTitle(tenantId, customerTitle), "Customer with title [" + customerTitle + "] is not found");
     }
 }