--- conflicted
+++ resolved
@@ -34,10 +34,7 @@
 import org.thingsboard.server.common.data.ShortEdgeInfo;
 import org.thingsboard.server.common.data.audit.ActionType;
 import org.thingsboard.server.common.data.edge.Edge;
-<<<<<<< HEAD
-=======
 import org.thingsboard.server.common.data.edge.EdgeEventType;
->>>>>>> f5ab5d7a
 import org.thingsboard.server.common.data.exception.ThingsboardException;
 import org.thingsboard.server.common.data.id.CustomerId;
 import org.thingsboard.server.common.data.id.DashboardId;
@@ -504,6 +501,8 @@
                     null,
                     ActionType.ASSIGNED_TO_EDGE, null, strDashboardId, strEdgeId, edge.getName());
 
+            sendNotificationMsgToEdgeService(getTenantId(), edgeId, savedDashboard.getId(),
+                    EdgeEventType.DASHBOARD, ActionType.ASSIGNED_TO_EDGE);
 
             return savedDashboard;
         } catch (Exception e) {
@@ -535,159 +534,10 @@
                     null,
                     ActionType.UNASSIGNED_FROM_EDGE, null, strDashboardId, edge.getId().toString(), edge.getName());
 
-            return savedDashboard;
-        } catch (Exception e) {
-
-            logEntityAction(emptyId(EntityType.DASHBOARD), null,
-                    null,
-                    ActionType.UNASSIGNED_FROM_EDGE, e, strDashboardId);
-
-            throw handleException(e);
-        }
-    }
-
-    @PreAuthorize("hasAuthority('TENANT_ADMIN')")
-    @RequestMapping(value = "/dashboard/{dashboardId}/edges", method = RequestMethod.POST)
-    @ResponseBody
-    public Dashboard updateDashboardEdges(@PathVariable(DASHBOARD_ID) String strDashboardId,
-                                          @RequestBody String[] strEdgeIds) throws ThingsboardException {
-        checkParameter(DASHBOARD_ID, strDashboardId);
-        try {
-            DashboardId dashboardId = new DashboardId(toUUID(strDashboardId));
-            Dashboard dashboard = checkDashboardId(dashboardId, Operation.ASSIGN_TO_EDGE);
-
-            Set<EdgeId> edgeIds = new HashSet<>();
-            if (strEdgeIds != null) {
-                for (String strEdgeId : strEdgeIds) {
-                    edgeIds.add(new EdgeId(toUUID(strEdgeId)));
-                }
-            }
-
-            Set<EdgeId> addedEdgeIds = new HashSet<>();
-            Set<EdgeId> removedEdgeIds = new HashSet<>();
-            for (EdgeId edgeId : edgeIds) {
-                if (!dashboard.isAssignedToEdge(edgeId)) {
-                    addedEdgeIds.add(edgeId);
-                }
-            }
-
-            Set<ShortEdgeInfo> assignedEdges = dashboard.getAssignedEdges();
-            if (assignedEdges != null) {
-                for (ShortEdgeInfo edgeInfo : assignedEdges) {
-                    if (!edgeIds.contains(edgeInfo.getEdgeId())) {
-                        removedEdgeIds.add(edgeInfo.getEdgeId());
-                    }
-                }
-            }
-
-            if (addedEdgeIds.isEmpty() && removedEdgeIds.isEmpty()) {
-                return dashboard;
-            } else {
-                Dashboard savedDashboard = null;
-                for (EdgeId edgeId : addedEdgeIds) {
-                    savedDashboard = checkNotNull(dashboardService.assignDashboardToEdge(getCurrentUser().getTenantId(), dashboardId, edgeId));
-                    ShortEdgeInfo edgeInfo = savedDashboard.getAssignedEdgeInfo(edgeId);
-                    logEntityAction(dashboardId, savedDashboard,
-                            null,
-                            ActionType.ASSIGNED_TO_EDGE, null, strDashboardId, edgeId.toString(), edgeInfo.getTitle());
-                }
-                for (EdgeId edgeId : removedEdgeIds) {
-                    ShortEdgeInfo edgeInfo = dashboard.getAssignedEdgeInfo(edgeId);
-                    savedDashboard = checkNotNull(dashboardService.unassignDashboardFromEdge(getCurrentUser().getTenantId(), dashboardId, edgeId));
-                    logEntityAction(dashboardId, dashboard,
-                            null,
-                            ActionType.UNASSIGNED_FROM_EDGE, null, strDashboardId, edgeId.toString(), edgeInfo.getTitle());
-
-                }
-                return savedDashboard;
-            }
-        } catch (Exception e) {
-
-            logEntityAction(emptyId(EntityType.DASHBOARD), null,
-                    null,
-                    ActionType.ASSIGNED_TO_EDGE, e, strDashboardId);
-
-            throw handleException(e);
-        }
-    }
-
-    @PreAuthorize("hasAuthority('TENANT_ADMIN')")
-    @RequestMapping(value = "/dashboard/{dashboardId}/edges/add", method = RequestMethod.POST)
-    @ResponseBody
-    public Dashboard addDashboardEdges(@PathVariable(DASHBOARD_ID) String strDashboardId,
-                                       @RequestBody String[] strEdgeIds) throws ThingsboardException {
-        checkParameter(DASHBOARD_ID, strDashboardId);
-        try {
-            DashboardId dashboardId = new DashboardId(toUUID(strDashboardId));
-            Dashboard dashboard = checkDashboardId(dashboardId, Operation.ASSIGN_TO_EDGE);
-
-            Set<EdgeId> edgeIds = new HashSet<>();
-            if (strEdgeIds != null) {
-                for (String strEdgeId : strEdgeIds) {
-                    EdgeId edgeId = new EdgeId(toUUID(strEdgeId));
-                    if (!dashboard.isAssignedToEdge(edgeId)) {
-                        edgeIds.add(edgeId);
-                    }
-                }
-            }
-
-            if (edgeIds.isEmpty()) {
-                return dashboard;
-            } else {
-                Dashboard savedDashboard = null;
-                for (EdgeId edgeId : edgeIds) {
-                    savedDashboard = checkNotNull(dashboardService.assignDashboardToEdge(getCurrentUser().getTenantId(), dashboardId, edgeId));
-                    ShortEdgeInfo edgeInfo = savedDashboard.getAssignedEdgeInfo(edgeId);
-                    logEntityAction(dashboardId, savedDashboard,
-                            null,
-                            ActionType.ASSIGNED_TO_EDGE, null, strDashboardId, edgeId.toString(), edgeInfo.getTitle());
-                }
-                return savedDashboard;
-            }
-        } catch (Exception e) {
-
-            logEntityAction(emptyId(EntityType.DASHBOARD), null,
-                    null,
-                    ActionType.ASSIGNED_TO_EDGE, e, strDashboardId);
-
-            throw handleException(e);
-        }
-    }
-
-    @PreAuthorize("hasAuthority('TENANT_ADMIN')")
-    @RequestMapping(value = "/dashboard/{dashboardId}/edges/remove", method = RequestMethod.POST)
-    @ResponseBody
-    public Dashboard removeDashboardEdges(@PathVariable(DASHBOARD_ID) String strDashboardId,
-                                          @RequestBody String[] strEdgeIds) throws ThingsboardException {
-        checkParameter(DASHBOARD_ID, strDashboardId);
-        try {
-            DashboardId dashboardId = new DashboardId(toUUID(strDashboardId));
-            Dashboard dashboard = checkDashboardId(dashboardId, Operation.UNASSIGN_FROM_EDGE);
-
-            Set<EdgeId> edgeIds = new HashSet<>();
-            if (strEdgeIds != null) {
-                for (String strEdgeId : strEdgeIds) {
-                    EdgeId edgeId = new EdgeId(toUUID(strEdgeId));
-                    if (dashboard.isAssignedToEdge(edgeId)) {
-                        edgeIds.add(edgeId);
-                    }
-                }
-            }
-
-            if (edgeIds.isEmpty()) {
-                return dashboard;
-            } else {
-                Dashboard savedDashboard = null;
-                for (EdgeId edgeId : edgeIds) {
-                    ShortEdgeInfo edgeInfo = dashboard.getAssignedEdgeInfo(edgeId);
-                    savedDashboard = checkNotNull(dashboardService.unassignDashboardFromEdge(getCurrentUser().getTenantId(), dashboardId, edgeId));
-                    logEntityAction(dashboardId, dashboard,
-                            null,
-                            ActionType.UNASSIGNED_FROM_EDGE, null, strDashboardId, edgeId.toString(), edgeInfo.getTitle());
-
-                }
-                return savedDashboard;
-            }
+            sendNotificationMsgToEdgeService(getTenantId(), edgeId, savedDashboard.getId(),
+                    EdgeEventType.DASHBOARD, ActionType.UNASSIGNED_FROM_EDGE);
+
+            return savedDashboard;
         } catch (Exception e) {
 
             logEntityAction(emptyId(EntityType.DASHBOARD), null,
@@ -705,105 +555,17 @@
             @PathVariable("edgeId") String strEdgeId,
             @RequestParam int pageSize,
             @RequestParam int page,
-            @RequestParam(required = false) String type,
             @RequestParam(required = false) String textSearch,
             @RequestParam(required = false) String sortProperty,
-            @RequestParam(required = false) String sortOrder) throws ThingsboardException {
+            @RequestParam(required = false) String sortOrder,
+            @RequestParam(required = false) Long startTime,
+            @RequestParam(required = false) Long endTime) throws ThingsboardException {
         checkParameter("edgeId", strEdgeId);
         try {
             TenantId tenantId = getCurrentUser().getTenantId();
             EdgeId edgeId = new EdgeId(toUUID(strEdgeId));
             checkEdgeId(edgeId, Operation.READ);
-            PageLink pageLink = createPageLink(pageSize, page, textSearch, sortProperty, sortOrder);
-            return checkNotNull(dashboardService.findDashboardsByTenantIdAndEdgeId(tenantId, edgeId, pageLink));
-        } catch (Exception e) {
-            throw handleException(e);
-        }
-    }
-
-    @PreAuthorize("hasAuthority('TENANT_ADMIN')")
-    @RequestMapping(value = "/edge/{edgeId}/dashboard/{dashboardId}", method = RequestMethod.POST)
-    @ResponseBody
-    public Dashboard assignDashboardToEdge(@PathVariable("edgeId") String strEdgeId,
-                                           @PathVariable(DASHBOARD_ID) String strDashboardId) throws ThingsboardException {
-        checkParameter("edgeId", strEdgeId);
-        checkParameter(DASHBOARD_ID, strDashboardId);
-        try {
-            EdgeId edgeId = new EdgeId(toUUID(strEdgeId));
-            Edge edge = checkEdgeId(edgeId, Operation.READ);
-
-            DashboardId dashboardId = new DashboardId(toUUID(strDashboardId));
-            checkDashboardId(dashboardId, Operation.ASSIGN_TO_EDGE);
-
-            Dashboard savedDashboard = checkNotNull(dashboardService.assignDashboardToEdge(getCurrentUser().getTenantId(), dashboardId, edgeId));
-
-            logEntityAction(dashboardId, savedDashboard,
-                    null,
-                    ActionType.ASSIGNED_TO_EDGE, null, strDashboardId, strEdgeId, edge.getName());
-
-            sendNotificationMsgToEdgeService(getTenantId(), edgeId, savedDashboard.getId(),
-                    EdgeEventType.DASHBOARD, ActionType.ASSIGNED_TO_EDGE);
-
-            return savedDashboard;
-        } catch (Exception e) {
-
-            logEntityAction(emptyId(EntityType.DASHBOARD), null,
-                    null,
-                    ActionType.ASSIGNED_TO_EDGE, e, strDashboardId, strEdgeId);
-
-            throw handleException(e);
-        }
-    }
-
-    @PreAuthorize("hasAuthority('TENANT_ADMIN')")
-    @RequestMapping(value = "/edge/{edgeId}/dashboard/{dashboardId}", method = RequestMethod.DELETE)
-    @ResponseBody
-    public Dashboard unassignDashboardFromEdge(@PathVariable("edgeId") String strEdgeId,
-                                               @PathVariable(DASHBOARD_ID) String strDashboardId) throws ThingsboardException {
-        checkParameter("edgeId", strEdgeId);
-        checkParameter(DASHBOARD_ID, strDashboardId);
-        try {
-            EdgeId edgeId = new EdgeId(toUUID(strEdgeId));
-            Edge edge = checkEdgeId(edgeId, Operation.READ);
-            DashboardId dashboardId = new DashboardId(toUUID(strDashboardId));
-            Dashboard dashboard = checkDashboardId(dashboardId, Operation.UNASSIGN_FROM_EDGE);
-
-            Dashboard savedDashboard = checkNotNull(dashboardService.unassignDashboardFromEdge(getCurrentUser().getTenantId(), dashboardId, edgeId));
-
-            logEntityAction(dashboardId, dashboard,
-                    null,
-                    ActionType.UNASSIGNED_FROM_EDGE, null, strDashboardId, edge.getId().toString(), edge.getName());
-
-            sendNotificationMsgToEdgeService(getTenantId(), edgeId, savedDashboard.getId(),
-                    EdgeEventType.DASHBOARD, ActionType.UNASSIGNED_FROM_EDGE);
-
-            return savedDashboard;
-        } catch (Exception e) {
-
-            logEntityAction(emptyId(EntityType.DASHBOARD), null,
-                    null,
-                    ActionType.UNASSIGNED_FROM_EDGE, e, strDashboardId);
-
-            throw handleException(e);
-        }
-    }
-
-    @PreAuthorize("hasAuthority('TENANT_ADMIN')")
-    @RequestMapping(value = "/edge/{edgeId}/dashboards", params = { "limit" }, method = RequestMethod.GET)
-    @ResponseBody
-    public TimePageData<DashboardInfo> getEdgeDashboards(
-            @PathVariable("edgeId") String strEdgeId,
-            @RequestParam int limit,
-            @RequestParam(required = false) Long startTime,
-            @RequestParam(required = false) Long endTime,
-            @RequestParam(required = false, defaultValue = "false") boolean ascOrder,
-            @RequestParam(required = false) String offset) throws ThingsboardException {
-        checkParameter("edgeId", strEdgeId);
-        try {
-            TenantId tenantId = getCurrentUser().getTenantId();
-            EdgeId edgeId = new EdgeId(toUUID(strEdgeId));
-            checkEdgeId(edgeId, Operation.READ);
-            TimePageLink pageLink = createPageLink(limit, startTime, endTime, ascOrder, offset);
+            TimePageLink pageLink = createTimePageLink(pageSize, page, textSearch, sortProperty, sortOrder, startTime, endTime);
             return checkNotNull(dashboardService.findDashboardsByTenantIdAndEdgeId(tenantId, edgeId, pageLink).get());
         } catch (Exception e) {
             throw handleException(e);
