/**
 * Copyright © 2016-2022 The Thingsboard Authors
 *
 * Licensed under the Apache License, Version 2.0 (the "License");
 * you may not use this file except in compliance with the License.
 * You may obtain a copy of the License at
 *
 *     http://www.apache.org/licenses/LICENSE-2.0
 *
 * Unless required by applicable law or agreed to in writing, software
 * distributed under the License is distributed on an "AS IS" BASIS,
 * WITHOUT WARRANTIES OR CONDITIONS OF ANY KIND, either express or implied.
 * See the License for the specific language governing permissions and
 * limitations under the License.
 */
package org.thingsboard.server.controller;

import io.swagger.annotations.ApiOperation;
import io.swagger.annotations.ApiParam;
import lombok.RequiredArgsConstructor;
import lombok.extern.slf4j.Slf4j;
import org.apache.commons.lang3.StringUtils;
import org.springframework.beans.factory.annotation.Autowired;
import org.springframework.http.HttpStatus;
import org.springframework.security.access.prepost.PreAuthorize;
import org.springframework.web.bind.annotation.PathVariable;
import org.springframework.web.bind.annotation.RequestBody;
import org.springframework.web.bind.annotation.RequestMapping;
import org.springframework.web.bind.annotation.RequestMethod;
import org.springframework.web.bind.annotation.RequestParam;
import org.springframework.web.bind.annotation.ResponseBody;
import org.springframework.web.bind.annotation.ResponseStatus;
import org.springframework.web.bind.annotation.RestController;
import org.thingsboard.server.common.data.DeviceProfile;
import org.thingsboard.server.common.data.DeviceProfileInfo;
import org.thingsboard.server.common.data.exception.ThingsboardException;
import org.thingsboard.server.common.data.id.DeviceProfileId;
import org.thingsboard.server.common.data.page.PageData;
import org.thingsboard.server.common.data.page.PageLink;
import org.thingsboard.server.dao.timeseries.TimeseriesService;
import org.thingsboard.server.queue.util.TbCoreComponent;
import org.thingsboard.server.service.entitiy.deviceProfile.TbDeviceProfileService;
import org.thingsboard.server.service.security.permission.Operation;
import org.thingsboard.server.service.security.permission.Resource;

import java.util.List;
import java.util.UUID;

import static org.thingsboard.server.controller.ControllerConstants.DEVICE_PROFILE_DATA;
import static org.thingsboard.server.controller.ControllerConstants.DEVICE_PROFILE_ID;
import static org.thingsboard.server.controller.ControllerConstants.DEVICE_PROFILE_ID_PARAM_DESCRIPTION;
import static org.thingsboard.server.controller.ControllerConstants.DEVICE_PROFILE_INFO_DESCRIPTION;
import static org.thingsboard.server.controller.ControllerConstants.DEVICE_PROFILE_SORT_PROPERTY_ALLOWABLE_VALUES;
import static org.thingsboard.server.controller.ControllerConstants.DEVICE_PROFILE_TEXT_SEARCH_DESCRIPTION;
import static org.thingsboard.server.controller.ControllerConstants.NEW_LINE;
import static org.thingsboard.server.controller.ControllerConstants.PAGE_DATA_PARAMETERS;
import static org.thingsboard.server.controller.ControllerConstants.PAGE_NUMBER_DESCRIPTION;
import static org.thingsboard.server.controller.ControllerConstants.PAGE_SIZE_DESCRIPTION;
import static org.thingsboard.server.controller.ControllerConstants.SORT_ORDER_ALLOWABLE_VALUES;
import static org.thingsboard.server.controller.ControllerConstants.SORT_ORDER_DESCRIPTION;
import static org.thingsboard.server.controller.ControllerConstants.SORT_PROPERTY_DESCRIPTION;
import static org.thingsboard.server.controller.ControllerConstants.TENANT_AUTHORITY_PARAGRAPH;
import static org.thingsboard.server.controller.ControllerConstants.TENANT_OR_CUSTOMER_AUTHORITY_PARAGRAPH;
import static org.thingsboard.server.controller.ControllerConstants.TRANSPORT_TYPE_ALLOWABLE_VALUES;
import static org.thingsboard.server.controller.ControllerConstants.UUID_WIKI_LINK;

@RestController
@TbCoreComponent
@RequestMapping("/api")
@RequiredArgsConstructor
@Slf4j
public class DeviceProfileController extends BaseController {

    private  final TbDeviceProfileService tbDeviceProfileService;

    @Autowired
    private TimeseriesService timeseriesService;

    @ApiOperation(value = "Get Device Profile (getDeviceProfileById)",
            notes = "Fetch the Device Profile object based on the provided Device Profile Id. " +
                    "The server checks that the device profile is owned by the same tenant. " + TENANT_AUTHORITY_PARAGRAPH,
            produces = "application/json")
    @PreAuthorize("hasAnyAuthority('TENANT_ADMIN')")
    @RequestMapping(value = "/deviceProfile/{deviceProfileId}", method = RequestMethod.GET)
    @ResponseBody
    public DeviceProfile getDeviceProfileById(
            @ApiParam(value = DEVICE_PROFILE_ID_PARAM_DESCRIPTION)
            @PathVariable(DEVICE_PROFILE_ID) String strDeviceProfileId) throws ThingsboardException {
        checkParameter(DEVICE_PROFILE_ID, strDeviceProfileId);
        try {
            DeviceProfileId deviceProfileId = new DeviceProfileId(toUUID(strDeviceProfileId));
            return checkDeviceProfileId(deviceProfileId, Operation.READ);
        } catch (Exception e) {
            throw handleException(e);
        }
    }

    @ApiOperation(value = "Get Device Profile Info (getDeviceProfileInfoById)",
            notes = "Fetch the Device Profile Info object based on the provided Device Profile Id. "
                    + DEVICE_PROFILE_INFO_DESCRIPTION + TENANT_OR_CUSTOMER_AUTHORITY_PARAGRAPH,
            produces = "application/json")
    @PreAuthorize("hasAnyAuthority('TENANT_ADMIN', 'CUSTOMER_USER')")
    @RequestMapping(value = "/deviceProfileInfo/{deviceProfileId}", method = RequestMethod.GET)
    @ResponseBody
    public DeviceProfileInfo getDeviceProfileInfoById(
            @ApiParam(value = DEVICE_PROFILE_ID_PARAM_DESCRIPTION)
            @PathVariable(DEVICE_PROFILE_ID) String strDeviceProfileId) throws ThingsboardException {
        checkParameter(DEVICE_PROFILE_ID, strDeviceProfileId);
        try {
            DeviceProfileId deviceProfileId = new DeviceProfileId(toUUID(strDeviceProfileId));
            return checkNotNull(deviceProfileService.findDeviceProfileInfoById(getTenantId(), deviceProfileId));
        } catch (Exception e) {
            throw handleException(e);
        }
    }

    @ApiOperation(value = "Get Default Device Profile (getDefaultDeviceProfileInfo)",
            notes = "Fetch the Default Device Profile Info object. " +
                    DEVICE_PROFILE_INFO_DESCRIPTION + TENANT_OR_CUSTOMER_AUTHORITY_PARAGRAPH,
            produces = "application/json")
    @PreAuthorize("hasAnyAuthority('TENANT_ADMIN', 'CUSTOMER_USER')")
    @RequestMapping(value = "/deviceProfileInfo/default", method = RequestMethod.GET)
    @ResponseBody
    public DeviceProfileInfo getDefaultDeviceProfileInfo() throws ThingsboardException {
        try {
            return checkNotNull(deviceProfileService.findDefaultDeviceProfileInfo(getTenantId()));
        } catch (Exception e) {
            throw handleException(e);
        }
    }

    @ApiOperation(value = "Get time-series keys (getTimeseriesKeys)",
            notes = "Get a set of unique time-series keys used by devices that belong to specified profile. " +
                    "If profile is not set returns a list of unique keys among all profiles. " +
                    "The call is used for auto-complete in the UI forms. " +
                    "The implementation limits the number of devices that participate in search to 100 as a trade of between accurate results and time-consuming queries. " +
                    TENANT_AUTHORITY_PARAGRAPH,
            produces = "application/json")
    @PreAuthorize("hasAnyAuthority('TENANT_ADMIN')")
    @RequestMapping(value = "/deviceProfile/devices/keys/timeseries", method = RequestMethod.GET)
    @ResponseBody
    public List<String> getTimeseriesKeys(
            @ApiParam(value = DEVICE_PROFILE_ID_PARAM_DESCRIPTION)
            @RequestParam(name = DEVICE_PROFILE_ID, required = false) String deviceProfileIdStr) throws ThingsboardException {
        DeviceProfileId deviceProfileId;
        if (StringUtils.isNotEmpty(deviceProfileIdStr)) {
            deviceProfileId = new DeviceProfileId(UUID.fromString(deviceProfileIdStr));
            checkDeviceProfileId(deviceProfileId, Operation.READ);
        } else {
            deviceProfileId = null;
        }

        try {
            return timeseriesService.findAllKeysByDeviceProfileId(getTenantId(), deviceProfileId);
        } catch (Exception e) {
            throw handleException(e);
        }
    }

    @ApiOperation(value = "Get attribute keys (getAttributesKeys)",
            notes = "Get a set of unique attribute keys used by devices that belong to specified profile. " +
                    "If profile is not set returns a list of unique keys among all profiles. " +
                    "The call is used for auto-complete in the UI forms. " +
                    "The implementation limits the number of devices that participate in search to 100 as a trade of between accurate results and time-consuming queries. " +
                    TENANT_AUTHORITY_PARAGRAPH,
            produces = "application/json")
    @PreAuthorize("hasAnyAuthority('TENANT_ADMIN')")
    @RequestMapping(value = "/deviceProfile/devices/keys/attributes", method = RequestMethod.GET)
    @ResponseBody
    public List<String> getAttributesKeys(
            @ApiParam(value = DEVICE_PROFILE_ID_PARAM_DESCRIPTION)
            @RequestParam(name = DEVICE_PROFILE_ID, required = false) String deviceProfileIdStr) throws ThingsboardException {
        DeviceProfileId deviceProfileId;
        if (StringUtils.isNotEmpty(deviceProfileIdStr)) {
            deviceProfileId = new DeviceProfileId(UUID.fromString(deviceProfileIdStr));
            checkDeviceProfileId(deviceProfileId, Operation.READ);
        } else {
            deviceProfileId = null;
        }

        try {
            return attributesService.findAllKeysByDeviceProfileId(getTenantId(), deviceProfileId);
        } catch (Exception e) {
            throw handleException(e);
        }
    }

    @ApiOperation(value = "Create Or Update Device Profile (saveDeviceProfile)",
            notes = "Create or update the Device Profile. When creating device profile, platform generates device profile id as " + UUID_WIKI_LINK +
                    "The newly created device profile id will be present in the response. " +
                    "Specify existing device profile id to update the device profile. " +
                    "Referencing non-existing device profile Id will cause 'Not Found' error. " + NEW_LINE +
                    "Device profile name is unique in the scope of tenant. Only one 'default' device profile may exist in scope of tenant." + DEVICE_PROFILE_DATA +
                    TENANT_AUTHORITY_PARAGRAPH,
            produces = "application/json",
            consumes = "application/json")
    @PreAuthorize("hasAuthority('TENANT_ADMIN')")
    @RequestMapping(value = "/deviceProfile", method = RequestMethod.POST)
    @ResponseBody
    public DeviceProfile saveDeviceProfile(
            @ApiParam(value = "A JSON value representing the device profile.")
            @RequestBody DeviceProfile deviceProfile) throws ThingsboardException {
<<<<<<< HEAD
        try {
            boolean created = deviceProfile.getId() == null;
            deviceProfile.setTenantId(getTenantId());

            checkEntity(deviceProfile.getId(), deviceProfile, Resource.DEVICE_PROFILE);

            boolean isFirmwareChanged = false;
            boolean isSoftwareChanged = false;

            if (!created) {
                DeviceProfile oldDeviceProfile = deviceProfileService.findDeviceProfileById(getTenantId(), deviceProfile.getId());
                if (!Objects.equals(deviceProfile.getFirmwareId(), oldDeviceProfile.getFirmwareId())) {
                    isFirmwareChanged = true;
                }
                if (!Objects.equals(deviceProfile.getSoftwareId(), oldDeviceProfile.getSoftwareId())) {
                    isSoftwareChanged = true;
                }
            }
            DeviceProfile savedDeviceProfile = checkNotNull(deviceProfileService.saveDeviceProfile(deviceProfile));
            vcService.autoCommit(getCurrentUser(), savedDeviceProfile.getId());

            tbClusterService.onDeviceProfileChange(savedDeviceProfile, null);
            tbClusterService.broadcastEntityStateChangeEvent(deviceProfile.getTenantId(), savedDeviceProfile.getId(),
                    created ? ComponentLifecycleEvent.CREATED : ComponentLifecycleEvent.UPDATED);

            logEntityAction(savedDeviceProfile.getId(), savedDeviceProfile,
                    null,
                    created ? ActionType.ADDED : ActionType.UPDATED, null);

            otaPackageStateService.update(savedDeviceProfile, isFirmwareChanged, isSoftwareChanged);

            sendEntityNotificationMsg(getTenantId(), savedDeviceProfile.getId(),
                    deviceProfile.getId() == null ? EdgeEventActionType.ADDED : EdgeEventActionType.UPDATED);
            return savedDeviceProfile;
        } catch (Exception e) {
            logEntityAction(emptyId(EntityType.DEVICE_PROFILE), deviceProfile,
                    null, deviceProfile.getId() == null ? ActionType.ADDED : ActionType.UPDATED, e);
            throw handleException(e);
        }
=======
        deviceProfile.setTenantId(getTenantId());
        checkEntity(deviceProfile.getId(), deviceProfile, Resource.DEVICE_PROFILE);
        return tbDeviceProfileService.save(deviceProfile, getCurrentUser());
>>>>>>> 309ac0b1
    }

    @ApiOperation(value = "Delete device profile (deleteDeviceProfile)",
            notes = "Deletes the device profile. Referencing non-existing device profile Id will cause an error. " +
                    "Can't delete the device profile if it is referenced by existing devices." + TENANT_AUTHORITY_PARAGRAPH,
            produces = "application/json")
    @PreAuthorize("hasAuthority('TENANT_ADMIN')")
    @RequestMapping(value = "/deviceProfile/{deviceProfileId}", method = RequestMethod.DELETE)
    @ResponseStatus(value = HttpStatus.OK)
    public void deleteDeviceProfile(
            @ApiParam(value = DEVICE_PROFILE_ID_PARAM_DESCRIPTION)
            @PathVariable(DEVICE_PROFILE_ID) String strDeviceProfileId) throws ThingsboardException {
        checkParameter(DEVICE_PROFILE_ID, strDeviceProfileId);
        DeviceProfileId deviceProfileId = new DeviceProfileId(toUUID(strDeviceProfileId));
        DeviceProfile deviceProfile = checkDeviceProfileId(deviceProfileId, Operation.DELETE);
        tbDeviceProfileService.delete(deviceProfile, getCurrentUser());
     }

    @ApiOperation(value = "Make Device Profile Default (setDefaultDeviceProfile)",
            notes = "Marks device profile as default within a tenant scope." + TENANT_AUTHORITY_PARAGRAPH,
            produces = "application/json")
    @PreAuthorize("hasAnyAuthority('TENANT_ADMIN')")
    @RequestMapping(value = "/deviceProfile/{deviceProfileId}/default", method = RequestMethod.POST)
    @ResponseBody
    public DeviceProfile setDefaultDeviceProfile(
            @ApiParam(value = DEVICE_PROFILE_ID_PARAM_DESCRIPTION)
            @PathVariable(DEVICE_PROFILE_ID) String strDeviceProfileId) throws ThingsboardException {
        checkParameter(DEVICE_PROFILE_ID, strDeviceProfileId);
        DeviceProfileId deviceProfileId = new DeviceProfileId(toUUID(strDeviceProfileId));
        DeviceProfile deviceProfile = checkDeviceProfileId(deviceProfileId, Operation.WRITE);
        DeviceProfile previousDefaultDeviceProfile = deviceProfileService.findDefaultDeviceProfile(getTenantId());
        return tbDeviceProfileService.setDefaultDeviceProfile(deviceProfile, previousDefaultDeviceProfile, getCurrentUser());
    }

    @ApiOperation(value = "Get Device Profiles (getDeviceProfiles)",
            notes = "Returns a page of devices profile objects owned by tenant. " +
                    PAGE_DATA_PARAMETERS + TENANT_AUTHORITY_PARAGRAPH,
            produces = "application/json")
    @PreAuthorize("hasAuthority('TENANT_ADMIN')")
    @RequestMapping(value = "/deviceProfiles", params = {"pageSize", "page"}, method = RequestMethod.GET)
    @ResponseBody
    public PageData<DeviceProfile> getDeviceProfiles(
            @ApiParam(value = PAGE_SIZE_DESCRIPTION, required = true)
            @RequestParam int pageSize,
            @ApiParam(value = PAGE_NUMBER_DESCRIPTION, required = true)
            @RequestParam int page,
            @ApiParam(value = DEVICE_PROFILE_TEXT_SEARCH_DESCRIPTION)
            @RequestParam(required = false) String textSearch,
            @ApiParam(value = SORT_PROPERTY_DESCRIPTION, allowableValues = DEVICE_PROFILE_SORT_PROPERTY_ALLOWABLE_VALUES)
            @RequestParam(required = false) String sortProperty,
            @ApiParam(value = SORT_ORDER_DESCRIPTION, allowableValues = SORT_ORDER_ALLOWABLE_VALUES)
            @RequestParam(required = false) String sortOrder) throws ThingsboardException {
        try {
            PageLink pageLink = createPageLink(pageSize, page, textSearch, sortProperty, sortOrder);
            return checkNotNull(deviceProfileService.findDeviceProfiles(getTenantId(), pageLink));
        } catch (Exception e) {
            throw handleException(e);
        }
    }

    @ApiOperation(value = "Get Device Profiles for transport type (getDeviceProfileInfos)",
            notes = "Returns a page of devices profile info objects owned by tenant. " +
                    PAGE_DATA_PARAMETERS + DEVICE_PROFILE_INFO_DESCRIPTION + TENANT_OR_CUSTOMER_AUTHORITY_PARAGRAPH,
            produces = "application/json")
    @PreAuthorize("hasAnyAuthority('TENANT_ADMIN', 'CUSTOMER_USER')")
    @RequestMapping(value = "/deviceProfileInfos", params = {"pageSize", "page"}, method = RequestMethod.GET)
    @ResponseBody
    public PageData<DeviceProfileInfo> getDeviceProfileInfos(
            @ApiParam(value = PAGE_SIZE_DESCRIPTION, required = true)
            @RequestParam int pageSize,
            @ApiParam(value = PAGE_NUMBER_DESCRIPTION, required = true)
            @RequestParam int page,
            @ApiParam(value = DEVICE_PROFILE_TEXT_SEARCH_DESCRIPTION)
            @RequestParam(required = false) String textSearch,
            @ApiParam(value = SORT_PROPERTY_DESCRIPTION, allowableValues = DEVICE_PROFILE_SORT_PROPERTY_ALLOWABLE_VALUES)
            @RequestParam(required = false) String sortProperty,
            @ApiParam(value = SORT_ORDER_DESCRIPTION, allowableValues = SORT_ORDER_ALLOWABLE_VALUES)
            @RequestParam(required = false) String sortOrder,
            @ApiParam(value = "Type of the transport", allowableValues = TRANSPORT_TYPE_ALLOWABLE_VALUES)
            @RequestParam(required = false) String transportType) throws ThingsboardException {
        try {
            PageLink pageLink = createPageLink(pageSize, page, textSearch, sortProperty, sortOrder);
            return checkNotNull(deviceProfileService.findDeviceProfileInfos(getTenantId(), pageLink, transportType));
        } catch (Exception e) {
            throw handleException(e);
        }
    }
}<|MERGE_RESOLUTION|>--- conflicted
+++ resolved
@@ -200,51 +200,9 @@
     public DeviceProfile saveDeviceProfile(
             @ApiParam(value = "A JSON value representing the device profile.")
             @RequestBody DeviceProfile deviceProfile) throws ThingsboardException {
-<<<<<<< HEAD
-        try {
-            boolean created = deviceProfile.getId() == null;
-            deviceProfile.setTenantId(getTenantId());
-
-            checkEntity(deviceProfile.getId(), deviceProfile, Resource.DEVICE_PROFILE);
-
-            boolean isFirmwareChanged = false;
-            boolean isSoftwareChanged = false;
-
-            if (!created) {
-                DeviceProfile oldDeviceProfile = deviceProfileService.findDeviceProfileById(getTenantId(), deviceProfile.getId());
-                if (!Objects.equals(deviceProfile.getFirmwareId(), oldDeviceProfile.getFirmwareId())) {
-                    isFirmwareChanged = true;
-                }
-                if (!Objects.equals(deviceProfile.getSoftwareId(), oldDeviceProfile.getSoftwareId())) {
-                    isSoftwareChanged = true;
-                }
-            }
-            DeviceProfile savedDeviceProfile = checkNotNull(deviceProfileService.saveDeviceProfile(deviceProfile));
-            vcService.autoCommit(getCurrentUser(), savedDeviceProfile.getId());
-
-            tbClusterService.onDeviceProfileChange(savedDeviceProfile, null);
-            tbClusterService.broadcastEntityStateChangeEvent(deviceProfile.getTenantId(), savedDeviceProfile.getId(),
-                    created ? ComponentLifecycleEvent.CREATED : ComponentLifecycleEvent.UPDATED);
-
-            logEntityAction(savedDeviceProfile.getId(), savedDeviceProfile,
-                    null,
-                    created ? ActionType.ADDED : ActionType.UPDATED, null);
-
-            otaPackageStateService.update(savedDeviceProfile, isFirmwareChanged, isSoftwareChanged);
-
-            sendEntityNotificationMsg(getTenantId(), savedDeviceProfile.getId(),
-                    deviceProfile.getId() == null ? EdgeEventActionType.ADDED : EdgeEventActionType.UPDATED);
-            return savedDeviceProfile;
-        } catch (Exception e) {
-            logEntityAction(emptyId(EntityType.DEVICE_PROFILE), deviceProfile,
-                    null, deviceProfile.getId() == null ? ActionType.ADDED : ActionType.UPDATED, e);
-            throw handleException(e);
-        }
-=======
         deviceProfile.setTenantId(getTenantId());
         checkEntity(deviceProfile.getId(), deviceProfile, Resource.DEVICE_PROFILE);
         return tbDeviceProfileService.save(deviceProfile, getCurrentUser());
->>>>>>> 309ac0b1
     }
 
     @ApiOperation(value = "Delete device profile (deleteDeviceProfile)",
