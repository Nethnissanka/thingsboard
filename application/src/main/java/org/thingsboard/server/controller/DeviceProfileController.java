/**
 * Copyright © 2016-2023 The Thingsboard Authors
 *
 * Licensed under the Apache License, Version 2.0 (the "License");
 * you may not use this file except in compliance with the License.
 * You may obtain a copy of the License at
 *
 *     http://www.apache.org/licenses/LICENSE-2.0
 *
 * Unless required by applicable law or agreed to in writing, software
 * distributed under the License is distributed on an "AS IS" BASIS,
 * WITHOUT WARRANTIES OR CONDITIONS OF ANY KIND, either express or implied.
 * See the License for the specific language governing permissions and
 * limitations under the License.
 */
package org.thingsboard.server.controller;

import io.swagger.v3.oas.annotations.Parameter;
import io.swagger.v3.oas.annotations.media.Content;
import io.swagger.v3.oas.annotations.media.Schema;
import io.swagger.v3.oas.annotations.responses.ApiResponse;
import lombok.RequiredArgsConstructor;
import lombok.extern.slf4j.Slf4j;
import org.springframework.beans.factory.annotation.Autowired;
import org.springframework.http.HttpStatus;
import org.springframework.http.MediaType;
import org.springframework.security.access.prepost.PreAuthorize;
import org.springframework.web.bind.annotation.PathVariable;
import org.springframework.web.bind.annotation.RequestBody;
import org.springframework.web.bind.annotation.RequestMapping;
import org.springframework.web.bind.annotation.RequestMethod;
import org.springframework.web.bind.annotation.RequestParam;
import org.springframework.web.bind.annotation.ResponseBody;
import org.springframework.web.bind.annotation.ResponseStatus;
import org.springframework.web.bind.annotation.RestController;
import org.thingsboard.server.common.data.DeviceProfile;
import org.thingsboard.server.common.data.DeviceProfileInfo;
import org.thingsboard.server.common.data.EntityInfo;
import org.thingsboard.server.common.data.StringUtils;
import org.thingsboard.server.common.data.exception.ThingsboardException;
import org.thingsboard.server.common.data.id.DeviceProfileId;
import org.thingsboard.server.common.data.id.TenantId;
import org.thingsboard.server.common.data.page.PageData;
import org.thingsboard.server.common.data.page.PageLink;
<<<<<<< HEAD
import org.thingsboard.server.config.annotations.ApiOperation;
=======
import org.thingsboard.server.dao.resource.ImageService;
>>>>>>> 5cc0dc6d
import org.thingsboard.server.dao.timeseries.TimeseriesService;
import org.thingsboard.server.queue.util.TbCoreComponent;
import org.thingsboard.server.service.entitiy.device.profile.TbDeviceProfileService;
import org.thingsboard.server.service.security.model.SecurityUser;
import org.thingsboard.server.service.security.permission.Operation;
import org.thingsboard.server.service.security.permission.Resource;

import java.util.List;
import java.util.UUID;

import static org.thingsboard.server.controller.ControllerConstants.DEVICE_PROFILE_DATA;
import static org.thingsboard.server.controller.ControllerConstants.DEVICE_PROFILE_ID;
import static org.thingsboard.server.controller.ControllerConstants.DEVICE_PROFILE_ID_PARAM_DESCRIPTION;
import static org.thingsboard.server.controller.ControllerConstants.DEVICE_PROFILE_INFO_DESCRIPTION;
import static org.thingsboard.server.controller.ControllerConstants.DEVICE_PROFILE_TEXT_SEARCH_DESCRIPTION;
import static org.thingsboard.server.controller.ControllerConstants.INLINE_IMAGES;
import static org.thingsboard.server.controller.ControllerConstants.INLINE_IMAGES_DESCRIPTION;
import static org.thingsboard.server.controller.ControllerConstants.NEW_LINE;
import static org.thingsboard.server.controller.ControllerConstants.PAGE_DATA_PARAMETERS;
import static org.thingsboard.server.controller.ControllerConstants.PAGE_NUMBER_DESCRIPTION;
import static org.thingsboard.server.controller.ControllerConstants.PAGE_SIZE_DESCRIPTION;
import static org.thingsboard.server.controller.ControllerConstants.SORT_ORDER_DESCRIPTION;
import static org.thingsboard.server.controller.ControllerConstants.SORT_PROPERTY_DESCRIPTION;
import static org.thingsboard.server.controller.ControllerConstants.TENANT_AUTHORITY_PARAGRAPH;
import static org.thingsboard.server.controller.ControllerConstants.TENANT_OR_CUSTOMER_AUTHORITY_PARAGRAPH;
import static org.thingsboard.server.controller.ControllerConstants.UUID_WIKI_LINK;

@RestController
@TbCoreComponent
@RequestMapping("/api")
@RequiredArgsConstructor
@Slf4j
public class DeviceProfileController extends BaseController {

    private final TbDeviceProfileService tbDeviceProfileService;
    private final ImageService imageService;

    @Autowired
    private TimeseriesService timeseriesService;

    @ApiOperation(value = "Get Device Profile (getDeviceProfileById)",
            notes = "Fetch the Device Profile object based on the provided Device Profile Id. " +
                    "The server checks that the device profile is owned by the same tenant. " + TENANT_AUTHORITY_PARAGRAPH,
            responses = @ApiResponse(content = @Content(mediaType = MediaType.APPLICATION_JSON_VALUE)))
    @PreAuthorize("hasAnyAuthority('TENANT_ADMIN')")
    @RequestMapping(value = "/deviceProfile/{deviceProfileId}", method = RequestMethod.GET)
    @ResponseBody
    public DeviceProfile getDeviceProfileById(
<<<<<<< HEAD
            @Parameter(description = DEVICE_PROFILE_ID_PARAM_DESCRIPTION)
            @PathVariable(DEVICE_PROFILE_ID) String strDeviceProfileId) throws ThingsboardException {
=======
            @ApiParam(value = DEVICE_PROFILE_ID_PARAM_DESCRIPTION)
            @PathVariable(DEVICE_PROFILE_ID) String strDeviceProfileId,
            @ApiParam(value = INLINE_IMAGES_DESCRIPTION)
            @RequestParam(value = INLINE_IMAGES, required = false) boolean inlineImages) throws ThingsboardException {
>>>>>>> 5cc0dc6d
        checkParameter(DEVICE_PROFILE_ID, strDeviceProfileId);
        DeviceProfileId deviceProfileId = new DeviceProfileId(toUUID(strDeviceProfileId));
        var result = checkDeviceProfileId(deviceProfileId, Operation.READ);
        if (inlineImages) {
            imageService.inlineImage(result);
        }
        return result;
    }

    @ApiOperation(value = "Get Device Profile Info (getDeviceProfileInfoById)",
            notes = "Fetch the Device Profile Info object based on the provided Device Profile Id. "
                    + DEVICE_PROFILE_INFO_DESCRIPTION + TENANT_OR_CUSTOMER_AUTHORITY_PARAGRAPH,
            responses = @ApiResponse(content = @Content(mediaType = MediaType.APPLICATION_JSON_VALUE)))
    @PreAuthorize("hasAnyAuthority('TENANT_ADMIN', 'CUSTOMER_USER')")
    @RequestMapping(value = "/deviceProfileInfo/{deviceProfileId}", method = RequestMethod.GET)
    @ResponseBody
    public DeviceProfileInfo getDeviceProfileInfoById(
            @Parameter(description = DEVICE_PROFILE_ID_PARAM_DESCRIPTION)
            @PathVariable(DEVICE_PROFILE_ID) String strDeviceProfileId) throws ThingsboardException {
        checkParameter(DEVICE_PROFILE_ID, strDeviceProfileId);
        DeviceProfileId deviceProfileId = new DeviceProfileId(toUUID(strDeviceProfileId));
        return new DeviceProfileInfo(checkDeviceProfileId(deviceProfileId, Operation.READ));
    }

    @ApiOperation(value = "Get Default Device Profile (getDefaultDeviceProfileInfo)",
            notes = "Fetch the Default Device Profile Info object. " +
                    DEVICE_PROFILE_INFO_DESCRIPTION + TENANT_OR_CUSTOMER_AUTHORITY_PARAGRAPH,
            responses = @ApiResponse(content = @Content(mediaType = MediaType.APPLICATION_JSON_VALUE)))
    @PreAuthorize("hasAnyAuthority('TENANT_ADMIN', 'CUSTOMER_USER')")
    @RequestMapping(value = "/deviceProfileInfo/default", method = RequestMethod.GET)
    @ResponseBody
    public DeviceProfileInfo getDefaultDeviceProfileInfo() throws ThingsboardException {
        return checkNotNull(deviceProfileService.findDefaultDeviceProfileInfo(getTenantId()));
    }

    @ApiOperation(value = "Get time-series keys (getTimeseriesKeys)",
            notes = "Get a set of unique time-series keys used by devices that belong to specified profile. " +
                    "If profile is not set returns a list of unique keys among all profiles. " +
                    "The call is used for auto-complete in the UI forms. " +
                    "The implementation limits the number of devices that participate in search to 100 as a trade of between accurate results and time-consuming queries. " +
                    TENANT_AUTHORITY_PARAGRAPH,
            responses = @ApiResponse(content = @Content(mediaType = MediaType.APPLICATION_JSON_VALUE)))
    @PreAuthorize("hasAnyAuthority('TENANT_ADMIN')")
    @RequestMapping(value = "/deviceProfile/devices/keys/timeseries", method = RequestMethod.GET)
    @ResponseBody
    public List<String> getTimeseriesKeys(
            @Parameter(description = DEVICE_PROFILE_ID_PARAM_DESCRIPTION)
            @RequestParam(name = DEVICE_PROFILE_ID, required = false) String deviceProfileIdStr) throws ThingsboardException {
        DeviceProfileId deviceProfileId;
        if (StringUtils.isNotEmpty(deviceProfileIdStr)) {
            deviceProfileId = new DeviceProfileId(UUID.fromString(deviceProfileIdStr));
            checkDeviceProfileId(deviceProfileId, Operation.READ);
        } else {
            deviceProfileId = null;
        }

        return timeseriesService.findAllKeysByDeviceProfileId(getTenantId(), deviceProfileId);
    }

    @ApiOperation(value = "Get attribute keys (getAttributesKeys)",
            notes = "Get a set of unique attribute keys used by devices that belong to specified profile. " +
                    "If profile is not set returns a list of unique keys among all profiles. " +
                    "The call is used for auto-complete in the UI forms. " +
                    "The implementation limits the number of devices that participate in search to 100 as a trade of between accurate results and time-consuming queries. " +
                    TENANT_AUTHORITY_PARAGRAPH,
            responses = @ApiResponse(content = @Content(mediaType = MediaType.APPLICATION_JSON_VALUE)))
    @PreAuthorize("hasAnyAuthority('TENANT_ADMIN')")
    @RequestMapping(value = "/deviceProfile/devices/keys/attributes", method = RequestMethod.GET)
    @ResponseBody
    public List<String> getAttributesKeys(
            @Parameter(description = DEVICE_PROFILE_ID_PARAM_DESCRIPTION)
            @RequestParam(name = DEVICE_PROFILE_ID, required = false) String deviceProfileIdStr) throws ThingsboardException {
        DeviceProfileId deviceProfileId;
        if (StringUtils.isNotEmpty(deviceProfileIdStr)) {
            deviceProfileId = new DeviceProfileId(UUID.fromString(deviceProfileIdStr));
            checkDeviceProfileId(deviceProfileId, Operation.READ);
        } else {
            deviceProfileId = null;
        }

        return attributesService.findAllKeysByDeviceProfileId(getTenantId(), deviceProfileId);
    }

    @ApiOperation(value = "Create Or Update Device Profile (saveDeviceProfile)",
            notes = "Create or update the Device Profile. When creating device profile, platform generates device profile id as " + UUID_WIKI_LINK +
                    "The newly created device profile id will be present in the response. " +
                    "Specify existing device profile id to update the device profile. " +
                    "Referencing non-existing device profile Id will cause 'Not Found' error. " + NEW_LINE +
                    "Device profile name is unique in the scope of tenant. Only one 'default' device profile may exist in scope of tenant." + DEVICE_PROFILE_DATA +
                    "Remove 'id', 'tenantId' from the request body example (below) to create new Device Profile entity. " +
                    TENANT_AUTHORITY_PARAGRAPH,
            responses = @ApiResponse(content = @Content(mediaType = MediaType.APPLICATION_JSON_VALUE)))
    @PreAuthorize("hasAuthority('TENANT_ADMIN')")
    @RequestMapping(value = "/deviceProfile", method = RequestMethod.POST)
    @ResponseBody
    public DeviceProfile saveDeviceProfile(
            @Parameter(description = "A JSON value representing the device profile.")
            @RequestBody DeviceProfile deviceProfile) throws Exception {
        deviceProfile.setTenantId(getTenantId());
        checkEntity(deviceProfile.getId(), deviceProfile, Resource.DEVICE_PROFILE);
        return tbDeviceProfileService.save(deviceProfile, getCurrentUser());
    }

    @ApiOperation(value = "Delete device profile (deleteDeviceProfile)",
            notes = "Deletes the device profile. Referencing non-existing device profile Id will cause an error. " +
                    "Can't delete the device profile if it is referenced by existing devices." + TENANT_AUTHORITY_PARAGRAPH)
    @PreAuthorize("hasAuthority('TENANT_ADMIN')")
    @RequestMapping(value = "/deviceProfile/{deviceProfileId}", method = RequestMethod.DELETE)
    @ResponseStatus(value = HttpStatus.OK)
    public void deleteDeviceProfile(
            @Parameter(description = DEVICE_PROFILE_ID_PARAM_DESCRIPTION)
            @PathVariable(DEVICE_PROFILE_ID) String strDeviceProfileId) throws ThingsboardException {
        checkParameter(DEVICE_PROFILE_ID, strDeviceProfileId);
        DeviceProfileId deviceProfileId = new DeviceProfileId(toUUID(strDeviceProfileId));
        DeviceProfile deviceProfile = checkDeviceProfileId(deviceProfileId, Operation.DELETE);
        tbDeviceProfileService.delete(deviceProfile, getCurrentUser());
    }

    @ApiOperation(value = "Make Device Profile Default (setDefaultDeviceProfile)",
            notes = "Marks device profile as default within a tenant scope." + TENANT_AUTHORITY_PARAGRAPH,
            responses = @ApiResponse(content = @Content(mediaType = MediaType.APPLICATION_JSON_VALUE)))
    @PreAuthorize("hasAnyAuthority('TENANT_ADMIN')")
    @RequestMapping(value = "/deviceProfile/{deviceProfileId}/default", method = RequestMethod.POST)
    @ResponseBody
    public DeviceProfile setDefaultDeviceProfile(
            @Parameter(description = DEVICE_PROFILE_ID_PARAM_DESCRIPTION)
            @PathVariable(DEVICE_PROFILE_ID) String strDeviceProfileId) throws ThingsboardException {
        checkParameter(DEVICE_PROFILE_ID, strDeviceProfileId);
        DeviceProfileId deviceProfileId = new DeviceProfileId(toUUID(strDeviceProfileId));
        DeviceProfile deviceProfile = checkDeviceProfileId(deviceProfileId, Operation.WRITE);
        DeviceProfile previousDefaultDeviceProfile = deviceProfileService.findDefaultDeviceProfile(getTenantId());
        return tbDeviceProfileService.setDefaultDeviceProfile(deviceProfile, previousDefaultDeviceProfile, getCurrentUser());
    }

    @ApiOperation(value = "Get Device Profiles (getDeviceProfiles)",
            notes = "Returns a page of devices profile objects owned by tenant. " +
                    PAGE_DATA_PARAMETERS + TENANT_AUTHORITY_PARAGRAPH,
            responses = @ApiResponse(content = @Content(mediaType = MediaType.APPLICATION_JSON_VALUE)))
    @PreAuthorize("hasAuthority('TENANT_ADMIN')")
    @RequestMapping(value = "/deviceProfiles", params = {"pageSize", "page"}, method = RequestMethod.GET)
    @ResponseBody
    public PageData<DeviceProfile> getDeviceProfiles(
            @Parameter(description = PAGE_SIZE_DESCRIPTION, required = true)
            @RequestParam int pageSize,
            @Parameter(description = PAGE_NUMBER_DESCRIPTION, required = true)
            @RequestParam int page,
            @Parameter(description = DEVICE_PROFILE_TEXT_SEARCH_DESCRIPTION)
            @RequestParam(required = false) String textSearch,
            @Parameter(description = SORT_PROPERTY_DESCRIPTION, schema = @Schema(allowableValues = {"createdTime", "name", "type", "transportType", "description", "isDefault"}))
            @RequestParam(required = false) String sortProperty,
            @Parameter(description = SORT_ORDER_DESCRIPTION, schema = @Schema(allowableValues = {"ASC", "DESC"}))
            @RequestParam(required = false) String sortOrder) throws ThingsboardException {
        PageLink pageLink = createPageLink(pageSize, page, textSearch, sortProperty, sortOrder);
        return checkNotNull(deviceProfileService.findDeviceProfiles(getTenantId(), pageLink));
    }

    @ApiOperation(value = "Get Device Profiles for transport type (getDeviceProfileInfos)",
            notes = "Returns a page of devices profile info objects owned by tenant. " +
                    PAGE_DATA_PARAMETERS + DEVICE_PROFILE_INFO_DESCRIPTION + TENANT_OR_CUSTOMER_AUTHORITY_PARAGRAPH,
            responses = @ApiResponse(content = @Content(mediaType = MediaType.APPLICATION_JSON_VALUE)))
    @PreAuthorize("hasAnyAuthority('TENANT_ADMIN', 'CUSTOMER_USER')")
    @RequestMapping(value = "/deviceProfileInfos", params = {"pageSize", "page"}, method = RequestMethod.GET)
    @ResponseBody
    public PageData<DeviceProfileInfo> getDeviceProfileInfos(
            @Parameter(description = PAGE_SIZE_DESCRIPTION, required = true)
            @RequestParam int pageSize,
            @Parameter(description = PAGE_NUMBER_DESCRIPTION, required = true)
            @RequestParam int page,
            @Parameter(description = DEVICE_PROFILE_TEXT_SEARCH_DESCRIPTION)
            @RequestParam(required = false) String textSearch,
            @Parameter(description = SORT_PROPERTY_DESCRIPTION, schema = @Schema(allowableValues = {"createdTime", "name", "type", "transportType", "description", "isDefault"}))
            @RequestParam(required = false) String sortProperty,
            @Parameter(description = SORT_ORDER_DESCRIPTION, schema = @Schema(allowableValues = {"ASC", "DESC"}))
            @RequestParam(required = false) String sortOrder,
            @Parameter(description = "Type of the transport", schema = @Schema(allowableValues = {"DEFAULT", "MQTT", "COAP", "LWM2M", "SNMP"}))
            @RequestParam(required = false) String transportType) throws ThingsboardException {
        PageLink pageLink = createPageLink(pageSize, page, textSearch, sortProperty, sortOrder);
        return checkNotNull(deviceProfileService.findDeviceProfileInfos(getTenantId(), pageLink, transportType));
    }

    @ApiOperation(value = "Get Device Profile names (getDeviceProfileNames)",
            notes = "Returns a set of unique device profile names owned by the tenant."
                    + TENANT_OR_CUSTOMER_AUTHORITY_PARAGRAPH)
    @PreAuthorize("hasAnyAuthority('TENANT_ADMIN', 'CUSTOMER_USER')")
    @RequestMapping(value = "/deviceProfile/names", method = RequestMethod.GET)
    @ResponseBody
    public List<EntityInfo> getDeviceProfileNames(
            @ApiParam(value = "Flag indicating whether to retrieve exclusively the names of device profiles that are referenced by tenant's devices.")
            @RequestParam(value = "activeOnly", required = false, defaultValue = "false") boolean activeOnly) throws ThingsboardException {
        SecurityUser user = getCurrentUser();
        TenantId tenantId = user.getTenantId();
        return checkNotNull(deviceProfileService.findDeviceProfileNamesByTenantId(tenantId, activeOnly));
    }

}<|MERGE_RESOLUTION|>--- conflicted
+++ resolved
@@ -42,11 +42,8 @@
 import org.thingsboard.server.common.data.id.TenantId;
 import org.thingsboard.server.common.data.page.PageData;
 import org.thingsboard.server.common.data.page.PageLink;
-<<<<<<< HEAD
+import org.thingsboard.server.dao.resource.ImageService;
 import org.thingsboard.server.config.annotations.ApiOperation;
-=======
-import org.thingsboard.server.dao.resource.ImageService;
->>>>>>> 5cc0dc6d
 import org.thingsboard.server.dao.timeseries.TimeseriesService;
 import org.thingsboard.server.queue.util.TbCoreComponent;
 import org.thingsboard.server.service.entitiy.device.profile.TbDeviceProfileService;
@@ -95,15 +92,10 @@
     @RequestMapping(value = "/deviceProfile/{deviceProfileId}", method = RequestMethod.GET)
     @ResponseBody
     public DeviceProfile getDeviceProfileById(
-<<<<<<< HEAD
-            @Parameter(description = DEVICE_PROFILE_ID_PARAM_DESCRIPTION)
-            @PathVariable(DEVICE_PROFILE_ID) String strDeviceProfileId) throws ThingsboardException {
-=======
-            @ApiParam(value = DEVICE_PROFILE_ID_PARAM_DESCRIPTION)
+            @Parameter(description = DEVICE_PROFILE_ID_PARAM_DESCRIPTION)
             @PathVariable(DEVICE_PROFILE_ID) String strDeviceProfileId,
-            @ApiParam(value = INLINE_IMAGES_DESCRIPTION)
+            @Parameter(description = INLINE_IMAGES_DESCRIPTION)
             @RequestParam(value = INLINE_IMAGES, required = false) boolean inlineImages) throws ThingsboardException {
->>>>>>> 5cc0dc6d
         checkParameter(DEVICE_PROFILE_ID, strDeviceProfileId);
         DeviceProfileId deviceProfileId = new DeviceProfileId(toUUID(strDeviceProfileId));
         var result = checkDeviceProfileId(deviceProfileId, Operation.READ);
@@ -291,7 +283,7 @@
     @RequestMapping(value = "/deviceProfile/names", method = RequestMethod.GET)
     @ResponseBody
     public List<EntityInfo> getDeviceProfileNames(
-            @ApiParam(value = "Flag indicating whether to retrieve exclusively the names of device profiles that are referenced by tenant's devices.")
+            @Parameter(description = "Flag indicating whether to retrieve exclusively the names of device profiles that are referenced by tenant's devices.")
             @RequestParam(value = "activeOnly", required = false, defaultValue = "false") boolean activeOnly) throws ThingsboardException {
         SecurityUser user = getCurrentUser();
         TenantId tenantId = user.getTenantId();
