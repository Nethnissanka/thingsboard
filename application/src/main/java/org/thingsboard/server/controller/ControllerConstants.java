--- conflicted
+++ resolved
@@ -110,13 +110,8 @@
     protected static final String RESOURCE_DESCRIPTION = "Resource is a heavyweight object that includes main information about the Resource and also data. ";
 
     protected static final String RESOURCE_TEXT_SEARCH_DESCRIPTION = "The case insensitive 'substring' filter based on the resource title.";
-<<<<<<< HEAD
-=======
-    protected static final String RESOURCE_SORT_PROPERTY_ALLOWABLE_VALUES = "createdTime, title, resourceType, tenantId";
-    protected static final String RESOURCE_TYPE_PROPERTY_ALLOWABLE_VALUES = "LWM2M_MODEL, JKS, PKCS_12, JS_MODULE";
     protected static final String RESOURCE_TYPE = "A string value representing the resource type.";
 
->>>>>>> d17c7dbc
     protected static final String LWM2M_OBJECT_DESCRIPTION = "LwM2M Object is a object that includes information about the LwM2M model which can be used in transport configuration for the LwM2M device profile. ";
 
     protected static final String DEVICE_NAME_DESCRIPTION = "A string value representing the Device name.";
