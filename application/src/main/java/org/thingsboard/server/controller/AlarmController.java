/**
 * Copyright © 2016-2023 The Thingsboard Authors
 *
 * Licensed under the Apache License, Version 2.0 (the "License");
 * you may not use this file except in compliance with the License.
 * You may obtain a copy of the License at
 *
 *     http://www.apache.org/licenses/LICENSE-2.0
 *
 * Unless required by applicable law or agreed to in writing, software
 * distributed under the License is distributed on an "AS IS" BASIS,
 * WITHOUT WARRANTIES OR CONDITIONS OF ANY KIND, either express or implied.
 * See the License for the specific language governing permissions and
 * limitations under the License.
 */
package org.thingsboard.server.controller;

import io.swagger.annotations.ApiOperation;
import io.swagger.annotations.ApiParam;
import lombok.RequiredArgsConstructor;
import org.springframework.http.HttpStatus;
import org.springframework.http.MediaType;
import org.springframework.security.access.prepost.PreAuthorize;
import org.springframework.web.bind.annotation.PathVariable;
import org.springframework.web.bind.annotation.RequestBody;
import org.springframework.web.bind.annotation.RequestMapping;
import org.springframework.web.bind.annotation.RequestMethod;
import org.springframework.web.bind.annotation.RequestParam;
import org.springframework.web.bind.annotation.ResponseBody;
import org.springframework.web.bind.annotation.ResponseStatus;
import org.springframework.web.bind.annotation.RestController;
import org.thingsboard.server.common.data.StringUtils;
import org.thingsboard.server.common.data.User;
import org.thingsboard.server.common.data.alarm.Alarm;
import org.thingsboard.server.common.data.alarm.AlarmInfo;
import org.thingsboard.server.common.data.alarm.AlarmQuery;
import org.thingsboard.server.common.data.alarm.AlarmSearchStatus;
import org.thingsboard.server.common.data.alarm.AlarmSeverity;
import org.thingsboard.server.common.data.alarm.AlarmStatus;
import org.thingsboard.server.common.data.exception.ThingsboardErrorCode;
import org.thingsboard.server.common.data.exception.ThingsboardException;
import org.thingsboard.server.common.data.id.AlarmId;
import org.thingsboard.server.common.data.id.EntityId;
import org.thingsboard.server.common.data.id.EntityIdFactory;
import org.thingsboard.server.common.data.id.UserId;
import org.thingsboard.server.common.data.page.PageData;
import org.thingsboard.server.common.data.page.TimePageLink;
import org.thingsboard.server.queue.util.TbCoreComponent;
import org.thingsboard.server.service.entitiy.alarm.TbAlarmService;
import org.thingsboard.server.service.security.model.SecurityUser;
import org.thingsboard.server.service.security.model.UserPrincipal;
import org.thingsboard.server.service.security.permission.Operation;
import org.thingsboard.server.service.security.permission.Resource;

<<<<<<< HEAD
import java.util.concurrent.ExecutionException;
=======
import java.util.UUID;
>>>>>>> e0587869

import static org.thingsboard.server.controller.ControllerConstants.ALARM_ID_PARAM_DESCRIPTION;
import static org.thingsboard.server.controller.ControllerConstants.ALARM_INFO_DESCRIPTION;
import static org.thingsboard.server.controller.ControllerConstants.ALARM_SORT_PROPERTY_ALLOWABLE_VALUES;
import static org.thingsboard.server.controller.ControllerConstants.ASSIGNEE_ID;
import static org.thingsboard.server.controller.ControllerConstants.ASSIGN_ID_PARAM_DESCRIPTION;
import static org.thingsboard.server.controller.ControllerConstants.ENTITY_ID;
import static org.thingsboard.server.controller.ControllerConstants.ENTITY_ID_PARAM_DESCRIPTION;
import static org.thingsboard.server.controller.ControllerConstants.ENTITY_TYPE;
import static org.thingsboard.server.controller.ControllerConstants.ENTITY_TYPE_PARAM_DESCRIPTION;
import static org.thingsboard.server.controller.ControllerConstants.PAGE_DATA_PARAMETERS;
import static org.thingsboard.server.controller.ControllerConstants.PAGE_NUMBER_DESCRIPTION;
import static org.thingsboard.server.controller.ControllerConstants.PAGE_SIZE_DESCRIPTION;
import static org.thingsboard.server.controller.ControllerConstants.SORT_ORDER_ALLOWABLE_VALUES;
import static org.thingsboard.server.controller.ControllerConstants.SORT_ORDER_DESCRIPTION;
import static org.thingsboard.server.controller.ControllerConstants.SORT_PROPERTY_DESCRIPTION;
import static org.thingsboard.server.controller.ControllerConstants.TENANT_OR_CUSTOMER_AUTHORITY_PARAGRAPH;
import static org.thingsboard.server.controller.ControllerConstants.UUID_WIKI_LINK;

@RestController
@TbCoreComponent
@RequiredArgsConstructor
@RequestMapping("/api")
public class AlarmController extends BaseController {

    private final TbAlarmService tbAlarmService;

    public static final String ALARM_ID = "alarmId";
    private static final String ALARM_SECURITY_CHECK = "If the user has the authority of 'Tenant Administrator', the server checks that the originator of alarm is owned by the same tenant. " +
            "If the user has the authority of 'Customer User', the server checks that the originator of alarm belongs to the customer. ";
    private static final String ALARM_QUERY_SEARCH_STATUS_DESCRIPTION = "A string value representing one of the AlarmSearchStatus enumeration value";
    private static final String ALARM_QUERY_SEARCH_STATUS_ALLOWABLE_VALUES = "ANY, ACTIVE, CLEARED, ACK, UNACK";
    private static final String ALARM_QUERY_STATUS_DESCRIPTION = "A string value representing one of the AlarmStatus enumeration value";
    private static final String ALARM_QUERY_STATUS_ALLOWABLE_VALUES = "ACTIVE_UNACK, ACTIVE_ACK, CLEARED_UNACK, CLEARED_ACK";
    private static final String ALARM_QUERY_ASSIGNEE_DESCRIPTION = "A string value representing the assignee user id. For example, '784f394c-42b6-435a-983c-b7beff2784f9'";
    private static final String ALARM_QUERY_TEXT_SEARCH_DESCRIPTION = "The case insensitive 'substring' filter based on of next alarm fields: type, severity or status";
    private static final String ALARM_QUERY_START_TIME_DESCRIPTION = "The start timestamp in milliseconds of the search time range over the Alarm class field: 'createdTime'.";
    private static final String ALARM_QUERY_END_TIME_DESCRIPTION = "The end timestamp in milliseconds of the search time range over the Alarm class field: 'createdTime'.";
    private static final String ALARM_QUERY_FETCH_ORIGINATOR_DESCRIPTION = "A boolean value to specify if the alarm originator name will be " +
            "filled in the AlarmInfo object  field: 'originatorName' or will returns as null.";

    @ApiOperation(value = "Get Alarm (getAlarmById)",
            notes = "Fetch the Alarm object based on the provided Alarm Id. " + ALARM_SECURITY_CHECK, produces = MediaType.APPLICATION_JSON_VALUE)
    @PreAuthorize("hasAnyAuthority('TENANT_ADMIN', 'CUSTOMER_USER')")
    @RequestMapping(value = "/alarm/{alarmId}", method = RequestMethod.GET)
    @ResponseBody
    public Alarm getAlarmById(@ApiParam(value = ALARM_ID_PARAM_DESCRIPTION)
                              @PathVariable(ALARM_ID) String strAlarmId) throws ThingsboardException {
        checkParameter(ALARM_ID, strAlarmId);
        AlarmId alarmId = new AlarmId(toUUID(strAlarmId));
        return checkAlarmId(alarmId, Operation.READ);
    }

    @ApiOperation(value = "Get Alarm Info (getAlarmInfoById)",
            notes = "Fetch the Alarm Info object based on the provided Alarm Id. " +
                    ALARM_SECURITY_CHECK + ALARM_INFO_DESCRIPTION + TENANT_OR_CUSTOMER_AUTHORITY_PARAGRAPH, produces = MediaType.APPLICATION_JSON_VALUE)
    @PreAuthorize("hasAnyAuthority('TENANT_ADMIN', 'CUSTOMER_USER')")
    @RequestMapping(value = "/alarm/info/{alarmId}", method = RequestMethod.GET)
    @ResponseBody
    public AlarmInfo getAlarmInfoById(@ApiParam(value = ALARM_ID_PARAM_DESCRIPTION)
                                      @PathVariable(ALARM_ID) String strAlarmId) throws ThingsboardException {
        checkParameter(ALARM_ID, strAlarmId);
        AlarmId alarmId = new AlarmId(toUUID(strAlarmId));
        return checkAlarmInfoId(alarmId, Operation.READ);
    }

    @ApiOperation(value = "Create or Update Alarm (saveAlarm)",
            notes = "Creates or Updates the Alarm. " +
                    "When creating alarm, platform generates Alarm Id as " + UUID_WIKI_LINK +
                    "The newly created Alarm id will be present in the response. Specify existing Alarm id to update the alarm. " +
                    "Referencing non-existing Alarm Id will cause 'Not Found' error. " +
                    "\n\nPlatform also deduplicate the alarms based on the entity id of originator and alarm 'type'. " +
                    "For example, if the user or system component create the alarm with the type 'HighTemperature' for device 'Device A' the new active alarm is created. " +
                    "If the user tries to create 'HighTemperature' alarm for the same device again, the previous alarm will be updated (the 'end_ts' will be set to current timestamp). " +
                    "If the user clears the alarm (see 'Clear Alarm(clearAlarm)'), than new alarm with the same type and same device may be created. " +
                    "Remove 'id', 'tenantId' and optionally 'customerId' from the request body example (below) to create new Alarm entity. " +
                    TENANT_OR_CUSTOMER_AUTHORITY_PARAGRAPH
            , produces = MediaType.APPLICATION_JSON_VALUE)
    @PreAuthorize("hasAnyAuthority('TENANT_ADMIN', 'CUSTOMER_USER')")
    @RequestMapping(value = "/alarm", method = RequestMethod.POST)
    @ResponseBody
    public Alarm saveAlarm(@ApiParam(value = "A JSON value representing the alarm.") @RequestBody Alarm alarm) throws ThingsboardException {
        alarm.setTenantId(getTenantId());
        checkNotNull(alarm.getOriginator());
        checkEntity(alarm.getId(), alarm, Resource.ALARM);
        checkEntityId(alarm.getOriginator(), Operation.READ);
        return tbAlarmService.save(alarm, getCurrentUser());
    }

    @ApiOperation(value = "Delete Alarm (deleteAlarm)",
            notes = "Deletes the Alarm. Referencing non-existing Alarm Id will cause an error." + TENANT_OR_CUSTOMER_AUTHORITY_PARAGRAPH, produces = MediaType.APPLICATION_JSON_VALUE)
    @PreAuthorize("hasAnyAuthority('TENANT_ADMIN', 'CUSTOMER_USER')")
    @RequestMapping(value = "/alarm/{alarmId}", method = RequestMethod.DELETE)
    @ResponseBody
    public Boolean deleteAlarm(@ApiParam(value = ALARM_ID_PARAM_DESCRIPTION) @PathVariable(ALARM_ID) String strAlarmId) throws ThingsboardException {
        checkParameter(ALARM_ID, strAlarmId);
        AlarmId alarmId = new AlarmId(toUUID(strAlarmId));
        Alarm alarm = checkAlarmId(alarmId, Operation.DELETE);
        return tbAlarmService.delete(alarm, getCurrentUser());
    }

    @ApiOperation(value = "Acknowledge Alarm (ackAlarm)",
            notes = "Acknowledge the Alarm. " +
                    "Once acknowledged, the 'ack_ts' field will be set to current timestamp and special rule chain event 'ALARM_ACK' will be generated. " +
                    "Referencing non-existing Alarm Id will cause an error." + TENANT_OR_CUSTOMER_AUTHORITY_PARAGRAPH, produces = MediaType.APPLICATION_JSON_VALUE)
    @PreAuthorize("hasAnyAuthority('TENANT_ADMIN', 'CUSTOMER_USER')")
    @RequestMapping(value = "/alarm/{alarmId}/ack", method = RequestMethod.POST)
    @ResponseStatus(value = HttpStatus.OK)
    public AlarmInfo ackAlarm(@ApiParam(value = ALARM_ID_PARAM_DESCRIPTION) @PathVariable(ALARM_ID) String strAlarmId) throws Exception {
        checkParameter(ALARM_ID, strAlarmId);
        AlarmId alarmId = new AlarmId(toUUID(strAlarmId));
        Alarm alarm = checkAlarmId(alarmId, Operation.WRITE);
        //TODO: return correct error code if the alarm is not found or already cleared
        return tbAlarmService.ack(alarm, getCurrentUser());
    }

    @ApiOperation(value = "Clear Alarm (clearAlarm)",
            notes = "Clear the Alarm. " +
                    "Once cleared, the 'clear_ts' field will be set to current timestamp and special rule chain event 'ALARM_CLEAR' will be generated. " +
                    "Referencing non-existing Alarm Id will cause an error." + TENANT_OR_CUSTOMER_AUTHORITY_PARAGRAPH, produces = MediaType.APPLICATION_JSON_VALUE)
    @PreAuthorize("hasAnyAuthority('TENANT_ADMIN', 'CUSTOMER_USER')")
    @RequestMapping(value = "/alarm/{alarmId}/clear", method = RequestMethod.POST)
    @ResponseStatus(value = HttpStatus.OK)
    public AlarmInfo clearAlarm(@ApiParam(value = ALARM_ID_PARAM_DESCRIPTION) @PathVariable(ALARM_ID) String strAlarmId) throws Exception {
        checkParameter(ALARM_ID, strAlarmId);
        AlarmId alarmId = new AlarmId(toUUID(strAlarmId));
        Alarm alarm = checkAlarmId(alarmId, Operation.WRITE);
        //TODO: return correct error code if the alarm is not found or already cleared
        return tbAlarmService.clear(alarm, getCurrentUser());
    }

    @ApiOperation(value = "Assign/Reassign Alarm (assignAlarm)",
            notes = "Assign the Alarm. " +
                    "Once assigned, the 'assign_ts' field will be set to current timestamp and special rule chain event 'ALARM_ASSIGNED' " +
                    "(or ALARM_REASSIGNED in case of assigning already assigned alarm) will be generated. " +
                    "Referencing non-existing Alarm Id will cause an error." + TENANT_OR_CUSTOMER_AUTHORITY_PARAGRAPH, produces = MediaType.APPLICATION_JSON_VALUE)
    @PreAuthorize("hasAnyAuthority('TENANT_ADMIN', 'CUSTOMER_USER')")
    @RequestMapping(value = "/alarm/{alarmId}/assign/{assigneeId}", method = RequestMethod.POST)
    @ResponseStatus(value = HttpStatus.OK)
    public Alarm assignAlarm(@ApiParam(value = ALARM_ID_PARAM_DESCRIPTION)
                             @PathVariable(ALARM_ID) String strAlarmId,
                             @ApiParam(value = ASSIGN_ID_PARAM_DESCRIPTION)
                             @PathVariable(ASSIGNEE_ID) String strAssigneeId
    ) throws Exception {
        checkParameter(ALARM_ID, strAlarmId);
        checkParameter(ASSIGNEE_ID, strAssigneeId);
        AlarmId alarmId = new AlarmId(toUUID(strAlarmId));
        Alarm alarm = checkAlarmId(alarmId, Operation.WRITE);
        UserId assigneeId = new UserId(UUID.fromString(strAssigneeId));
        checkUserId(assigneeId, Operation.READ);
        return tbAlarmService.assign(alarm, assigneeId, System.currentTimeMillis(), getCurrentUser());
    }

    @ApiOperation(value = "Unassign Alarm (unassignAlarm)",
            notes = "Unassign the Alarm. " +
                    "Once unassigned, the 'assign_ts' field will be set to current timestamp and special rule chain event 'ALARM_UNASSIGNED' will be generated. " +
                    "Referencing non-existing Alarm Id will cause an error." + TENANT_OR_CUSTOMER_AUTHORITY_PARAGRAPH, produces = MediaType.APPLICATION_JSON_VALUE)
    @PreAuthorize("hasAnyAuthority('TENANT_ADMIN', 'CUSTOMER_USER')")
    @RequestMapping(value = "/alarm/{alarmId}/assign", method = RequestMethod.DELETE)
    @ResponseStatus(value = HttpStatus.OK)
    public Alarm unassignAlarm(@ApiParam(value = ALARM_ID_PARAM_DESCRIPTION)
                               @PathVariable(ALARM_ID) String strAlarmId
    ) throws Exception {
        checkParameter(ALARM_ID, strAlarmId);
        AlarmId alarmId = new AlarmId(toUUID(strAlarmId));
        Alarm alarm = checkAlarmId(alarmId, Operation.WRITE);
        return tbAlarmService.unassign(alarm, System.currentTimeMillis(), getCurrentUser());
    }

    @ApiOperation(value = "Get Alarms (getAlarms)",
            notes = "Returns a page of alarms for the selected entity. Specifying both parameters 'searchStatus' and 'status' at the same time will cause an error. " +
                    PAGE_DATA_PARAMETERS + TENANT_OR_CUSTOMER_AUTHORITY_PARAGRAPH, produces = MediaType.APPLICATION_JSON_VALUE)
    @PreAuthorize("hasAnyAuthority('SYS_ADMIN', 'TENANT_ADMIN', 'CUSTOMER_USER')")
    @RequestMapping(value = "/alarm/{entityType}/{entityId}", method = RequestMethod.GET)
    @ResponseBody
    public PageData<AlarmInfo> getAlarms(
            @ApiParam(value = ENTITY_TYPE_PARAM_DESCRIPTION, required = true, defaultValue = "DEVICE")
            @PathVariable(ENTITY_TYPE) String strEntityType,
            @ApiParam(value = ENTITY_ID_PARAM_DESCRIPTION, required = true)
            @PathVariable(ENTITY_ID) String strEntityId,
            @ApiParam(value = ALARM_QUERY_SEARCH_STATUS_DESCRIPTION, allowableValues = ALARM_QUERY_SEARCH_STATUS_ALLOWABLE_VALUES)
            @RequestParam(required = false) String searchStatus,
            @ApiParam(value = ALARM_QUERY_STATUS_DESCRIPTION, allowableValues = ALARM_QUERY_STATUS_ALLOWABLE_VALUES)
            @RequestParam(required = false) String status,
            @ApiParam(value = ALARM_QUERY_ASSIGNEE_DESCRIPTION)
            @RequestParam(required = false) String assigneeId,
            @ApiParam(value = PAGE_SIZE_DESCRIPTION, required = true)
            @RequestParam int pageSize,
            @ApiParam(value = PAGE_NUMBER_DESCRIPTION, required = true)
            @RequestParam int page,
            @ApiParam(value = ALARM_QUERY_TEXT_SEARCH_DESCRIPTION)
            @RequestParam(required = false) String textSearch,
            @ApiParam(value = SORT_PROPERTY_DESCRIPTION, allowableValues = ALARM_SORT_PROPERTY_ALLOWABLE_VALUES)
            @RequestParam(required = false) String sortProperty,
            @ApiParam(value = SORT_ORDER_DESCRIPTION, allowableValues = SORT_ORDER_ALLOWABLE_VALUES)
            @RequestParam(required = false) String sortOrder,
            @ApiParam(value = ALARM_QUERY_START_TIME_DESCRIPTION)
            @RequestParam(required = false) Long startTime,
            @ApiParam(value = ALARM_QUERY_END_TIME_DESCRIPTION)
            @RequestParam(required = false) Long endTime,
            @ApiParam(value = ALARM_QUERY_FETCH_ORIGINATOR_DESCRIPTION)
            @RequestParam(required = false) Boolean fetchOriginator
    ) throws ThingsboardException, ExecutionException, InterruptedException {
        checkParameter("EntityId", strEntityId);
        checkParameter("EntityType", strEntityType);
        EntityId entityId = EntityIdFactory.getByTypeAndId(strEntityType, strEntityId);
        AlarmSearchStatus alarmSearchStatus = StringUtils.isEmpty(searchStatus) ? null : AlarmSearchStatus.valueOf(searchStatus);
        AlarmStatus alarmStatus = StringUtils.isEmpty(status) ? null : AlarmStatus.valueOf(status);
        if (alarmSearchStatus != null && alarmStatus != null) {
            throw new ThingsboardException("Invalid alarms search query: Both parameters 'searchStatus' " +
                    "and 'status' can't be specified at the same time!", ThingsboardErrorCode.BAD_REQUEST_PARAMS);
        }
        checkEntityId(entityId, Operation.READ);
        UserId assigneeUserId = null;
        if (assigneeId != null) {
            assigneeUserId = new UserId(UUID.fromString(assigneeId));
        }
        TimePageLink pageLink = createTimePageLink(pageSize, page, textSearch, sortProperty, sortOrder, startTime, endTime);

<<<<<<< HEAD
        return checkNotNull(alarmService.findAlarms(getCurrentUser().getTenantId(), new AlarmQuery(entityId, pageLink, alarmSearchStatus, alarmStatus, fetchOriginator)).get());
=======
        try {
            return checkNotNull(alarmService.findAlarms(getCurrentUser().getTenantId(), new AlarmQuery(entityId, pageLink, alarmSearchStatus, alarmStatus, assigneeUserId, fetchOriginator)).get());
        } catch (Exception e) {
            throw handleException(e);
        }
>>>>>>> e0587869
    }

    @ApiOperation(value = "Get All Alarms (getAllAlarms)",
            notes = "Returns a page of alarms that belongs to the current user owner. " +
                    "If the user has the authority of 'Tenant Administrator', the server returns alarms that belongs to the tenant of current user. " +
                    "If the user has the authority of 'Customer User', the server returns alarms that belongs to the customer of current user. " +
                    "Specifying both parameters 'searchStatus' and 'status' at the same time will cause an error. " +
                    PAGE_DATA_PARAMETERS + TENANT_OR_CUSTOMER_AUTHORITY_PARAGRAPH, produces = MediaType.APPLICATION_JSON_VALUE)
    @PreAuthorize("hasAnyAuthority('TENANT_ADMIN', 'CUSTOMER_USER')")
    @RequestMapping(value = "/alarms", method = RequestMethod.GET)
    @ResponseBody
    public PageData<AlarmInfo> getAllAlarms(
            @ApiParam(value = ALARM_QUERY_SEARCH_STATUS_DESCRIPTION, allowableValues = ALARM_QUERY_SEARCH_STATUS_ALLOWABLE_VALUES)
            @RequestParam(required = false) String searchStatus,
            @ApiParam(value = ALARM_QUERY_STATUS_DESCRIPTION, allowableValues = ALARM_QUERY_STATUS_ALLOWABLE_VALUES)
            @RequestParam(required = false) String status,
            @ApiParam(value = ALARM_QUERY_ASSIGNEE_DESCRIPTION)
            @RequestParam(required = false) String assigneeId,
            @ApiParam(value = PAGE_SIZE_DESCRIPTION, required = true)
            @RequestParam int pageSize,
            @ApiParam(value = PAGE_NUMBER_DESCRIPTION, required = true)
            @RequestParam int page,
            @ApiParam(value = ALARM_QUERY_TEXT_SEARCH_DESCRIPTION)
            @RequestParam(required = false) String textSearch,
            @ApiParam(value = SORT_PROPERTY_DESCRIPTION, allowableValues = ALARM_SORT_PROPERTY_ALLOWABLE_VALUES)
            @RequestParam(required = false) String sortProperty,
            @ApiParam(value = SORT_ORDER_DESCRIPTION, allowableValues = SORT_ORDER_ALLOWABLE_VALUES)
            @RequestParam(required = false) String sortOrder,
            @ApiParam(value = ALARM_QUERY_START_TIME_DESCRIPTION)
            @RequestParam(required = false) Long startTime,
            @ApiParam(value = ALARM_QUERY_END_TIME_DESCRIPTION)
            @RequestParam(required = false) Long endTime,
            @ApiParam(value = ALARM_QUERY_FETCH_ORIGINATOR_DESCRIPTION)
            @RequestParam(required = false) Boolean fetchOriginator
    ) throws ThingsboardException, ExecutionException, InterruptedException {
        AlarmSearchStatus alarmSearchStatus = StringUtils.isEmpty(searchStatus) ? null : AlarmSearchStatus.valueOf(searchStatus);
        AlarmStatus alarmStatus = StringUtils.isEmpty(status) ? null : AlarmStatus.valueOf(status);
        if (alarmSearchStatus != null && alarmStatus != null) {
            throw new ThingsboardException("Invalid alarms search query: Both parameters 'searchStatus' " +
                    "and 'status' can't be specified at the same time!", ThingsboardErrorCode.BAD_REQUEST_PARAMS);
        }
        UserId assigneeUserId = null;
        if (assigneeId != null) {
            assigneeUserId = new UserId(UUID.fromString(assigneeId));
        }
        TimePageLink pageLink = createTimePageLink(pageSize, page, textSearch, sortProperty, sortOrder, startTime, endTime);

<<<<<<< HEAD
        if (getCurrentUser().isCustomerUser()) {
            return checkNotNull(alarmService.findCustomerAlarms(getCurrentUser().getTenantId(), getCurrentUser().getCustomerId(), new AlarmQuery(null, pageLink, alarmSearchStatus, alarmStatus, fetchOriginator)).get());
        } else {
            return checkNotNull(alarmService.findAlarms(getCurrentUser().getTenantId(), new AlarmQuery(null, pageLink, alarmSearchStatus, alarmStatus, fetchOriginator)).get());
=======
        try {
            if (getCurrentUser().isCustomerUser()) {
                return checkNotNull(alarmService.findCustomerAlarms(getCurrentUser().getTenantId(), getCurrentUser().getCustomerId(), new AlarmQuery(null, pageLink, alarmSearchStatus, alarmStatus, assigneeUserId, fetchOriginator)).get());
            } else {
                return checkNotNull(alarmService.findAlarms(getCurrentUser().getTenantId(), new AlarmQuery(null, pageLink, alarmSearchStatus, alarmStatus, assigneeUserId, fetchOriginator)).get());
            }
        } catch (Exception e) {
            throw handleException(e);
>>>>>>> e0587869
        }
    }

    @ApiOperation(value = "Get Highest Alarm Severity (getHighestAlarmSeverity)",
            notes = "Search the alarms by originator ('entityType' and entityId') and optional 'status' or 'searchStatus' filters and returns the highest AlarmSeverity(CRITICAL, MAJOR, MINOR, WARNING or INDETERMINATE). " +
                    "Specifying both parameters 'searchStatus' and 'status' at the same time will cause an error." + TENANT_OR_CUSTOMER_AUTHORITY_PARAGRAPH
            , produces = MediaType.APPLICATION_JSON_VALUE)
    @PreAuthorize("hasAnyAuthority('TENANT_ADMIN', 'CUSTOMER_USER')")
    @RequestMapping(value = "/alarm/highestSeverity/{entityType}/{entityId}", method = RequestMethod.GET)
    @ResponseBody
    public AlarmSeverity getHighestAlarmSeverity(
            @ApiParam(value = ENTITY_TYPE_PARAM_DESCRIPTION, required = true, defaultValue = "DEVICE")
            @PathVariable(ENTITY_TYPE) String strEntityType,
            @ApiParam(value = ENTITY_ID_PARAM_DESCRIPTION, required = true)
            @PathVariable(ENTITY_ID) String strEntityId,
            @ApiParam(value = ALARM_QUERY_SEARCH_STATUS_DESCRIPTION, allowableValues = ALARM_QUERY_SEARCH_STATUS_ALLOWABLE_VALUES)
            @RequestParam(required = false) String searchStatus,
            @ApiParam(value = ALARM_QUERY_STATUS_DESCRIPTION, allowableValues = ALARM_QUERY_STATUS_ALLOWABLE_VALUES)
            @RequestParam(required = false) String status,
            @ApiParam(value = ALARM_QUERY_ASSIGNEE_DESCRIPTION)
            @RequestParam(required = false) String assigneeId
    ) throws ThingsboardException {
        checkParameter("EntityId", strEntityId);
        checkParameter("EntityType", strEntityType);
        EntityId entityId = EntityIdFactory.getByTypeAndId(strEntityType, strEntityId);
        AlarmSearchStatus alarmSearchStatus = StringUtils.isEmpty(searchStatus) ? null : AlarmSearchStatus.valueOf(searchStatus);
        AlarmStatus alarmStatus = StringUtils.isEmpty(status) ? null : AlarmStatus.valueOf(status);
        if (alarmSearchStatus != null && alarmStatus != null) {
            throw new ThingsboardException("Invalid alarms search query: Both parameters 'searchStatus' " +
                    "and 'status' can't be specified at the same time!", ThingsboardErrorCode.BAD_REQUEST_PARAMS);
        }
        checkEntityId(entityId, Operation.READ);
<<<<<<< HEAD
        return alarmService.findHighestAlarmSeverity(getCurrentUser().getTenantId(), entityId, alarmSearchStatus, alarmStatus);
=======
        try {
            return alarmService.findHighestAlarmSeverity(getCurrentUser().getTenantId(), entityId, alarmSearchStatus, alarmStatus, assigneeId);
        } catch (Exception e) {
            throw handleException(e);
        }
>>>>>>> e0587869
    }

}<|MERGE_RESOLUTION|>--- conflicted
+++ resolved
@@ -52,11 +52,9 @@
 import org.thingsboard.server.service.security.permission.Operation;
 import org.thingsboard.server.service.security.permission.Resource;
 
-<<<<<<< HEAD
+import java.util.UUID;
+
 import java.util.concurrent.ExecutionException;
-=======
-import java.util.UUID;
->>>>>>> e0587869
 
 import static org.thingsboard.server.controller.ControllerConstants.ALARM_ID_PARAM_DESCRIPTION;
 import static org.thingsboard.server.controller.ControllerConstants.ALARM_INFO_DESCRIPTION;
@@ -276,15 +274,7 @@
         }
         TimePageLink pageLink = createTimePageLink(pageSize, page, textSearch, sortProperty, sortOrder, startTime, endTime);
 
-<<<<<<< HEAD
-        return checkNotNull(alarmService.findAlarms(getCurrentUser().getTenantId(), new AlarmQuery(entityId, pageLink, alarmSearchStatus, alarmStatus, fetchOriginator)).get());
-=======
-        try {
-            return checkNotNull(alarmService.findAlarms(getCurrentUser().getTenantId(), new AlarmQuery(entityId, pageLink, alarmSearchStatus, alarmStatus, assigneeUserId, fetchOriginator)).get());
-        } catch (Exception e) {
-            throw handleException(e);
-        }
->>>>>>> e0587869
+        return checkNotNull(alarmService.findAlarms(getCurrentUser().getTenantId(), new AlarmQuery(entityId, pageLink, alarmSearchStatus, alarmStatus, assigneeUserId, fetchOriginator)).get());
     }
 
     @ApiOperation(value = "Get All Alarms (getAllAlarms)",
@@ -332,21 +322,10 @@
         }
         TimePageLink pageLink = createTimePageLink(pageSize, page, textSearch, sortProperty, sortOrder, startTime, endTime);
 
-<<<<<<< HEAD
         if (getCurrentUser().isCustomerUser()) {
-            return checkNotNull(alarmService.findCustomerAlarms(getCurrentUser().getTenantId(), getCurrentUser().getCustomerId(), new AlarmQuery(null, pageLink, alarmSearchStatus, alarmStatus, fetchOriginator)).get());
+            return checkNotNull(alarmService.findCustomerAlarms(getCurrentUser().getTenantId(), getCurrentUser().getCustomerId(), new AlarmQuery(null, pageLink, alarmSearchStatus, alarmStatus, assigneeUserId, fetchOriginator)).get());
         } else {
-            return checkNotNull(alarmService.findAlarms(getCurrentUser().getTenantId(), new AlarmQuery(null, pageLink, alarmSearchStatus, alarmStatus, fetchOriginator)).get());
-=======
-        try {
-            if (getCurrentUser().isCustomerUser()) {
-                return checkNotNull(alarmService.findCustomerAlarms(getCurrentUser().getTenantId(), getCurrentUser().getCustomerId(), new AlarmQuery(null, pageLink, alarmSearchStatus, alarmStatus, assigneeUserId, fetchOriginator)).get());
-            } else {
-                return checkNotNull(alarmService.findAlarms(getCurrentUser().getTenantId(), new AlarmQuery(null, pageLink, alarmSearchStatus, alarmStatus, assigneeUserId, fetchOriginator)).get());
-            }
-        } catch (Exception e) {
-            throw handleException(e);
->>>>>>> e0587869
+            return checkNotNull(alarmService.findAlarms(getCurrentUser().getTenantId(), new AlarmQuery(null, pageLink, alarmSearchStatus, alarmStatus, assigneeUserId, fetchOriginator)).get());
         }
     }
 
@@ -379,15 +358,7 @@
                     "and 'status' can't be specified at the same time!", ThingsboardErrorCode.BAD_REQUEST_PARAMS);
         }
         checkEntityId(entityId, Operation.READ);
-<<<<<<< HEAD
-        return alarmService.findHighestAlarmSeverity(getCurrentUser().getTenantId(), entityId, alarmSearchStatus, alarmStatus);
-=======
-        try {
-            return alarmService.findHighestAlarmSeverity(getCurrentUser().getTenantId(), entityId, alarmSearchStatus, alarmStatus, assigneeId);
-        } catch (Exception e) {
-            throw handleException(e);
-        }
->>>>>>> e0587869
+        return alarmService.findHighestAlarmSeverity(getCurrentUser().getTenantId(), entityId, alarmSearchStatus, alarmStatus, assigneeId);
     }
 
 }