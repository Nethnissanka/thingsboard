--- conflicted
+++ resolved
@@ -127,16 +127,13 @@
     @Autowired
     protected RelationService relationService;
 
-<<<<<<< HEAD
     @Autowired
     protected AuditLogService auditLogService;
 
-=======
     @ExceptionHandler(Exception.class)
     public void handleException(Exception ex, HttpServletResponse response) {
         errorResponseHandler.handle(ex, response);
     }
->>>>>>> bec380c3
 
     @ExceptionHandler(ThingsboardException.class)
     public void handleThingsboardException(ThingsboardException ex, HttpServletResponse response) {
