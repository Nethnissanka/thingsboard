/**
 * Copyright © 2016-2024 The Thingsboard Authors
 *
 * Licensed under the Apache License, Version 2.0 (the "License");
 * you may not use this file except in compliance with the License.
 * You may obtain a copy of the License at
 *
 *     http://www.apache.org/licenses/LICENSE-2.0
 *
 * Unless required by applicable law or agreed to in writing, software
 * distributed under the License is distributed on an "AS IS" BASIS,
 * WITHOUT WARRANTIES OR CONDITIONS OF ANY KIND, either express or implied.
 * See the License for the specific language governing permissions and
 * limitations under the License.
 */
package org.thingsboard.server.controller;

import com.fasterxml.jackson.databind.JsonNode;
import com.fasterxml.jackson.databind.node.ObjectNode;
import com.google.common.util.concurrent.ListenableFuture;
import jakarta.mail.MessagingException;
import jakarta.servlet.ServletOutputStream;
import jakarta.servlet.http.HttpServletResponse;
import jakarta.validation.ConstraintViolation;
import lombok.Getter;
import org.apache.commons.lang3.exception.ExceptionUtils;
import org.hibernate.exception.ConstraintViolationException;
import org.slf4j.Logger;
import org.springframework.beans.factory.annotation.Autowired;
import org.springframework.beans.factory.annotation.Value;
import org.springframework.dao.DataAccessException;
import org.springframework.http.HttpHeaders;
import org.springframework.http.HttpStatus;
import org.springframework.http.MediaType;
import org.springframework.http.ResponseEntity;
import org.springframework.security.core.Authentication;
import org.springframework.security.core.context.SecurityContextHolder;
import org.springframework.web.bind.MethodArgumentNotValidException;
import org.springframework.web.bind.annotation.ExceptionHandler;
import org.springframework.web.context.request.async.AsyncRequestTimeoutException;
import org.springframework.web.context.request.async.DeferredResult;
import org.thingsboard.common.util.DonAsynchron;
import org.thingsboard.common.util.JacksonUtil;
import org.thingsboard.server.cluster.TbClusterService;
import org.thingsboard.server.common.data.Customer;
import org.thingsboard.server.common.data.Dashboard;
import org.thingsboard.server.common.data.DashboardInfo;
import org.thingsboard.server.common.data.Device;
import org.thingsboard.server.common.data.DeviceInfo;
import org.thingsboard.server.common.data.DeviceProfile;
import org.thingsboard.server.common.data.EntityType;
import org.thingsboard.server.common.data.EntityView;
import org.thingsboard.server.common.data.EntityViewInfo;
import org.thingsboard.server.common.data.HasName;
import org.thingsboard.server.common.data.HasTenantId;
import org.thingsboard.server.common.data.HomeDashboardInfo;
import org.thingsboard.server.common.data.OtaPackage;
import org.thingsboard.server.common.data.OtaPackageInfo;
import org.thingsboard.server.common.data.StringUtils;
import org.thingsboard.server.common.data.TbResource;
import org.thingsboard.server.common.data.TbResourceInfo;
import org.thingsboard.server.common.data.Tenant;
import org.thingsboard.server.common.data.TenantInfo;
import org.thingsboard.server.common.data.TenantProfile;
import org.thingsboard.server.common.data.User;
import org.thingsboard.server.common.data.alarm.Alarm;
import org.thingsboard.server.common.data.alarm.AlarmComment;
import org.thingsboard.server.common.data.alarm.AlarmInfo;
import org.thingsboard.server.common.data.asset.Asset;
import org.thingsboard.server.common.data.asset.AssetInfo;
import org.thingsboard.server.common.data.asset.AssetProfile;
import org.thingsboard.server.common.data.audit.ActionType;
import org.thingsboard.server.common.data.cf.CalculatedField;
import org.thingsboard.server.common.data.domain.Domain;
import org.thingsboard.server.common.data.edge.Edge;
import org.thingsboard.server.common.data.edge.EdgeInfo;
import org.thingsboard.server.common.data.exception.EntityVersionMismatchException;
import org.thingsboard.server.common.data.exception.ThingsboardErrorCode;
import org.thingsboard.server.common.data.exception.ThingsboardException;
import org.thingsboard.server.common.data.id.AlarmCommentId;
import org.thingsboard.server.common.data.id.AlarmId;
import org.thingsboard.server.common.data.id.AssetId;
import org.thingsboard.server.common.data.id.AssetProfileId;
import org.thingsboard.server.common.data.id.CalculatedFieldId;
import org.thingsboard.server.common.data.id.CustomerId;
import org.thingsboard.server.common.data.id.DashboardId;
import org.thingsboard.server.common.data.id.DeviceId;
import org.thingsboard.server.common.data.id.DeviceProfileId;
import org.thingsboard.server.common.data.id.DomainId;
import org.thingsboard.server.common.data.id.EdgeId;
import org.thingsboard.server.common.data.id.EntityId;
import org.thingsboard.server.common.data.id.EntityIdFactory;
import org.thingsboard.server.common.data.id.EntityViewId;
import org.thingsboard.server.common.data.id.HasId;
import org.thingsboard.server.common.data.id.MobileAppBundleId;
import org.thingsboard.server.common.data.id.MobileAppId;
import org.thingsboard.server.common.data.id.NotificationTargetId;
import org.thingsboard.server.common.data.id.OAuth2ClientId;
import org.thingsboard.server.common.data.id.OtaPackageId;
import org.thingsboard.server.common.data.id.QueueId;
import org.thingsboard.server.common.data.id.RpcId;
import org.thingsboard.server.common.data.id.RuleChainId;
import org.thingsboard.server.common.data.id.RuleNodeId;
import org.thingsboard.server.common.data.id.TbResourceId;
import org.thingsboard.server.common.data.id.TenantId;
import org.thingsboard.server.common.data.id.TenantProfileId;
import org.thingsboard.server.common.data.id.UUIDBased;
import org.thingsboard.server.common.data.id.UserId;
import org.thingsboard.server.common.data.id.WidgetTypeId;
import org.thingsboard.server.common.data.id.WidgetsBundleId;
import org.thingsboard.server.common.data.mobile.app.MobileApp;
import org.thingsboard.server.common.data.mobile.bundle.MobileAppBundle;
import org.thingsboard.server.common.data.notification.targets.NotificationTarget;
import org.thingsboard.server.common.data.oauth2.OAuth2Client;
import org.thingsboard.server.common.data.page.PageLink;
import org.thingsboard.server.common.data.page.SortOrder;
import org.thingsboard.server.common.data.page.TimePageLink;
import org.thingsboard.server.common.data.plugin.ComponentDescriptor;
import org.thingsboard.server.common.data.plugin.ComponentType;
import org.thingsboard.server.common.data.query.EntityDataSortOrder;
import org.thingsboard.server.common.data.query.EntityKey;
import org.thingsboard.server.common.data.queue.Queue;
import org.thingsboard.server.common.data.rpc.Rpc;
import org.thingsboard.server.common.data.rule.RuleChain;
import org.thingsboard.server.common.data.rule.RuleChainType;
import org.thingsboard.server.common.data.rule.RuleNode;
import org.thingsboard.server.common.data.security.UserCredentials;
import org.thingsboard.server.common.data.util.ThrowingBiFunction;
import org.thingsboard.server.common.data.widget.WidgetTypeDetails;
import org.thingsboard.server.common.data.widget.WidgetsBundle;
import org.thingsboard.server.dao.alarm.AlarmCommentService;
import org.thingsboard.server.dao.asset.AssetProfileService;
import org.thingsboard.server.dao.asset.AssetService;
import org.thingsboard.server.dao.attributes.AttributesService;
import org.thingsboard.server.dao.audit.AuditLogService;
import org.thingsboard.server.dao.cf.CalculatedFieldService;
import org.thingsboard.server.dao.customer.CustomerService;
import org.thingsboard.server.dao.dashboard.DashboardService;
import org.thingsboard.server.dao.device.ClaimDevicesService;
import org.thingsboard.server.dao.device.DeviceCredentialsService;
import org.thingsboard.server.dao.device.DeviceProfileService;
import org.thingsboard.server.dao.device.DeviceService;
import org.thingsboard.server.dao.domain.DomainService;
import org.thingsboard.server.dao.edge.EdgeService;
import org.thingsboard.server.dao.entityview.EntityViewService;
import org.thingsboard.server.dao.exception.DataValidationException;
import org.thingsboard.server.dao.exception.IncorrectParameterException;
import org.thingsboard.server.dao.mobile.MobileAppBundleService;
import org.thingsboard.server.dao.mobile.MobileAppService;
import org.thingsboard.server.dao.model.ModelConstants;
import org.thingsboard.server.dao.notification.NotificationTargetService;
import org.thingsboard.server.dao.oauth2.OAuth2ClientService;
import org.thingsboard.server.dao.oauth2.OAuth2ConfigTemplateService;
import org.thingsboard.server.dao.ota.OtaPackageService;
import org.thingsboard.server.dao.queue.QueueService;
import org.thingsboard.server.dao.relation.RelationService;
import org.thingsboard.server.dao.resource.ResourceService;
import org.thingsboard.server.dao.rpc.RpcService;
import org.thingsboard.server.dao.rule.RuleChainService;
import org.thingsboard.server.dao.service.ConstraintValidator;
import org.thingsboard.server.dao.service.Validator;
import org.thingsboard.server.dao.tenant.TbTenantProfileCache;
import org.thingsboard.server.dao.tenant.TenantProfileService;
import org.thingsboard.server.dao.tenant.TenantService;
import org.thingsboard.server.dao.user.UserService;
import org.thingsboard.server.dao.widget.WidgetTypeService;
import org.thingsboard.server.dao.widget.WidgetsBundleService;
import org.thingsboard.server.exception.ThingsboardErrorResponseHandler;
import org.thingsboard.server.queue.discovery.PartitionService;
import org.thingsboard.server.queue.discovery.TbServiceInfoProvider;
import org.thingsboard.server.queue.provider.TbQueueProducerProvider;
import org.thingsboard.server.queue.util.TbCoreComponent;
import org.thingsboard.server.service.action.EntityActionService;
import org.thingsboard.server.service.component.ComponentDiscoveryService;
import org.thingsboard.server.service.entitiy.TbLogEntityActionService;
import org.thingsboard.server.service.entitiy.user.TbUserSettingsService;
import org.thingsboard.server.service.ota.OtaPackageStateService;
import org.thingsboard.server.service.profile.TbAssetProfileCache;
import org.thingsboard.server.service.profile.TbDeviceProfileCache;
import org.thingsboard.server.service.security.model.SecurityUser;
import org.thingsboard.server.service.security.permission.AccessControlService;
import org.thingsboard.server.service.security.permission.Operation;
import org.thingsboard.server.service.security.permission.Resource;
import org.thingsboard.server.service.state.DeviceStateService;
import org.thingsboard.server.service.sync.ie.exporting.ExportableEntitiesService;
import org.thingsboard.server.service.sync.vc.EntitiesVersionControlService;
import org.thingsboard.server.service.telemetry.AlarmSubscriptionService;
import org.thingsboard.server.service.telemetry.TelemetrySubscriptionService;

import java.io.IOException;
import java.net.URI;
import java.nio.charset.StandardCharsets;
import java.util.ArrayList;
import java.util.Collections;
import java.util.List;
import java.util.Objects;
import java.util.Optional;
import java.util.Set;
import java.util.UUID;
import java.util.function.BiConsumer;
import java.util.function.BiFunction;
import java.util.function.Function;
import java.util.stream.Collectors;
import java.util.zip.GZIPOutputStream;

import static org.thingsboard.server.common.data.StringUtils.isNotEmpty;
import static org.thingsboard.server.common.data.query.EntityKeyType.ENTITY_FIELD;
import static org.thingsboard.server.controller.ControllerConstants.DEFAULT_DASHBOARD;
import static org.thingsboard.server.controller.ControllerConstants.HOME_DASHBOARD;
import static org.thingsboard.server.controller.UserController.YOU_DON_T_HAVE_PERMISSION_TO_PERFORM_THIS_OPERATION;
import static org.thingsboard.server.dao.service.Validator.validateId;

@TbCoreComponent
public abstract class BaseController {

    protected static final String DASHBOARD_ID = "dashboardId";

    protected static final String HOME_DASHBOARD_ID = "homeDashboardId";
    protected static final String HOME_DASHBOARD_HIDE_TOOLBAR = "homeDashboardHideToolbar";

    protected final Logger log = org.slf4j.LoggerFactory.getLogger(getClass());

    /*Swagger UI description*/

    @Autowired
    private ThingsboardErrorResponseHandler errorResponseHandler;

    @Autowired
    protected AccessControlService accessControlService;

    @Autowired
    protected TenantService tenantService;

    @Autowired
    protected TenantProfileService tenantProfileService;

    @Autowired
    protected CustomerService customerService;

    @Autowired
    protected UserService userService;

    @Autowired
    protected TbUserSettingsService userSettingsService;

    @Autowired
    protected DeviceService deviceService;

    @Autowired
    protected DeviceProfileService deviceProfileService;

    @Autowired
    protected AssetService assetService;

    @Autowired
    protected AssetProfileService assetProfileService;

    @Autowired
    protected AlarmSubscriptionService alarmService;

    @Autowired
    protected AlarmCommentService alarmCommentService;

    @Autowired
    protected DeviceCredentialsService deviceCredentialsService;

    @Autowired
    protected WidgetsBundleService widgetsBundleService;

    @Autowired
    protected WidgetTypeService widgetTypeService;

    @Autowired
    protected DashboardService dashboardService;

    @Autowired
    protected OAuth2ClientService oAuth2ClientService;

    @Autowired
    protected DomainService domainService;

    @Autowired
    protected MobileAppService mobileAppService;

    @Autowired
    protected MobileAppBundleService mobileAppBundleService;

    @Autowired
    protected OAuth2ConfigTemplateService oAuth2ConfigTemplateService;

    @Autowired
    protected ComponentDiscoveryService componentDescriptorService;

    @Autowired
    protected RuleChainService ruleChainService;

    @Autowired
    protected TbClusterService tbClusterService;

    @Autowired
    protected RelationService relationService;

    @Autowired
    protected AuditLogService auditLogService;

    @Autowired
    protected DeviceStateService deviceStateService;

    @Autowired
    protected EntityViewService entityViewService;

    @Autowired
    protected TelemetrySubscriptionService tsSubService;

    @Autowired
    protected AttributesService attributesService;

    @Autowired
    protected ClaimDevicesService claimDevicesService;

    @Autowired
    protected PartitionService partitionService;

    @Autowired
    protected ResourceService resourceService;

    @Autowired
    protected OtaPackageService otaPackageService;

    @Autowired
    protected OtaPackageStateService otaPackageStateService;

    @Autowired
    protected RpcService rpcService;

    @Autowired
    protected TbQueueProducerProvider producerProvider;

    @Autowired
    protected TbTenantProfileCache tenantProfileCache;

    @Autowired
    protected TbDeviceProfileCache deviceProfileCache;

    @Autowired
    protected TbAssetProfileCache assetProfileCache;

    @Autowired(required = false)
    protected EdgeService edgeService;

    @Autowired
    protected TbLogEntityActionService logEntityActionService;

    @Autowired
    protected EntityActionService entityActionService;

    @Autowired
    protected QueueService queueService;

    @Autowired
    protected EntitiesVersionControlService vcService;

    @Autowired
    protected ExportableEntitiesService entitiesService;

    @Autowired
    protected TbServiceInfoProvider serviceInfoProvider;

    @Autowired
<<<<<<< HEAD
    protected CalculatedFieldService calculatedFieldService;
=======
    protected NotificationTargetService notificationTargetService;
>>>>>>> c6a31a1c

    @Value("${server.log_controller_error_stack_trace}")
    @Getter
    private boolean logControllerErrorStackTrace;

    @Value("${edges.enabled}")
    @Getter
    protected boolean edgesEnabled;

    @ExceptionHandler(Exception.class)
    public void handleControllerException(Exception e, HttpServletResponse response) {
        ThingsboardException thingsboardException = handleException(e);
        if (thingsboardException.getErrorCode() == ThingsboardErrorCode.GENERAL && thingsboardException.getCause() instanceof Exception
                && StringUtils.equals(thingsboardException.getCause().getMessage(), thingsboardException.getMessage())) {
            e = (Exception) thingsboardException.getCause();
        } else {
            e = thingsboardException;
        }
        errorResponseHandler.handle(e, response);
    }

    @ExceptionHandler(ThingsboardException.class)
    public void handleThingsboardException(ThingsboardException ex, HttpServletResponse response) {
        errorResponseHandler.handle(ex, response);
    }

    /**
     * @deprecated Exceptions that are not of {@link ThingsboardException} type
     * are now caught and mapped to {@link ThingsboardException} by
     * {@link ExceptionHandler} {@link BaseController#handleControllerException(Exception, HttpServletResponse)}
     * which basically acts like the following boilerplate:
     * {@code
     *  try {
     *      someExceptionThrowingMethod();
     *  } catch (Exception e) {
     *      throw handleException(e);
     *  }
     * }
     * */
    @Deprecated
    ThingsboardException handleException(Exception exception) {
        return handleException(exception, true);
    }

    private ThingsboardException handleException(Exception exception, boolean logException) {
        if (logException && logControllerErrorStackTrace) {
            try {
                SecurityUser user = getCurrentUser();
                log.error("[{}][{}] Error", user.getTenantId(), user.getId(), exception);
            } catch (Exception e) {
                log.error("Error", exception);
            }
        }

        Throwable cause = exception.getCause();
        if (exception instanceof ThingsboardException) {
            return (ThingsboardException) exception;
        } else if (exception instanceof IllegalArgumentException || exception instanceof IncorrectParameterException
                || exception instanceof DataValidationException || cause instanceof IncorrectParameterException) {
            return new ThingsboardException(exception.getMessage(), ThingsboardErrorCode.BAD_REQUEST_PARAMS);
        } else if (exception instanceof MessagingException) {
            return new ThingsboardException("Unable to send mail", ThingsboardErrorCode.GENERAL);
        } else if (exception instanceof AsyncRequestTimeoutException) {
            return new ThingsboardException("Request timeout", ThingsboardErrorCode.GENERAL);
        } else if (exception instanceof DataAccessException) {
            if (!logControllerErrorStackTrace) { // not to log the error twice
                log.warn("Database error: {} - {}", exception.getClass().getSimpleName(), ExceptionUtils.getRootCauseMessage(exception));
            }
            if (cause instanceof ConstraintViolationException) {
                return new ThingsboardException(ExceptionUtils.getRootCause(exception).getMessage(), ThingsboardErrorCode.BAD_REQUEST_PARAMS);
            } else {
                return new ThingsboardException("Database error", ThingsboardErrorCode.GENERAL);
            }
        } else if (exception instanceof EntityVersionMismatchException) {
            return new ThingsboardException(exception.getMessage(), exception, ThingsboardErrorCode.VERSION_CONFLICT);
        }
        return new ThingsboardException(exception.getMessage(), exception, ThingsboardErrorCode.GENERAL);
    }

    /**
     * Handles validation error for controller method arguments annotated with @{@link jakarta.validation.Valid}
     * */
    @ExceptionHandler(MethodArgumentNotValidException.class)
    public void handleValidationError(MethodArgumentNotValidException validationError, HttpServletResponse response) {
        List<ConstraintViolation<Object>> constraintsViolations = validationError.getFieldErrors().stream()
                .map(fieldError -> {
                    try {
                        return (ConstraintViolation<Object>) fieldError.unwrap(ConstraintViolation.class);
                    } catch (Exception e) {
                        log.warn("FieldError source is not of type ConstraintViolation");
                        return null; // should not happen
                    }
                })
                .filter(Objects::nonNull)
                .collect(Collectors.toList());
        String errorMessage = "Validation error: " + ConstraintValidator.getErrorMessage(constraintsViolations);
        ThingsboardException thingsboardException = new ThingsboardException(errorMessage, ThingsboardErrorCode.BAD_REQUEST_PARAMS);
        handleControllerException(thingsboardException, response);
    }

    <T> T checkNotNull(T reference) throws ThingsboardException {
        return checkNotNull(reference, "Requested item wasn't found!");
    }

    <T> T checkNotNull(T reference, String notFoundMessage) throws ThingsboardException {
        if (reference == null) {
            throw new ThingsboardException(notFoundMessage, ThingsboardErrorCode.ITEM_NOT_FOUND);
        }
        return reference;
    }

    <T> T checkNotNull(Optional<T> reference) throws ThingsboardException {
        return checkNotNull(reference, "Requested item wasn't found!");
    }

    <T> T checkNotNull(Optional<T> reference, String notFoundMessage) throws ThingsboardException {
        if (reference.isPresent()) {
            return reference.get();
        } else {
            throw new ThingsboardException(notFoundMessage, ThingsboardErrorCode.ITEM_NOT_FOUND);
        }
    }

    void checkParameter(String name, String param) throws ThingsboardException {
        if (StringUtils.isEmpty(param)) {
            throw new ThingsboardException("Parameter '" + name + "' can't be empty!", ThingsboardErrorCode.BAD_REQUEST_PARAMS);
        }
    }

    void checkArrayParameter(String name, String[] params) throws ThingsboardException {
        if (params == null || params.length == 0) {
            throw new ThingsboardException("Parameter '" + name + "' can't be empty!", ThingsboardErrorCode.BAD_REQUEST_PARAMS);
        } else {
            for (String param : params) {
                checkParameter(name, param);
            }
        }
    }

    protected <T> T checkEnumParameter(String name, String param, Function<String, T> valueOf) throws ThingsboardException {
        try {
            return valueOf.apply(param.toUpperCase());
        } catch (IllegalArgumentException e) {
            throw new ThingsboardException(name + " \"" + param + "\" is not supported!", ThingsboardErrorCode.BAD_REQUEST_PARAMS);
        }
    }

    UUID toUUID(String id) throws ThingsboardException {
        try {
            return UUID.fromString(id);
        } catch (IllegalArgumentException e) {
            throw handleException(e, false);
        }
    }

    PageLink createPageLink(int pageSize, int page, String textSearch, String sortProperty, String sortOrder) throws ThingsboardException {
        if (StringUtils.isNotEmpty(sortProperty)) {
            if (!Validator.isValidProperty(sortProperty)) {
                throw new IllegalArgumentException("Invalid sort property");
            }
            SortOrder.Direction direction = SortOrder.Direction.ASC;
            if (StringUtils.isNotEmpty(sortOrder)) {
                try {
                    direction = SortOrder.Direction.valueOf(sortOrder.toUpperCase());
                } catch (IllegalArgumentException e) {
                    throw new ThingsboardException("Unsupported sort order '" + sortOrder + "'! Only 'ASC' or 'DESC' types are allowed.", ThingsboardErrorCode.BAD_REQUEST_PARAMS);
                }
            }
            SortOrder sort = new SortOrder(sortProperty, direction);
            return new PageLink(pageSize, page, textSearch, sort);
        } else {
            return new PageLink(pageSize, page, textSearch);
        }
    }

    TimePageLink createTimePageLink(int pageSize, int page, String textSearch,
                                    String sortProperty, String sortOrder, Long startTime, Long endTime) throws ThingsboardException {
        PageLink pageLink = this.createPageLink(pageSize, page, textSearch, sortProperty, sortOrder);
        return new TimePageLink(pageLink, startTime, endTime);
    }

    protected SecurityUser getCurrentUser() throws ThingsboardException {
        Authentication authentication = SecurityContextHolder.getContext().getAuthentication();
        if (authentication != null && authentication.getPrincipal() instanceof SecurityUser) {
            return (SecurityUser) authentication.getPrincipal();
        } else {
            throw new ThingsboardException("You aren't authorized to perform this operation!", ThingsboardErrorCode.AUTHENTICATION);
        }
    }

    Tenant checkTenantId(TenantId tenantId, Operation operation) throws ThingsboardException {
        return checkEntityId(tenantId, (t, i) -> tenantService.findTenantById(tenantId), operation);
    }

    TenantInfo checkTenantInfoId(TenantId tenantId, Operation operation) throws ThingsboardException {
        return checkEntityId(tenantId, (t, i) -> tenantService.findTenantInfoById(tenantId), operation);
    }

    TenantProfile checkTenantProfileId(TenantProfileId tenantProfileId, Operation operation) throws ThingsboardException {
        try {
            validateId(tenantProfileId, id -> "Incorrect tenantProfileId " + id);
            TenantProfile tenantProfile = tenantProfileService.findTenantProfileById(getTenantId(), tenantProfileId);
            checkNotNull(tenantProfile, "Tenant profile with id [" + tenantProfileId + "] is not found");
            accessControlService.checkPermission(getCurrentUser(), Resource.TENANT_PROFILE, operation);
            return tenantProfile;
        } catch (Exception e) {
            throw handleException(e, false);
        }
    }

    protected TenantId getTenantId() throws ThingsboardException {
        return getCurrentUser().getTenantId();
    }

    Customer checkCustomerId(CustomerId customerId, Operation operation) throws ThingsboardException {
        return checkEntityId(customerId, customerService::findCustomerById, operation);
    }

    User checkUserId(UserId userId, Operation operation) throws ThingsboardException {
        return checkEntityId(userId, userService::findUserById, operation);
    }

    protected <I extends EntityId, T extends HasTenantId> void checkEntity(I entityId, T entity, Resource resource) throws ThingsboardException {
        if (entityId == null) {
            accessControlService.checkPermission(getCurrentUser(), resource, Operation.CREATE, null, entity);
        } else {
            checkEntityId(entityId, Operation.WRITE);
        }
    }

    protected void checkEntityId(EntityId entityId, Operation operation) throws ThingsboardException {
        try {
            if (entityId == null) {
                throw new ThingsboardException("Parameter entityId can't be empty!", ThingsboardErrorCode.BAD_REQUEST_PARAMS);
            }
            validateId(entityId.getId(), id -> "Incorrect entityId " + id);
            switch (entityId.getEntityType()) {
                case ALARM:
                    checkAlarmId(new AlarmId(entityId.getId()), operation);
                    return;
                case DEVICE:
                    checkDeviceId(new DeviceId(entityId.getId()), operation);
                    return;
                case DEVICE_PROFILE:
                    checkDeviceProfileId(new DeviceProfileId(entityId.getId()), operation);
                    return;
                case CUSTOMER:
                    checkCustomerId(new CustomerId(entityId.getId()), operation);
                    return;
                case TENANT:
                    checkTenantId(TenantId.fromUUID(entityId.getId()), operation);
                    return;
                case TENANT_PROFILE:
                    checkTenantProfileId(new TenantProfileId(entityId.getId()), operation);
                    return;
                case RULE_CHAIN:
                    checkRuleChain(new RuleChainId(entityId.getId()), operation);
                    return;
                case RULE_NODE:
                    checkRuleNode(new RuleNodeId(entityId.getId()), operation);
                    return;
                case ASSET:
                    checkAssetId(new AssetId(entityId.getId()), operation);
                    return;
                case ASSET_PROFILE:
                    checkAssetProfileId(new AssetProfileId(entityId.getId()), operation);
                    return;
                case DASHBOARD:
                    checkDashboardId(new DashboardId(entityId.getId()), operation);
                    return;
                case USER:
                    checkUserId(new UserId(entityId.getId()), operation);
                    return;
                case ENTITY_VIEW:
                    checkEntityViewId(new EntityViewId(entityId.getId()), operation);
                    return;
                case EDGE:
                    checkEdgeId(new EdgeId(entityId.getId()), operation);
                    return;
                case WIDGETS_BUNDLE:
                    checkWidgetsBundleId(new WidgetsBundleId(entityId.getId()), operation);
                    return;
                case WIDGET_TYPE:
                    checkWidgetTypeId(new WidgetTypeId(entityId.getId()), operation);
                    return;
                case TB_RESOURCE:
                    checkResourceInfoId(new TbResourceId(entityId.getId()), operation);
                    return;
                case OTA_PACKAGE:
                    checkOtaPackageId(new OtaPackageId(entityId.getId()), operation);
                    return;
                case QUEUE:
                    checkQueueId(new QueueId(entityId.getId()), operation);
                    return;
                case OAUTH2_CLIENT:
                    checkOauth2ClientId(new OAuth2ClientId(entityId.getId()), operation);
                    return;
                case DOMAIN:
                    checkDomainId(new DomainId(entityId.getId()), operation);
                    return;
                case MOBILE_APP:
                    checkMobileAppId(new MobileAppId(entityId.getId()), operation);
                    return;
<<<<<<< HEAD
                case CALCULATED_FIELD:
                    checkCalculatedFieldId(new CalculatedFieldId(entityId.getId()), operation);
=======
                case MOBILE_APP_BUNDLE:
                    checkMobileAppBundleId(new MobileAppBundleId(entityId.getId()), operation);
>>>>>>> c6a31a1c
                    return;
                default:
                    checkEntityId(entityId, entitiesService::findEntityByTenantIdAndId, operation);
            }
        } catch (Exception e) {
            throw handleException(e, false);
        }
    }

    protected <E extends HasId<I> & HasTenantId, I extends EntityId> E checkEntityId(I entityId, ThrowingBiFunction<TenantId, I, E> findingFunction, Operation operation) throws ThingsboardException {
        try {
            validateId((UUIDBased) entityId, "Invalid entity id");
            SecurityUser user = getCurrentUser();
            E entity = findingFunction.apply(user.getTenantId(), entityId);
            checkNotNull(entity, entityId.getEntityType().getNormalName() + " with id [" + entityId + "] is not found");
            return checkEntity(user, entity, operation);
        } catch (Exception e) {
            throw handleException(e, false);
        }
    }

    protected <E extends HasId<I> & HasTenantId, I extends EntityId> E checkEntity(SecurityUser user, E entity, Operation operation) throws ThingsboardException {
        checkNotNull(entity, "Entity not found");
        accessControlService.checkPermission(user, Resource.of(entity.getId().getEntityType()), operation, entity.getId(), entity);
        return entity;
    }

    Device checkDeviceId(DeviceId deviceId, Operation operation) throws ThingsboardException {
        return checkEntityId(deviceId, deviceService::findDeviceById, operation);
    }

    DeviceInfo checkDeviceInfoId(DeviceId deviceId, Operation operation) throws ThingsboardException {
        return checkEntityId(deviceId, deviceService::findDeviceInfoById, operation);
    }

    DeviceProfile checkDeviceProfileId(DeviceProfileId deviceProfileId, Operation operation) throws ThingsboardException {
        return checkEntityId(deviceProfileId, deviceProfileService::findDeviceProfileById, operation);
    }

    protected EntityView checkEntityViewId(EntityViewId entityViewId, Operation operation) throws ThingsboardException {
        return checkEntityId(entityViewId, entityViewService::findEntityViewById, operation);
    }

    EntityViewInfo checkEntityViewInfoId(EntityViewId entityViewId, Operation operation) throws ThingsboardException {
        return checkEntityId(entityViewId, entityViewService::findEntityViewInfoById, operation);
    }

    Asset checkAssetId(AssetId assetId, Operation operation) throws ThingsboardException {
        return checkEntityId(assetId, assetService::findAssetById, operation);
    }

    AssetInfo checkAssetInfoId(AssetId assetId, Operation operation) throws ThingsboardException {
        return checkEntityId(assetId, assetService::findAssetInfoById, operation);
    }

    AssetProfile checkAssetProfileId(AssetProfileId assetProfileId, Operation operation) throws ThingsboardException {
        return checkEntityId(assetProfileId, assetProfileService::findAssetProfileById, operation);
    }

    Alarm checkAlarmId(AlarmId alarmId, Operation operation) throws ThingsboardException {
        return checkEntityId(alarmId, alarmService::findAlarmById, operation);
    }

    AlarmInfo checkAlarmInfoId(AlarmId alarmId, Operation operation) throws ThingsboardException {
        return checkEntityId(alarmId, alarmService::findAlarmInfoById, operation);
    }

    AlarmComment checkAlarmCommentId(AlarmCommentId alarmCommentId, AlarmId alarmId) throws ThingsboardException {
        try {
            validateId(alarmCommentId, id -> "Incorrect alarmCommentId " + id);
            AlarmComment alarmComment = alarmCommentService.findAlarmCommentByIdAsync(getCurrentUser().getTenantId(), alarmCommentId).get();
            checkNotNull(alarmComment, "Alarm comment with id [" + alarmCommentId + "] is not found");
            if (!alarmId.equals(alarmComment.getAlarmId())) {
                throw new ThingsboardException("Alarm id does not match with comment alarm id", ThingsboardErrorCode.BAD_REQUEST_PARAMS);
            }
            return alarmComment;
        } catch (Exception e) {
            throw handleException(e, false);
        }
    }

    WidgetsBundle checkWidgetsBundleId(WidgetsBundleId widgetsBundleId, Operation operation) throws ThingsboardException {
        return checkEntityId(widgetsBundleId, widgetsBundleService::findWidgetsBundleById, operation);
    }

    WidgetTypeDetails checkWidgetTypeId(WidgetTypeId widgetTypeId, Operation operation) throws ThingsboardException {
        return checkEntityId(widgetTypeId, widgetTypeService::findWidgetTypeDetailsById, operation);
    }

    Dashboard checkDashboardId(DashboardId dashboardId, Operation operation) throws ThingsboardException {
        return checkEntityId(dashboardId, dashboardService::findDashboardById, operation);
    }

    Edge checkEdgeId(EdgeId edgeId, Operation operation) throws ThingsboardException {
        return checkEntityId(edgeId, edgeService::findEdgeById, operation);
    }

    EdgeInfo checkEdgeInfoId(EdgeId edgeId, Operation operation) throws ThingsboardException {
        return checkEntityId(edgeId, edgeService::findEdgeInfoById, operation);
    }

    DashboardInfo checkDashboardInfoId(DashboardId dashboardId, Operation operation) throws ThingsboardException {
        return checkEntityId(dashboardId, dashboardService::findDashboardInfoById, operation);
    }

    ComponentDescriptor checkComponentDescriptorByClazz(String clazz) throws ThingsboardException {
        try {
            log.debug("[{}] Lookup component descriptor", clazz);
            return checkNotNull(componentDescriptorService.getComponent(clazz));
        } catch (Exception e) {
            throw handleException(e, false);
        }
    }

    List<ComponentDescriptor> checkComponentDescriptorsByType(ComponentType type, RuleChainType ruleChainType) throws ThingsboardException {
        try {
            log.debug("[{}] Lookup component descriptors", type);
            return componentDescriptorService.getComponents(type, ruleChainType);
        } catch (Exception e) {
            throw handleException(e, false);
        }
    }

    List<ComponentDescriptor> checkComponentDescriptorsByTypes(Set<ComponentType> types, RuleChainType ruleChainType) throws ThingsboardException {
        try {
            log.debug("[{}] Lookup component descriptors", types);
            return componentDescriptorService.getComponents(types, ruleChainType);
        } catch (Exception e) {
            throw handleException(e, false);
        }
    }

    protected RuleChain checkRuleChain(RuleChainId ruleChainId, Operation operation) throws ThingsboardException {
        return checkEntityId(ruleChainId, ruleChainService::findRuleChainById, operation);
    }

    protected RuleNode checkRuleNode(RuleNodeId ruleNodeId, Operation operation) throws ThingsboardException {
        validateId(ruleNodeId, id -> "Incorrect ruleNodeId " + id);
        RuleNode ruleNode = ruleChainService.findRuleNodeById(getTenantId(), ruleNodeId);
        checkNotNull(ruleNode, "Rule node with id [" + ruleNodeId + "] is not found");
        checkRuleChain(ruleNode.getRuleChainId(), operation);
        return ruleNode;
    }

    TbResource checkResourceId(TbResourceId resourceId, Operation operation) throws ThingsboardException {
        return checkEntityId(resourceId, resourceService::findResourceById, operation);
    }

    TbResourceInfo checkResourceInfoId(TbResourceId resourceId, Operation operation) throws ThingsboardException {
        return checkEntityId(resourceId, resourceService::findResourceInfoById, operation);
    }

    OtaPackage checkOtaPackageId(OtaPackageId otaPackageId, Operation operation) throws ThingsboardException {
        return checkEntityId(otaPackageId, otaPackageService::findOtaPackageById, operation);
    }

    OtaPackageInfo checkOtaPackageInfoId(OtaPackageId otaPackageId, Operation operation) throws ThingsboardException {
        return checkEntityId(otaPackageId, otaPackageService::findOtaPackageInfoById, operation);
    }

    Rpc checkRpcId(RpcId rpcId, Operation operation) throws ThingsboardException {
        return checkEntityId(rpcId, rpcService::findById, operation);
    }

    protected Queue checkQueueId(QueueId queueId, Operation operation) throws ThingsboardException {
        Queue queue = checkEntityId(queueId, queueService::findQueueById, operation);
        TenantId tenantId = getTenantId();
        if (queue.getTenantId().isNullUid() && !tenantId.isNullUid()) {
            TenantProfile tenantProfile = tenantProfileCache.get(tenantId);
            if (tenantProfile.isIsolatedTbRuleEngine()) {
                throw new ThingsboardException(YOU_DON_T_HAVE_PERMISSION_TO_PERFORM_THIS_OPERATION,
                        ThingsboardErrorCode.PERMISSION_DENIED);
            }
        }
        return queue;
    }

    OAuth2Client checkOauth2ClientId(OAuth2ClientId oAuth2ClientId, Operation operation) throws ThingsboardException {
        return checkEntityId(oAuth2ClientId, oAuth2ClientService::findOAuth2ClientById, operation);
    }

    Domain checkDomainId(DomainId domainId, Operation operation) throws ThingsboardException {
        return checkEntityId(domainId, domainService::findDomainById, operation);
    }

    MobileApp checkMobileAppId(MobileAppId mobileAppId, Operation operation) throws ThingsboardException {
        return checkEntityId(mobileAppId, mobileAppService::findMobileAppById, operation);
    }

    MobileAppBundle checkMobileAppBundleId(MobileAppBundleId mobileAppBundleId, Operation operation) throws ThingsboardException {
        return checkEntityId(mobileAppBundleId, mobileAppBundleService::findMobileAppBundleById, operation);
    }

    NotificationTarget checkNotificationTargetId(NotificationTargetId notificationTargetId, Operation operation) throws ThingsboardException {
        return checkEntityId(notificationTargetId, notificationTargetService::findNotificationTargetById, operation);
    }

    protected <I extends EntityId> I emptyId(EntityType entityType) {
        return (I) EntityIdFactory.getByTypeAndUuid(entityType, ModelConstants.NULL_UUID);
    }

    public static Exception toException(Throwable error) {
        return error != null ? (Exception.class.isInstance(error) ? (Exception) error : new Exception(error)) : null;
    }

    protected <E extends HasName & HasId<? extends EntityId>> void logEntityAction(SecurityUser user, EntityType entityType, E savedEntity, ActionType actionType) {
        logEntityAction(user, entityType, null, savedEntity, actionType, null);
    }

    protected <E extends HasName & HasId<? extends EntityId>> void logEntityAction(SecurityUser user, EntityType entityType, E entity, E savedEntity, ActionType actionType, Exception e) {
        EntityId entityId = savedEntity != null ? savedEntity.getId() : emptyId(entityType);
        if (!user.isSystemAdmin()) {
            entityActionService.logEntityAction(user, entityId, savedEntity != null ? savedEntity : entity,
                    user.getCustomerId(), actionType, e);
        }
    }

    protected <E extends HasName & HasId<? extends EntityId>> E doSaveAndLog(EntityType entityType, E entity, BiFunction<TenantId, E, E> savingFunction) throws Exception {
        ActionType actionType = entity.getId() == null ? ActionType.ADDED : ActionType.UPDATED;
        SecurityUser user = getCurrentUser();
        try {
            E savedEntity = savingFunction.apply(user.getTenantId(), entity);
            logEntityAction(user, entityType, savedEntity, actionType);
            return savedEntity;
        } catch (Exception e) {
            logEntityAction(user, entityType, entity, null, actionType, e);
            throw e;
        }
    }

    protected <E extends HasName & HasId<I>, I extends EntityId> void doDeleteAndLog(EntityType entityType, E entity, BiConsumer<TenantId, I> deleteFunction) throws Exception {
        SecurityUser user = getCurrentUser();
        try {
            deleteFunction.accept(user.getTenantId(), entity.getId());
            logEntityAction(user, entityType, entity, ActionType.DELETED);
        } catch (Exception e) {
            logEntityAction(user, entityType, entity, entity, ActionType.DELETED, e);
            throw e;
        }
    }

    protected void checkUserInfo(User user) throws ThingsboardException {
        ObjectNode info;
        if (user.getAdditionalInfo() instanceof ObjectNode additionalInfo) {
            info = additionalInfo;
            checkDashboardInfo(info);
        } else {
            info = JacksonUtil.newObjectNode();
            user.setAdditionalInfo(info);
        }

        UserCredentials userCredentials = userService.findUserCredentialsByUserId(user.getTenantId(), user.getId());
        info.put("userCredentialsEnabled", userCredentials.isEnabled());
        info.put("lastLoginTs", userCredentials.getLastLoginTs());
    }

    protected void checkDashboardInfo(JsonNode additionalInfo) throws ThingsboardException {
        checkDashboardInfo(additionalInfo, DEFAULT_DASHBOARD);
        checkDashboardInfo(additionalInfo, HOME_DASHBOARD);
    }

    protected void checkDashboardInfo(JsonNode node, String dashboardField) throws ThingsboardException {
        if (node instanceof ObjectNode additionalInfo) {
            DashboardId dashboardId = Optional.ofNullable(additionalInfo.get(dashboardField))
                    .filter(JsonNode::isTextual).map(JsonNode::asText)
                    .map(id -> {
                        try {
                            return new DashboardId(UUID.fromString(id));
                        } catch (IllegalArgumentException e) {
                            return null;
                        }
                    }).orElse(null);

            if (dashboardId != null && !dashboardService.existsById(getTenantId(), dashboardId)) {
                additionalInfo.remove(dashboardField);
            }
        }
    }

<<<<<<< HEAD
    protected CalculatedField checkCalculatedFieldId(CalculatedFieldId calculatedFieldId, Operation operation) throws ThingsboardException {
        return checkEntityId(calculatedFieldId, calculatedFieldService::findById, operation);
=======
    protected HomeDashboardInfo getHomeDashboardInfo(SecurityUser securityUser, JsonNode additionalInfo) {
        HomeDashboardInfo homeDashboardInfo = extractHomeDashboardInfoFromAdditionalInfo(additionalInfo);
        if (homeDashboardInfo == null) {
            if (securityUser.isCustomerUser()) {
                Customer customer = customerService.findCustomerById(securityUser.getTenantId(), securityUser.getCustomerId());
                homeDashboardInfo = extractHomeDashboardInfoFromAdditionalInfo(customer.getAdditionalInfo());
            }
            if (homeDashboardInfo == null) {
                Tenant tenant = tenantService.findTenantById(securityUser.getTenantId());
                homeDashboardInfo = extractHomeDashboardInfoFromAdditionalInfo(tenant.getAdditionalInfo());
            }
        }
        return homeDashboardInfo;
    }

    private HomeDashboardInfo extractHomeDashboardInfoFromAdditionalInfo(JsonNode additionalInfo) {
        try {
            if (additionalInfo != null && additionalInfo.has(HOME_DASHBOARD_ID) && !additionalInfo.get(HOME_DASHBOARD_ID).isNull()) {
                String strDashboardId = additionalInfo.get(HOME_DASHBOARD_ID).asText();
                DashboardId dashboardId = new DashboardId(toUUID(strDashboardId));
                checkDashboardId(dashboardId, Operation.READ);
                boolean hideDashboardToolbar = true;
                if (additionalInfo.has(HOME_DASHBOARD_HIDE_TOOLBAR)) {
                    hideDashboardToolbar = additionalInfo.get(HOME_DASHBOARD_HIDE_TOOLBAR).asBoolean();
                }
                return new HomeDashboardInfo(dashboardId, hideDashboardToolbar);
            }
        } catch (Exception ignored) {}
        return null;
>>>>>>> c6a31a1c
    }

    protected MediaType parseMediaType(String contentType) {
        try {
            return MediaType.parseMediaType(contentType);
        } catch (Exception e) {
            return MediaType.APPLICATION_OCTET_STREAM;
        }
    }

    protected <T> DeferredResult<T> wrapFuture(ListenableFuture<T> future) {
        DeferredResult<T> deferredResult = new DeferredResult<>(); // Timeout of spring.mvc.async.request-timeout is used
        DonAsynchron.withCallback(future, deferredResult::setResult, deferredResult::setErrorResult);
        return deferredResult;
    }

    protected <T> DeferredResult<T> wrapFuture(ListenableFuture<T> future, long timeoutMs) {
        DeferredResult<T> deferredResult = new DeferredResult<>(timeoutMs);
        DonAsynchron.withCallback(future, deferredResult::setResult, deferredResult::setErrorResult);
        return deferredResult;
    }

    protected EntityDataSortOrder createEntityDataSortOrder(String sortProperty, String sortOrder) {
        if (isNotEmpty(sortProperty)) {
            EntityDataSortOrder entityDataSortOrder = new EntityDataSortOrder();
            entityDataSortOrder.setKey(new EntityKey(ENTITY_FIELD, sortProperty));
            if (isNotEmpty(sortOrder)) {
                entityDataSortOrder.setDirection(EntityDataSortOrder.Direction.valueOf(sortOrder));
            }
            return entityDataSortOrder;
        } else {
            return null;
        }
    }

    protected void compressResponseWithGzipIFAccepted(String acceptEncodingHeader, HttpServletResponse response, byte[] content) throws IOException {
        if (StringUtils.isNotEmpty(acceptEncodingHeader) && acceptEncodingHeader.contains("gzip")) {
            response.setHeader(HttpHeaders.CONTENT_ENCODING, "gzip");
            response.setCharacterEncoding(StandardCharsets.UTF_8.displayName());
            try (GZIPOutputStream gzipOutputStream = new GZIPOutputStream(response.getOutputStream())) {
                gzipOutputStream.write(content);
                gzipOutputStream.finish();
            }
        } else {
            try (ServletOutputStream outputStream = response.getOutputStream()) {
                outputStream.write(content);
                outputStream.flush();
            }
        }
    }

    protected <T> ResponseEntity<T> response(HttpStatus status) {
        return ResponseEntity.status(status).build();
    }

    protected <T> ResponseEntity<T> redirectTo(String location) {
        URI uri;
        try {
            uri = URI.create(location);
        } catch (IllegalArgumentException e) {
            log.error("Failed to create URI from '{}'", location, e);
            throw e;
        }
        return ResponseEntity.status(HttpStatus.SEE_OTHER)
                .location(uri)
                .build();
    }

    protected List<OAuth2ClientId> getOAuth2ClientIds(UUID[] ids) throws ThingsboardException {
        if (ids == null) {
            return Collections.emptyList();
        }
        List<OAuth2ClientId> oAuth2ClientIds = new ArrayList<>();
        for (UUID id : ids) {
            OAuth2ClientId oauth2ClientId = new OAuth2ClientId(id);
            checkOauth2ClientId(oauth2ClientId, Operation.READ);
            oAuth2ClientIds.add(oauth2ClientId);
        }
        return oAuth2ClientIds;
    }

}<|MERGE_RESOLUTION|>--- conflicted
+++ resolved
@@ -42,27 +42,7 @@
 import org.thingsboard.common.util.DonAsynchron;
 import org.thingsboard.common.util.JacksonUtil;
 import org.thingsboard.server.cluster.TbClusterService;
-import org.thingsboard.server.common.data.Customer;
-import org.thingsboard.server.common.data.Dashboard;
-import org.thingsboard.server.common.data.DashboardInfo;
-import org.thingsboard.server.common.data.Device;
-import org.thingsboard.server.common.data.DeviceInfo;
-import org.thingsboard.server.common.data.DeviceProfile;
-import org.thingsboard.server.common.data.EntityType;
-import org.thingsboard.server.common.data.EntityView;
-import org.thingsboard.server.common.data.EntityViewInfo;
-import org.thingsboard.server.common.data.HasName;
-import org.thingsboard.server.common.data.HasTenantId;
-import org.thingsboard.server.common.data.HomeDashboardInfo;
-import org.thingsboard.server.common.data.OtaPackage;
-import org.thingsboard.server.common.data.OtaPackageInfo;
-import org.thingsboard.server.common.data.StringUtils;
-import org.thingsboard.server.common.data.TbResource;
-import org.thingsboard.server.common.data.TbResourceInfo;
-import org.thingsboard.server.common.data.Tenant;
-import org.thingsboard.server.common.data.TenantInfo;
-import org.thingsboard.server.common.data.TenantProfile;
-import org.thingsboard.server.common.data.User;
+import org.thingsboard.server.common.data.*;
 import org.thingsboard.server.common.data.alarm.Alarm;
 import org.thingsboard.server.common.data.alarm.AlarmComment;
 import org.thingsboard.server.common.data.alarm.AlarmInfo;
@@ -77,37 +57,7 @@
 import org.thingsboard.server.common.data.exception.EntityVersionMismatchException;
 import org.thingsboard.server.common.data.exception.ThingsboardErrorCode;
 import org.thingsboard.server.common.data.exception.ThingsboardException;
-import org.thingsboard.server.common.data.id.AlarmCommentId;
-import org.thingsboard.server.common.data.id.AlarmId;
-import org.thingsboard.server.common.data.id.AssetId;
-import org.thingsboard.server.common.data.id.AssetProfileId;
-import org.thingsboard.server.common.data.id.CalculatedFieldId;
-import org.thingsboard.server.common.data.id.CustomerId;
-import org.thingsboard.server.common.data.id.DashboardId;
-import org.thingsboard.server.common.data.id.DeviceId;
-import org.thingsboard.server.common.data.id.DeviceProfileId;
-import org.thingsboard.server.common.data.id.DomainId;
-import org.thingsboard.server.common.data.id.EdgeId;
-import org.thingsboard.server.common.data.id.EntityId;
-import org.thingsboard.server.common.data.id.EntityIdFactory;
-import org.thingsboard.server.common.data.id.EntityViewId;
-import org.thingsboard.server.common.data.id.HasId;
-import org.thingsboard.server.common.data.id.MobileAppBundleId;
-import org.thingsboard.server.common.data.id.MobileAppId;
-import org.thingsboard.server.common.data.id.NotificationTargetId;
-import org.thingsboard.server.common.data.id.OAuth2ClientId;
-import org.thingsboard.server.common.data.id.OtaPackageId;
-import org.thingsboard.server.common.data.id.QueueId;
-import org.thingsboard.server.common.data.id.RpcId;
-import org.thingsboard.server.common.data.id.RuleChainId;
-import org.thingsboard.server.common.data.id.RuleNodeId;
-import org.thingsboard.server.common.data.id.TbResourceId;
-import org.thingsboard.server.common.data.id.TenantId;
-import org.thingsboard.server.common.data.id.TenantProfileId;
-import org.thingsboard.server.common.data.id.UUIDBased;
-import org.thingsboard.server.common.data.id.UserId;
-import org.thingsboard.server.common.data.id.WidgetTypeId;
-import org.thingsboard.server.common.data.id.WidgetsBundleId;
+import org.thingsboard.server.common.data.id.*;
 import org.thingsboard.server.common.data.mobile.app.MobileApp;
 import org.thingsboard.server.common.data.mobile.bundle.MobileAppBundle;
 import org.thingsboard.server.common.data.notification.targets.NotificationTarget;
@@ -190,13 +140,7 @@
 import java.io.IOException;
 import java.net.URI;
 import java.nio.charset.StandardCharsets;
-import java.util.ArrayList;
-import java.util.Collections;
-import java.util.List;
-import java.util.Objects;
-import java.util.Optional;
-import java.util.Set;
-import java.util.UUID;
+import java.util.*;
 import java.util.function.BiConsumer;
 import java.util.function.BiFunction;
 import java.util.function.Function;
@@ -367,11 +311,10 @@
     protected TbServiceInfoProvider serviceInfoProvider;
 
     @Autowired
-<<<<<<< HEAD
     protected CalculatedFieldService calculatedFieldService;
-=======
+
+    @Autowired
     protected NotificationTargetService notificationTargetService;
->>>>>>> c6a31a1c
 
     @Value("${server.log_controller_error_stack_trace}")
     @Getter
@@ -675,13 +618,11 @@
                 case MOBILE_APP:
                     checkMobileAppId(new MobileAppId(entityId.getId()), operation);
                     return;
-<<<<<<< HEAD
+                case MOBILE_APP_BUNDLE:
+                    checkMobileAppBundleId(new MobileAppBundleId(entityId.getId()), operation);
+                    return;
                 case CALCULATED_FIELD:
                     checkCalculatedFieldId(new CalculatedFieldId(entityId.getId()), operation);
-=======
-                case MOBILE_APP_BUNDLE:
-                    checkMobileAppBundleId(new MobileAppBundleId(entityId.getId()), operation);
->>>>>>> c6a31a1c
                     return;
                 default:
                     checkEntityId(entityId, entitiesService::findEntityByTenantIdAndId, operation);
@@ -961,10 +902,6 @@
         }
     }
 
-<<<<<<< HEAD
-    protected CalculatedField checkCalculatedFieldId(CalculatedFieldId calculatedFieldId, Operation operation) throws ThingsboardException {
-        return checkEntityId(calculatedFieldId, calculatedFieldService::findById, operation);
-=======
     protected HomeDashboardInfo getHomeDashboardInfo(SecurityUser securityUser, JsonNode additionalInfo) {
         HomeDashboardInfo homeDashboardInfo = extractHomeDashboardInfoFromAdditionalInfo(additionalInfo);
         if (homeDashboardInfo == null) {
@@ -992,9 +929,13 @@
                 }
                 return new HomeDashboardInfo(dashboardId, hideDashboardToolbar);
             }
-        } catch (Exception ignored) {}
+        } catch (Exception ignored) {
+        }
         return null;
->>>>>>> c6a31a1c
+    }
+
+    protected CalculatedField checkCalculatedFieldId(CalculatedFieldId calculatedFieldId, Operation operation) throws ThingsboardException {
+        return checkEntityId(calculatedFieldId, calculatedFieldService::findById, operation);
     }
 
     protected MediaType parseMediaType(String contentType) {
