/**
 * Copyright © 2016-2020 The Thingsboard Authors
 *
 * Licensed under the Apache License, Version 2.0 (the "License");
 * you may not use this file except in compliance with the License.
 * You may obtain a copy of the License at
 *
 *     http://www.apache.org/licenses/LICENSE-2.0
 *
 * Unless required by applicable law or agreed to in writing, software
 * distributed under the License is distributed on an "AS IS" BASIS,
 * WITHOUT WARRANTIES OR CONDITIONS OF ANY KIND, either express or implied.
 * See the License for the specific language governing permissions and
 * limitations under the License.
 */
package org.thingsboard.server.actors;

import com.fasterxml.jackson.databind.JsonNode;
import com.fasterxml.jackson.databind.ObjectMapper;
import com.fasterxml.jackson.databind.node.ObjectNode;
import com.google.common.util.concurrent.FutureCallback;
import com.google.common.util.concurrent.Futures;
import com.google.common.util.concurrent.ListenableFuture;
import com.google.common.util.concurrent.MoreExecutors;
import lombok.Getter;
import lombok.Setter;
import lombok.extern.slf4j.Slf4j;
import org.springframework.beans.factory.annotation.Autowired;
import org.springframework.beans.factory.annotation.Value;
import org.springframework.context.annotation.Lazy;
import org.springframework.data.redis.core.RedisTemplate;
import org.springframework.scheduling.annotation.Scheduled;
import org.springframework.stereotype.Component;
import org.thingsboard.rule.engine.api.MailService;
import org.thingsboard.server.actors.service.ActorService;
import org.thingsboard.server.actors.tenant.DebugTbRateLimits;
import org.thingsboard.server.common.data.DataConstants;
import org.thingsboard.server.common.data.Event;
import org.thingsboard.server.common.data.id.EntityId;
import org.thingsboard.server.common.data.id.TenantId;
import org.thingsboard.server.common.data.plugin.ComponentLifecycleEvent;
import org.thingsboard.server.common.msg.TbActorMsg;
import org.thingsboard.server.common.msg.TbMsg;
import org.thingsboard.server.common.msg.queue.ServiceType;
import org.thingsboard.server.common.msg.queue.TopicPartitionInfo;
import org.thingsboard.server.common.msg.tools.TbRateLimits;
import org.thingsboard.server.dao.alarm.AlarmService;
import org.thingsboard.server.dao.asset.AssetService;
import org.thingsboard.server.dao.attributes.AttributesService;
import org.thingsboard.server.dao.audit.AuditLogService;
import org.thingsboard.server.dao.cassandra.CassandraCluster;
import org.thingsboard.server.dao.customer.CustomerService;
import org.thingsboard.server.dao.dashboard.DashboardService;
import org.thingsboard.server.dao.device.ClaimDevicesService;
import org.thingsboard.server.dao.device.DeviceService;
import org.thingsboard.server.dao.edge.EdgeService;
import org.thingsboard.server.dao.entityview.EntityViewService;
import org.thingsboard.server.dao.event.EventService;
import org.thingsboard.server.dao.nosql.CassandraBufferedRateExecutor;
import org.thingsboard.server.dao.relation.RelationService;
import org.thingsboard.server.dao.rule.RuleChainService;
import org.thingsboard.server.dao.tenant.TenantService;
import org.thingsboard.server.dao.timeseries.TimeseriesService;
import org.thingsboard.server.dao.user.UserService;
import org.thingsboard.server.queue.discovery.PartitionService;
import org.thingsboard.server.queue.discovery.TbServiceInfoProvider;
import org.thingsboard.server.service.component.ComponentDiscoveryService;
import org.thingsboard.server.service.encoding.DataDecodingEncodingService;
import org.thingsboard.server.service.executors.DbCallbackExecutorService;
import org.thingsboard.server.service.executors.ExternalCallExecutorService;
import org.thingsboard.server.service.executors.SharedEventLoopGroupService;
import org.thingsboard.server.service.mail.MailExecutorService;
import org.thingsboard.server.service.queue.TbClusterService;
import org.thingsboard.server.service.rpc.TbCoreDeviceRpcService;
import org.thingsboard.server.service.rpc.TbRuleEngineDeviceRpcService;
import org.thingsboard.server.service.script.JsExecutorService;
import org.thingsboard.server.service.script.JsInvokeService;
import org.thingsboard.server.service.session.DeviceSessionCacheService;
import org.thingsboard.server.service.state.DeviceStateService;
import org.thingsboard.server.service.telemetry.TelemetrySubscriptionService;
import org.thingsboard.server.service.transport.TbCoreToTransportService;

import javax.annotation.Nullable;
import java.io.IOException;
import java.io.PrintWriter;
import java.io.StringWriter;
import java.util.Optional;
import java.util.concurrent.ConcurrentHashMap;
import java.util.concurrent.ConcurrentMap;
import java.util.concurrent.ScheduledExecutorService;
import java.util.concurrent.TimeUnit;
import java.util.concurrent.atomic.AtomicInteger;

@Slf4j
@Component
public class ActorSystemContext {

    protected final ObjectMapper mapper = new ObjectMapper();

    private final ConcurrentMap<TenantId, DebugTbRateLimits> debugPerTenantLimits = new ConcurrentHashMap<>();

    public ConcurrentMap<TenantId, DebugTbRateLimits> getDebugPerTenantLimits() {
        return debugPerTenantLimits;
    }

    @Autowired
    @Getter
    @Setter
    private TbServiceInfoProvider serviceInfoProvider;

    @Getter
    @Setter
    private ActorService actorService;

    @Autowired
    @Getter
    @Setter
    private ComponentDiscoveryService componentService;

    @Autowired
    @Getter
    private DataDecodingEncodingService encodingService;

    @Autowired
    @Getter
    private DeviceService deviceService;

    @Autowired
    @Getter
    private AssetService assetService;

    @Autowired
    @Getter
    private DashboardService dashboardService;

    @Autowired
    @Getter
    private TenantService tenantService;

    @Autowired
    @Getter
    private CustomerService customerService;

    @Autowired
    @Getter
    private UserService userService;

    @Autowired
    @Getter
    private RuleChainService ruleChainService;

    @Autowired
    private PartitionService partitionService;

    @Autowired
    @Getter
    private TbClusterService clusterService;

    @Autowired
    @Getter
    private TimeseriesService tsService;

    @Autowired
    @Getter
    private AttributesService attributesService;

    @Autowired
    @Getter
    private EventService eventService;

    @Autowired
    @Getter
    private AlarmService alarmService;

    @Autowired
    @Getter
    private RelationService relationService;

    @Autowired
    @Getter
    private AuditLogService auditLogService;

    @Autowired
    @Getter
    private EntityViewService entityViewService;

    @Autowired
    @Getter
    private TelemetrySubscriptionService tsSubService;

    @Autowired
    @Getter
    private JsInvokeService jsSandbox;

    @Autowired
    @Getter
    private JsExecutorService jsExecutor;

    @Autowired
    @Getter
    private MailExecutorService mailExecutor;

    @Autowired
    @Getter
    private DbCallbackExecutorService dbCallbackExecutor;

    @Autowired
    @Getter
    private ExternalCallExecutorService externalCallExecutorService;

    @Autowired
    @Getter
    private SharedEventLoopGroupService sharedEventLoopGroupService;

    @Autowired
    @Getter
    private MailService mailService;

    @Autowired
    @Getter
    private ClaimDevicesService claimDevicesService;

    //TODO: separate context for TbCore and TbRuleEngine
    @Autowired(required = false)
    @Getter
    private DeviceStateService deviceStateService;

    @Autowired(required = false)
    @Getter
    private DeviceSessionCacheService deviceSessionCacheService;

    @Autowired(required = false)
    @Getter
    private TbCoreToTransportService tbCoreToTransportService;

    /**
     * The following Service will be null if we operate in tb-core mode
     */
    @Lazy
    @Autowired(required = false)
    @Getter
    private TbRuleEngineDeviceRpcService tbRuleEngineDeviceRpcService;

<<<<<<< HEAD
    @Lazy
    @Autowired
    @Getter
    private EdgeService edgeService;

    @Value("${cluster.partition_id}")
=======
    /**
     * The following Service will be null if we operate in tb-rule-engine mode
     */
    @Lazy
    @Autowired(required = false)
>>>>>>> 559183e9
    @Getter
    private TbCoreDeviceRpcService tbCoreDeviceRpcService;

    @Value("${actors.session.max_concurrent_sessions_per_device:1}")
    @Getter
    private long maxConcurrentSessionsPerDevice;

    @Value("${actors.session.sync.timeout}")
    @Getter
    private long syncSessionTimeout;

    @Value("${actors.rule.chain.error_persist_frequency}")
    @Getter
    private long ruleChainErrorPersistFrequency;

    @Value("${actors.rule.node.error_persist_frequency}")
    @Getter
    private long ruleNodeErrorPersistFrequency;

    @Value("${actors.statistics.enabled}")
    @Getter
    private boolean statisticsEnabled;

    @Value("${actors.statistics.persist_frequency}")
    @Getter
    private long statisticsPersistFrequency;

    @Getter
    private final AtomicInteger jsInvokeRequestsCount = new AtomicInteger(0);
    @Getter
    private final AtomicInteger jsInvokeResponsesCount = new AtomicInteger(0);
    @Getter
    private final AtomicInteger jsInvokeFailuresCount = new AtomicInteger(0);

    @Scheduled(fixedDelayString = "${actors.statistics.js_print_interval_ms}")
    public void printStats() {
        if (statisticsEnabled) {
            if (jsInvokeRequestsCount.get() > 0 || jsInvokeResponsesCount.get() > 0 || jsInvokeFailuresCount.get() > 0) {
                log.info("Rule Engine JS Invoke Stats: requests [{}] responses [{}] failures [{}]",
                        jsInvokeRequestsCount.getAndSet(0), jsInvokeResponsesCount.getAndSet(0), jsInvokeFailuresCount.getAndSet(0));
            }
        }
    }

    @Value("${actors.tenant.create_components_on_init}")
    @Getter
    private boolean tenantComponentsInitEnabled;

    @Value("${actors.rule.allow_system_mail_service}")
    @Getter
    private boolean allowSystemMailService;

    @Value("${transport.sessions.inactivity_timeout}")
    @Getter
    private long sessionInactivityTimeout;

    @Value("${transport.sessions.report_timeout}")
    @Getter
    private long sessionReportTimeout;

    @Value("${actors.rule.chain.debug_mode_rate_limits_per_tenant.enabled}")
    @Getter
    private boolean debugPerTenantEnabled;

    @Value("${actors.rule.chain.debug_mode_rate_limits_per_tenant.configuration}")
    @Getter
    private String debugPerTenantLimitsConfiguration;

    @Getter
    @Setter
    private TbActorSystem actorSystem;

    @Setter
    private TbActorRef appActor;

    @Getter
    @Setter
    private TbActorRef statsActor;

    @Autowired(required = false)
    @Getter
    private CassandraCluster cassandraCluster;

    @Autowired(required = false)
    @Getter
    private CassandraBufferedRateExecutor cassandraBufferedRateExecutor;

    @Autowired(required = false)
    @Getter
    private RedisTemplate<String, Object> redisTemplate;

    public ScheduledExecutorService getScheduler() {
        return actorSystem.getScheduler();
    }

    public void persistError(TenantId tenantId, EntityId entityId, String method, Exception e) {
        Event event = new Event();
        event.setTenantId(tenantId);
        event.setEntityId(entityId);
        event.setType(DataConstants.ERROR);
        event.setBody(toBodyJson(serviceInfoProvider.getServiceInfo().getServiceId(), method, toString(e)));
        persistEvent(event);
    }

    public void persistLifecycleEvent(TenantId tenantId, EntityId entityId, ComponentLifecycleEvent lcEvent, Exception e) {
        Event event = new Event();
        event.setTenantId(tenantId);
        event.setEntityId(entityId);
        event.setType(DataConstants.LC_EVENT);
        event.setBody(toBodyJson(serviceInfoProvider.getServiceInfo().getServiceId(), lcEvent, Optional.ofNullable(e)));
        persistEvent(event);
    }

    private void persistEvent(Event event) {
        eventService.save(event);
    }

    private String toString(Throwable e) {
        StringWriter sw = new StringWriter();
        e.printStackTrace(new PrintWriter(sw));
        return sw.toString();
    }

    private JsonNode toBodyJson(String serviceId, ComponentLifecycleEvent event, Optional<Exception> e) {
        ObjectNode node = mapper.createObjectNode().put("server", serviceId).put("event", event.name());
        if (e.isPresent()) {
            node = node.put("success", false);
            node = node.put("error", toString(e.get()));
        } else {
            node = node.put("success", true);
        }
        return node;
    }

    private JsonNode toBodyJson(String serviceId, String method, String body) {
        return mapper.createObjectNode().put("server", serviceId).put("method", method).put("error", body);
    }

    public TopicPartitionInfo resolve(ServiceType serviceType, TenantId tenantId, EntityId entityId) {
        return partitionService.resolve(serviceType, tenantId, entityId);
    }

    public TopicPartitionInfo resolve(ServiceType serviceType, String queueName, TenantId tenantId, EntityId entityId) {
        return partitionService.resolve(serviceType, queueName, tenantId, entityId);
    }


    public String getServiceId() {
        return serviceInfoProvider.getServiceId();
    }

    public void persistDebugInput(TenantId tenantId, EntityId entityId, TbMsg tbMsg, String relationType) {
        persistDebugAsync(tenantId, entityId, "IN", tbMsg, relationType, null);
    }

    public void persistDebugInput(TenantId tenantId, EntityId entityId, TbMsg tbMsg, String relationType, Throwable error) {
        persistDebugAsync(tenantId, entityId, "IN", tbMsg, relationType, error);
    }

    public void persistDebugOutput(TenantId tenantId, EntityId entityId, TbMsg tbMsg, String relationType, Throwable error) {
        persistDebugAsync(tenantId, entityId, "OUT", tbMsg, relationType, error);
    }

    public void persistDebugOutput(TenantId tenantId, EntityId entityId, TbMsg tbMsg, String relationType) {
        persistDebugAsync(tenantId, entityId, "OUT", tbMsg, relationType, null);
    }

    private void persistDebugAsync(TenantId tenantId, EntityId entityId, String type, TbMsg tbMsg, String relationType, Throwable error) {
        if (checkLimits(tenantId, tbMsg, error)) {
            try {
                Event event = new Event();
                event.setTenantId(tenantId);
                event.setEntityId(entityId);
                event.setType(DataConstants.DEBUG_RULE_NODE);

                String metadata = mapper.writeValueAsString(tbMsg.getMetaData().getData());

                ObjectNode node = mapper.createObjectNode()
                        .put("type", type)
                        .put("server", getServiceId())
                        .put("entityId", tbMsg.getOriginator().getId().toString())
                        .put("entityName", tbMsg.getOriginator().getEntityType().name())
                        .put("msgId", tbMsg.getId().toString())
                        .put("msgType", tbMsg.getType())
                        .put("dataType", tbMsg.getDataType().name())
                        .put("relationType", relationType)
                        .put("data", tbMsg.getData())
                        .put("metadata", metadata);

                if (error != null) {
                    node = node.put("error", toString(error));
                }

                event.setBody(node);
                ListenableFuture<Event> future = eventService.saveAsync(event);
                Futures.addCallback(future, new FutureCallback<Event>() {
                    @Override
                    public void onSuccess(@Nullable Event event) {

                    }

                    @Override
                    public void onFailure(Throwable th) {
                        log.error("Could not save debug Event for Node", th);
                    }
                }, MoreExecutors.directExecutor());
            } catch (IOException ex) {
                log.warn("Failed to persist rule node debug message", ex);
            }
        }
    }

    private boolean checkLimits(TenantId tenantId, TbMsg tbMsg, Throwable error) {
        if (debugPerTenantEnabled) {
            DebugTbRateLimits debugTbRateLimits = debugPerTenantLimits.computeIfAbsent(tenantId, id ->
                    new DebugTbRateLimits(new TbRateLimits(debugPerTenantLimitsConfiguration), false));

            if (!debugTbRateLimits.getTbRateLimits().tryConsume()) {
                if (!debugTbRateLimits.isRuleChainEventSaved()) {
                    persistRuleChainDebugModeEvent(tenantId, tbMsg.getRuleChainId(), error);
                    debugTbRateLimits.setRuleChainEventSaved(true);
                }
                if (log.isTraceEnabled()) {
                    log.trace("[{}] Tenant level debug mode rate limit detected: {}", tenantId, tbMsg);
                }
                return false;
            }
        }
        return true;
    }

    private void persistRuleChainDebugModeEvent(TenantId tenantId, EntityId entityId, Throwable error) {
        Event event = new Event();
        event.setTenantId(tenantId);
        event.setEntityId(entityId);
        event.setType(DataConstants.DEBUG_RULE_CHAIN);

        ObjectNode node = mapper.createObjectNode()
                //todo: what fields are needed here?
                .put("server", getServiceId())
                .put("message", "Reached debug mode rate limit!");

        if (error != null) {
            node = node.put("error", toString(error));
        }

        event.setBody(node);
        ListenableFuture<Event> future = eventService.saveAsync(event);
        Futures.addCallback(future, new FutureCallback<Event>() {
            @Override
            public void onSuccess(@Nullable Event event) {

            }

            @Override
            public void onFailure(Throwable th) {
                log.error("Could not save debug Event for Rule Chain", th);
            }
        }, MoreExecutors.directExecutor());
    }

    public static Exception toException(Throwable error) {
        return Exception.class.isInstance(error) ? (Exception) error : new Exception(error);
    }

    public void tell(TbActorMsg tbActorMsg) {
        appActor.tell(tbActorMsg);
    }

    public void tellWithHighPriority(TbActorMsg tbActorMsg) {
        appActor.tellWithHighPriority(tbActorMsg);
    }

    public void schedulePeriodicMsgWithDelay(TbActorRef ctx, TbActorMsg msg, long delayInMs, long periodInMs) {
        log.debug("Scheduling periodic msg {} every {} ms with delay {} ms", msg, periodInMs, delayInMs);
        getScheduler().scheduleWithFixedDelay(() -> ctx.tell(msg), delayInMs, periodInMs, TimeUnit.MILLISECONDS);
    }

    public void scheduleMsgWithDelay(TbActorRef ctx, TbActorMsg msg, long delayInMs) {
        log.debug("Scheduling msg {} with delay {} ms", msg, delayInMs);
        getScheduler().schedule(() -> ctx.tell(msg), delayInMs, TimeUnit.MILLISECONDS);
    }
}<|MERGE_RESOLUTION|>--- conflicted
+++ resolved
@@ -54,6 +54,7 @@
 import org.thingsboard.server.dao.device.ClaimDevicesService;
 import org.thingsboard.server.dao.device.DeviceService;
 import org.thingsboard.server.dao.edge.EdgeService;
+import org.thingsboard.server.dao.edge.EdgeService;
 import org.thingsboard.server.dao.entityview.EntityViewService;
 import org.thingsboard.server.dao.event.EventService;
 import org.thingsboard.server.dao.nosql.CassandraBufferedRateExecutor;
@@ -186,6 +187,10 @@
 
     @Autowired
     @Getter
+    private EdgeService edgeService;
+
+    @Autowired
+    @Getter
     private TelemetrySubscriptionService tsSubService;
 
     @Autowired
@@ -241,20 +246,11 @@
     @Getter
     private TbRuleEngineDeviceRpcService tbRuleEngineDeviceRpcService;
 
-<<<<<<< HEAD
-    @Lazy
-    @Autowired
-    @Getter
-    private EdgeService edgeService;
-
-    @Value("${cluster.partition_id}")
-=======
     /**
      * The following Service will be null if we operate in tb-rule-engine mode
      */
     @Lazy
     @Autowired(required = false)
->>>>>>> 559183e9
     @Getter
     private TbCoreDeviceRpcService tbCoreDeviceRpcService;
 
