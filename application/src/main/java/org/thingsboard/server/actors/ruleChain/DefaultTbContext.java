/**
 * Copyright © 2016-2024 The Thingsboard Authors
 *
 * Licensed under the Apache License, Version 2.0 (the "License");
 * you may not use this file except in compliance with the License.
 * You may obtain a copy of the License at
 *
 *     http://www.apache.org/licenses/LICENSE-2.0
 *
 * Unless required by applicable law or agreed to in writing, software
 * distributed under the License is distributed on an "AS IS" BASIS,
 * WITHOUT WARRANTIES OR CONDITIONS OF ANY KIND, either express or implied.
 * See the License for the specific language governing permissions and
 * limitations under the License.
 */
package org.thingsboard.server.actors.ruleChain;

import com.fasterxml.jackson.databind.node.ArrayNode;
import com.fasterxml.jackson.databind.node.ObjectNode;
import io.netty.channel.EventLoopGroup;
import lombok.extern.slf4j.Slf4j;
import org.bouncycastle.util.Arrays;
import org.thingsboard.common.util.JacksonUtil;
import org.thingsboard.common.util.ListeningExecutor;
import org.thingsboard.rule.engine.api.MailService;
import org.thingsboard.rule.engine.api.NotificationCenter;
import org.thingsboard.rule.engine.api.RuleEngineAlarmService;
import org.thingsboard.rule.engine.api.RuleEngineApiUsageStateService;
import org.thingsboard.rule.engine.api.RuleEngineAssetProfileCache;
import org.thingsboard.rule.engine.api.RuleEngineDeviceProfileCache;
import org.thingsboard.rule.engine.api.RuleEngineDeviceStateManager;
import org.thingsboard.rule.engine.api.RuleEngineRpcService;
import org.thingsboard.rule.engine.api.RuleEngineTelemetryService;
import org.thingsboard.rule.engine.api.ScriptEngine;
import org.thingsboard.rule.engine.api.SmsService;
import org.thingsboard.rule.engine.api.TbContext;
import org.thingsboard.rule.engine.api.TbNodeException;
import org.thingsboard.rule.engine.api.notification.SlackService;
import org.thingsboard.rule.engine.api.sms.SmsSenderFactory;
import org.thingsboard.rule.engine.util.TenantIdLoader;
import org.thingsboard.server.actors.ActorSystemContext;
import org.thingsboard.server.actors.TbActorRef;
import org.thingsboard.server.cluster.TbClusterService;
import org.thingsboard.server.common.data.Customer;
import org.thingsboard.server.common.data.Device;
import org.thingsboard.server.common.data.DeviceProfile;
import org.thingsboard.server.common.data.EntityType;
import org.thingsboard.server.common.data.HasRuleEngineProfile;
import org.thingsboard.server.common.data.StringUtils;
import org.thingsboard.server.common.data.TenantProfile;
import org.thingsboard.server.common.data.alarm.Alarm;
import org.thingsboard.server.common.data.asset.Asset;
import org.thingsboard.server.common.data.asset.AssetProfile;
import org.thingsboard.server.common.data.id.AssetId;
import org.thingsboard.server.common.data.id.CustomerId;
import org.thingsboard.server.common.data.id.DeviceId;
import org.thingsboard.server.common.data.id.EntityId;
import org.thingsboard.server.common.data.id.RuleChainId;
import org.thingsboard.server.common.data.id.RuleNodeId;
import org.thingsboard.server.common.data.id.TenantId;
import org.thingsboard.server.common.data.kv.AttributeKvEntry;
import org.thingsboard.server.common.data.msg.TbMsgType;
import org.thingsboard.server.common.data.msg.TbNodeConnectionType;
import org.thingsboard.server.common.data.page.PageData;
import org.thingsboard.server.common.data.page.PageLink;
import org.thingsboard.server.common.data.rule.RuleNode;
import org.thingsboard.common.util.DebugModeUtil;
import org.thingsboard.server.common.data.rule.RuleNodeState;
import org.thingsboard.server.common.data.script.ScriptLanguage;
import org.thingsboard.server.common.msg.TbActorMsg;
import org.thingsboard.server.common.msg.TbMsg;
import org.thingsboard.server.common.msg.TbMsgMetaData;
import org.thingsboard.server.common.msg.TbMsgProcessingStackItem;
import org.thingsboard.server.common.msg.queue.ServiceType;
import org.thingsboard.server.common.msg.queue.TopicPartitionInfo;
import org.thingsboard.server.dao.alarm.AlarmCommentService;
import org.thingsboard.server.dao.asset.AssetProfileService;
import org.thingsboard.server.dao.asset.AssetService;
import org.thingsboard.server.dao.attributes.AttributesService;
import org.thingsboard.server.dao.audit.AuditLogService;
import org.thingsboard.server.dao.cassandra.CassandraCluster;
import org.thingsboard.server.dao.customer.CustomerService;
import org.thingsboard.server.dao.dashboard.DashboardService;
import org.thingsboard.server.dao.device.DeviceCredentialsService;
import org.thingsboard.server.dao.device.DeviceProfileService;
import org.thingsboard.server.dao.device.DeviceService;
import org.thingsboard.server.dao.domain.DomainService;
import org.thingsboard.server.dao.edge.EdgeEventService;
import org.thingsboard.server.dao.edge.EdgeService;
import org.thingsboard.server.dao.entity.EntityService;
import org.thingsboard.server.dao.entityview.EntityViewService;
import org.thingsboard.server.dao.event.EventService;
import org.thingsboard.server.dao.mobile.MobileAppBundleService;
import org.thingsboard.server.dao.mobile.MobileAppService;
import org.thingsboard.server.dao.nosql.CassandraStatementTask;
import org.thingsboard.server.dao.nosql.TbResultSetFuture;
import org.thingsboard.server.dao.notification.NotificationRequestService;
import org.thingsboard.server.dao.notification.NotificationRuleService;
import org.thingsboard.server.dao.notification.NotificationTargetService;
import org.thingsboard.server.dao.notification.NotificationTemplateService;
import org.thingsboard.server.dao.oauth2.OAuth2ClientService;
import org.thingsboard.server.dao.ota.OtaPackageService;
import org.thingsboard.server.dao.queue.QueueService;
import org.thingsboard.server.dao.queue.QueueStatsService;
import org.thingsboard.server.dao.relation.RelationService;
import org.thingsboard.server.dao.resource.ResourceService;
import org.thingsboard.server.dao.rule.RuleChainService;
import org.thingsboard.server.dao.tenant.TenantService;
import org.thingsboard.server.dao.timeseries.TimeseriesService;
import org.thingsboard.server.dao.user.UserService;
import org.thingsboard.server.dao.widget.WidgetTypeService;
import org.thingsboard.server.dao.widget.WidgetsBundleService;
import org.thingsboard.server.gen.transport.TransportProtos;
import org.thingsboard.server.queue.TbQueueCallback;
import org.thingsboard.server.queue.common.SimpleTbQueueCallback;
import org.thingsboard.server.service.executors.PubSubRuleNodeExecutorProvider;
import org.thingsboard.server.service.script.RuleNodeJsScriptEngine;
import org.thingsboard.server.service.script.RuleNodeTbelScriptEngine;

import java.util.Collections;
import java.util.List;
import java.util.Set;
import java.util.concurrent.TimeUnit;
import java.util.function.BiConsumer;
import java.util.function.Consumer;

import static org.thingsboard.server.common.data.msg.TbMsgType.ATTRIBUTES_DELETED;
import static org.thingsboard.server.common.data.msg.TbMsgType.ATTRIBUTES_UPDATED;
import static org.thingsboard.server.common.data.msg.TbMsgType.ENTITY_CREATED;

/**
 * Created by ashvayka on 19.03.18.
 */
@Slf4j
public class DefaultTbContext implements TbContext {

    private final ActorSystemContext mainCtx;
    private final String ruleChainName;
    private final RuleNodeCtx nodeCtx;

    public DefaultTbContext(ActorSystemContext mainCtx, String ruleChainName, RuleNodeCtx nodeCtx) {
        this.mainCtx = mainCtx;
        this.ruleChainName = ruleChainName;
        this.nodeCtx = nodeCtx;
    }

    @Override
    public void tellSuccess(TbMsg msg) {
        tellNext(msg, Collections.singleton(TbNodeConnectionType.SUCCESS));
    }

    @Override
    public void tellNext(TbMsg msg, String relationType) {
        tellNext(msg, Collections.singleton(relationType));
    }

    @Override
    public void tellNext(TbMsg msg, Set<String> relationTypes) {
        RuleNode ruleNode = nodeCtx.getSelf();
        persistDebugOutput(msg, relationTypes);
        msg.getCallback().onProcessingEnd(ruleNode.getId());
        nodeCtx.getChainActor().tell(new RuleNodeToRuleChainTellNextMsg(ruleNode.getRuleChainId(), ruleNode.getId(), relationTypes, msg, null));
    }

    @Override
    public void tellSelf(TbMsg msg, long delayMs) {
        //TODO: add persistence layer
        scheduleMsgWithDelay(new RuleNodeToSelfMsg(this, msg), delayMs, nodeCtx.getSelfActor());
    }

    @Override
    public void input(TbMsg msg, RuleChainId ruleChainId) {
        if (!msg.isValid()) {
            return;
        }
        TbMsg tbMsg = msg.copyWithRuleChainId(ruleChainId);
        tbMsg.pushToStack(nodeCtx.getSelf().getRuleChainId(), nodeCtx.getSelf().getId());
        TopicPartitionInfo tpi = mainCtx.resolve(ServiceType.TB_RULE_ENGINE, getQueueName(), getTenantId(), tbMsg.getOriginator());
        doEnqueue(tpi, tbMsg, new SimpleTbQueueCallback(md -> ack(msg), t -> tellFailure(msg, t)));
    }

    @Override
    public void output(TbMsg msg, String relationType) {
        TbMsgProcessingStackItem item = msg.popFormStack();
        if (item == null) {
            ack(msg);
        } else {
            persistDebugOutput(msg, relationType);
            nodeCtx.getChainActor().tell(new RuleChainOutputMsg(item.getRuleChainId(), item.getRuleNodeId(), relationType, msg));
        }
    }

    @Override
    public void enqueue(TbMsg tbMsg, Runnable onSuccess, Consumer<Throwable> onFailure) {
        TopicPartitionInfo tpi = mainCtx.resolve(ServiceType.TB_RULE_ENGINE, getQueueName(), getTenantId(), tbMsg.getOriginator());
        enqueue(tpi, tbMsg, onFailure, onSuccess);
    }

    @Override
    public void enqueue(TbMsg tbMsg, String queueName, Runnable onSuccess, Consumer<Throwable> onFailure) {
        TopicPartitionInfo tpi = resolvePartition(tbMsg, queueName);
        enqueue(tpi, tbMsg, onFailure, onSuccess);
    }

    private void enqueue(TopicPartitionInfo tpi, TbMsg tbMsg, Consumer<Throwable> onFailure, Runnable onSuccess) {
        if (!tbMsg.isValid()) {
            log.trace("[{}] Skip invalid message: {}", getTenantId(), tbMsg);
            if (onFailure != null) {
                onFailure.accept(new IllegalArgumentException("Source message is no longer valid!"));
            }
            return;
        }
<<<<<<< HEAD
        TransportProtos.ToRuleEngineMsg msg = TransportProtos.ToRuleEngineMsg.newBuilder()
                .setTenantIdMSB(getTenantId().getId().getMostSignificantBits())
                .setTenantIdLSB(getTenantId().getId().getLeastSignificantBits())
                .setTbMsg(TbMsg.toByteString(tbMsg)).build();
        mainCtx.getClusterService().pushMsgToRuleEngine(tpi, tbMsg.getId(), msg, new SimpleTbQueueCallback(
=======
        if (nodeCtx.getSelf().isDebugMode()) {
            mainCtx.persistDebugOutput(nodeCtx.getTenantId(), nodeCtx.getSelf().getId(), tbMsg, "To Root Rule Chain");
        }
        doEnqueue(tpi, tbMsg, new SimpleTbQueueCallback(
>>>>>>> 1cd41220
                metadata -> {
                    persistDebugOutput(tbMsg, TbNodeConnectionType.TO_ROOT_RULE_CHAIN);
                    if (onSuccess != null) {
                        onSuccess.run();
                    }
                },
                t -> {
                    if (onFailure != null) {
                        onFailure.accept(t);
                    } else {
                        log.debug("[{}] Failed to put item into queue!", nodeCtx.getTenantId().getId(), t);
                    }
                }));
    }

    private void doEnqueue(TopicPartitionInfo tpi, TbMsg tbMsg, TbQueueCallback callback) {
        TransportProtos.ToRuleEngineMsg msg = TransportProtos.ToRuleEngineMsg.newBuilder()
                .setTenantIdMSB(getTenantId().getId().getMostSignificantBits())
                .setTenantIdLSB(getTenantId().getId().getLeastSignificantBits())
                .setTbMsg(TbMsg.toByteString(tbMsg)).build();
        mainCtx.getClusterService().pushMsgToRuleEngine(tpi, tbMsg.getId(), msg, callback);
    }

    @Override
    public void enqueueForTellFailure(TbMsg tbMsg, String failureMessage) {
        TopicPartitionInfo tpi = resolvePartition(tbMsg);
        enqueueForTellNext(tpi, tbMsg, Collections.singleton(TbNodeConnectionType.FAILURE), failureMessage, null, null);
    }

    @Override
    public void enqueueForTellFailure(TbMsg tbMsg, Throwable th) {
        TopicPartitionInfo tpi = resolvePartition(tbMsg);
        enqueueForTellNext(tpi, tbMsg, Collections.singleton(TbNodeConnectionType.FAILURE), getFailureMessage(th), null, null);
    }

    @Override
    public void enqueueForTellNext(TbMsg tbMsg, String relationType) {
        TopicPartitionInfo tpi = resolvePartition(tbMsg);
        enqueueForTellNext(tpi, tbMsg, Collections.singleton(relationType), null, null, null);
    }

    @Override
    public void enqueueForTellNext(TbMsg tbMsg, Set<String> relationTypes) {
        TopicPartitionInfo tpi = resolvePartition(tbMsg);
        enqueueForTellNext(tpi, tbMsg, relationTypes, null, null, null);
    }

    @Override
    public void enqueueForTellNext(TbMsg tbMsg, String relationType, Runnable onSuccess, Consumer<Throwable> onFailure) {
        TopicPartitionInfo tpi = resolvePartition(tbMsg);
        enqueueForTellNext(tpi, tbMsg, Collections.singleton(relationType), null, onSuccess, onFailure);
    }

    @Override
    public void enqueueForTellNext(TbMsg tbMsg, Set<String> relationTypes, Runnable onSuccess, Consumer<Throwable> onFailure) {
        TopicPartitionInfo tpi = resolvePartition(tbMsg);
        enqueueForTellNext(tpi, tbMsg, relationTypes, null, onSuccess, onFailure);
    }

    @Override
    public void enqueueForTellNext(TbMsg tbMsg, String queueName, String relationType, Runnable onSuccess, Consumer<Throwable> onFailure) {
        TopicPartitionInfo tpi = resolvePartition(tbMsg, queueName);
        enqueueForTellNext(tpi, queueName, tbMsg, Collections.singleton(relationType), null, onSuccess, onFailure);
    }

    @Override
    public void enqueueForTellNext(TbMsg tbMsg, String queueName, Set<String> relationTypes, Runnable onSuccess, Consumer<Throwable> onFailure) {
        TopicPartitionInfo tpi = resolvePartition(tbMsg, queueName);
        enqueueForTellNext(tpi, queueName, tbMsg, relationTypes, null, onSuccess, onFailure);
    }

    private TopicPartitionInfo resolvePartition(TbMsg tbMsg, String queueName) {
        return mainCtx.resolve(ServiceType.TB_RULE_ENGINE, queueName, getTenantId(), tbMsg.getOriginator());
    }

    private TopicPartitionInfo resolvePartition(TbMsg tbMsg) {
        return resolvePartition(tbMsg, tbMsg.getQueueName());
    }

    private void enqueueForTellNext(TopicPartitionInfo tpi, TbMsg source, Set<String> relationTypes, String failureMessage, Runnable onSuccess, Consumer<Throwable> onFailure) {
        enqueueForTellNext(tpi, source.getQueueName(), source, relationTypes, failureMessage, onSuccess, onFailure);
    }

    private void enqueueForTellNext(TopicPartitionInfo tpi, String queueName, TbMsg source, Set<String> relationTypes, String failureMessage, Runnable onSuccess, Consumer<Throwable> onFailure) {
        if (!source.isValid()) {
            log.trace("[{}] Skip invalid message: {}", getTenantId(), source);
            if (onFailure != null) {
                onFailure.accept(new IllegalArgumentException("Source message is no longer valid!"));
            }
            return;
        }
        RuleNode ruleNode = nodeCtx.getSelf();
        RuleChainId ruleChainId = ruleNode.getRuleChainId();
        RuleNodeId ruleNodeId = ruleNode.getId();
        TbMsg tbMsg = TbMsg.newMsg(source, queueName, ruleChainId, ruleNodeId);
        TransportProtos.ToRuleEngineMsg.Builder msg = TransportProtos.ToRuleEngineMsg.newBuilder()
                .setTenantIdMSB(getTenantId().getId().getMostSignificantBits())
                .setTenantIdLSB(getTenantId().getId().getLeastSignificantBits())
                .setTbMsg(TbMsg.toByteString(tbMsg))
                .addAllRelationTypes(relationTypes);
        if (failureMessage != null) {
            msg.setFailureMessage(failureMessage);
        }
        mainCtx.getClusterService().pushMsgToRuleEngine(tpi, tbMsg.getId(), msg.build(), new SimpleTbQueueCallback(
                metadata -> {
                    persistDebugOutput(tbMsg, relationTypes, null, failureMessage);
                    if (onSuccess != null) {
                        onSuccess.run();
                    }
                },
                t -> {
                    if (onFailure != null) {
                        onFailure.accept(t);
                    } else {
                        log.debug("[{}] Failed to put item into queue!", nodeCtx.getTenantId().getId(), t);
                    }
                }));
    }

    @Override
    public void ack(TbMsg tbMsg) {
        RuleNode ruleNode = nodeCtx.getSelf();
        persistDebugOutput(tbMsg, TbNodeConnectionType.ACK);
        tbMsg.getCallback().onProcessingEnd(ruleNode.getId());
        tbMsg.getCallback().onSuccess();
    }

    @Override
    public boolean isLocalEntity(EntityId entityId) {
        return mainCtx.resolve(ServiceType.TB_RULE_ENGINE, getQueueName(), getTenantId(), entityId).isMyPartition();
    }

    private void scheduleMsgWithDelay(TbActorMsg msg, long delayInMs, TbActorRef target) {
        mainCtx.scheduleMsgWithDelay(target, msg, delayInMs);
    }

    @Override
    public void tellFailure(TbMsg msg, Throwable th) {
        RuleNode ruleNode = nodeCtx.getSelf();
        persistDebugOutput(msg, Set.of(TbNodeConnectionType.FAILURE), th, null);
        String failureMessage = getFailureMessage(th);
        nodeCtx.getChainActor().tell(new RuleNodeToRuleChainTellNextMsg(ruleNode.getRuleChainId(),
                ruleNode.getId(), Collections.singleton(TbNodeConnectionType.FAILURE),
                msg, failureMessage));
    }

    public void updateSelf(RuleNode self) {
        nodeCtx.setSelf(self);
    }

    @Override
    public TbMsg newMsg(String queueName, String type, EntityId originator, TbMsgMetaData metaData, String data) {
        return newMsg(queueName, type, originator, null, metaData, data);
    }

    @Override
    public TbMsg newMsg(String queueName, String type, EntityId originator, CustomerId customerId, TbMsgMetaData metaData, String data) {
        return TbMsg.newMsg(queueName, type, originator, customerId, metaData, data, nodeCtx.getSelf().getRuleChainId(), nodeCtx.getSelf().getId());
    }

    @Override
    public TbMsg transformMsg(TbMsg origMsg, String type, EntityId originator, TbMsgMetaData metaData, String data) {
        return TbMsg.transformMsg(origMsg, type, originator, metaData, data);
    }

    @Override
    public TbMsg newMsg(String queueName, TbMsgType type, EntityId originator, TbMsgMetaData metaData, String data) {
        return newMsg(queueName, type, originator, null, metaData, data);
    }

    @Override
    public TbMsg newMsg(String queueName, TbMsgType type, EntityId originator, CustomerId customerId, TbMsgMetaData metaData, String data) {
        return TbMsg.newMsg(queueName, type, originator, customerId, metaData, data, nodeCtx.getSelf().getRuleChainId(), nodeCtx.getSelf().getId());
    }

    @Override
    public TbMsg transformMsg(TbMsg origMsg, TbMsgType type, EntityId originator, TbMsgMetaData metaData, String data) {
        return TbMsg.transformMsg(origMsg, type, originator, metaData, data);
    }

    @Override
    public TbMsg transformMsg(TbMsg origMsg, TbMsgMetaData metaData, String data) {
        return TbMsg.transformMsg(origMsg, metaData, data);
    }

    @Override
    public TbMsg transformMsgOriginator(TbMsg origMsg, EntityId originator) {
        return TbMsg.transformMsgOriginator(origMsg, originator);
    }

    @Override
    public TbMsg customerCreatedMsg(Customer customer, RuleNodeId ruleNodeId) {
        return entityActionMsg(customer, customer.getId(), ruleNodeId, ENTITY_CREATED);
    }

    @Override
    public TbMsg deviceCreatedMsg(Device device, RuleNodeId ruleNodeId) {
        DeviceProfile deviceProfile = null;
        if (device.getDeviceProfileId() != null) {
            deviceProfile = mainCtx.getDeviceProfileCache().find(device.getDeviceProfileId());
        }
        return entityActionMsg(device, device.getId(), ruleNodeId, ENTITY_CREATED, deviceProfile);
    }

    @Override
    public TbMsg assetCreatedMsg(Asset asset, RuleNodeId ruleNodeId) {
        AssetProfile assetProfile = null;
        if (asset.getAssetProfileId() != null) {
            assetProfile = mainCtx.getAssetProfileCache().find(asset.getAssetProfileId());
        }
        return entityActionMsg(asset, asset.getId(), ruleNodeId, ENTITY_CREATED, assetProfile);
    }

    @Override
    public TbMsg alarmActionMsg(Alarm alarm, RuleNodeId ruleNodeId, String action) {
        EntityId originator = alarm.getOriginator();
        HasRuleEngineProfile profile = getRuleEngineProfile(originator);
        return entityActionMsg(alarm, originator, ruleNodeId, action, profile);
    }

    @Override
    public TbMsg alarmActionMsg(Alarm alarm, RuleNodeId ruleNodeId, TbMsgType actionMsgType) {
        EntityId originator = alarm.getOriginator();
        HasRuleEngineProfile profile = getRuleEngineProfile(originator);
        return entityActionMsg(alarm, originator, ruleNodeId, actionMsgType, profile);
    }

    private HasRuleEngineProfile getRuleEngineProfile(EntityId originator) {
        HasRuleEngineProfile profile = null;
        if (EntityType.DEVICE.equals(originator.getEntityType())) {
            DeviceId deviceId = new DeviceId(originator.getId());
            profile = mainCtx.getDeviceProfileCache().get(getTenantId(), deviceId);
        } else if (EntityType.ASSET.equals(originator.getEntityType())) {
            AssetId assetId = new AssetId(originator.getId());
            profile = mainCtx.getAssetProfileCache().get(getTenantId(), assetId);
        }
        return profile;
    }

    @Override
    public TbMsg attributesUpdatedActionMsg(EntityId originator, RuleNodeId ruleNodeId, String scope, List<AttributeKvEntry> attributes) {
        ObjectNode entityNode = JacksonUtil.newObjectNode();
        if (attributes != null) {
            attributes.forEach(attributeKvEntry -> JacksonUtil.addKvEntry(entityNode, attributeKvEntry));
        }
        return attributesActionMsg(originator, ruleNodeId, scope, ATTRIBUTES_UPDATED, JacksonUtil.toString(entityNode));
    }

    @Override
    public TbMsg attributesDeletedActionMsg(EntityId originator, RuleNodeId ruleNodeId, String scope, List<String> keys) {
        ObjectNode entityNode = JacksonUtil.newObjectNode();
        ArrayNode attrsArrayNode = entityNode.putArray("attributes");
        if (keys != null) {
            keys.forEach(attrsArrayNode::add);
        }
        return attributesActionMsg(originator, ruleNodeId, scope, ATTRIBUTES_DELETED, JacksonUtil.toString(entityNode));
    }

    private TbMsg attributesActionMsg(EntityId originator, RuleNodeId ruleNodeId, String scope, TbMsgType actionMsgType, String msgData) {
        TbMsgMetaData tbMsgMetaData = getActionMetaData(ruleNodeId);
        tbMsgMetaData.putValue("scope", scope);
        HasRuleEngineProfile profile = getRuleEngineProfile(originator);
        return entityActionMsg(originator, tbMsgMetaData, msgData, actionMsgType, profile);
    }

    public <E, I extends EntityId> TbMsg entityActionMsg(E entity, I id, RuleNodeId ruleNodeId, TbMsgType actionMsgType) {
        return entityActionMsg(entity, id, ruleNodeId, actionMsgType, null);
    }

    @Deprecated(since = "3.6.0", forRemoval = true)
    public <E, I extends EntityId, K extends HasRuleEngineProfile> TbMsg entityActionMsg(E entity, I id, RuleNodeId ruleNodeId, String action, K profile) {
        try {
            return entityActionMsg(id, getActionMetaData(ruleNodeId), JacksonUtil.toString(JacksonUtil.valueToTree(entity)), action, profile);
        } catch (IllegalArgumentException e) {
            throw new RuntimeException("Failed to process " + id.getEntityType().name().toLowerCase() + " " + action + " msg: " + e);
        }
    }

    @Deprecated(since = "3.6.0", forRemoval = true)
    private <I extends EntityId, K extends HasRuleEngineProfile> TbMsg entityActionMsg(I id, TbMsgMetaData msgMetaData, String msgData, String action, K profile) {
        String defaultQueueName = null;
        RuleChainId defaultRuleChainId = null;
        if (profile != null) {
            defaultQueueName = profile.getDefaultQueueName();
            defaultRuleChainId = profile.getDefaultRuleChainId();
        }
        return TbMsg.newMsg(defaultQueueName, action, id, msgMetaData, msgData, defaultRuleChainId, null);
    }

    public <E, I extends EntityId, K extends HasRuleEngineProfile> TbMsg entityActionMsg(E entity, I id, RuleNodeId ruleNodeId, TbMsgType actionMsgType, K profile) {
        try {
            return entityActionMsg(id, getActionMetaData(ruleNodeId), JacksonUtil.toString(JacksonUtil.valueToTree(entity)), actionMsgType, profile);
        } catch (IllegalArgumentException e) {
            throw new RuntimeException("Failed to process " + id.getEntityType().name().toLowerCase() + " " + actionMsgType.name() + " msg: " + e);
        }
    }

    private <I extends EntityId, K extends HasRuleEngineProfile> TbMsg entityActionMsg(I id, TbMsgMetaData msgMetaData, String msgData, TbMsgType actionMsgType, K profile) {
        String defaultQueueName = null;
        RuleChainId defaultRuleChainId = null;
        if (profile != null) {
            defaultQueueName = profile.getDefaultQueueName();
            defaultRuleChainId = profile.getDefaultRuleChainId();
        }
        return TbMsg.newMsg(defaultQueueName, actionMsgType, id, msgMetaData, msgData, defaultRuleChainId, null);
    }

    @Override
    public RuleNodeId getSelfId() {
        return nodeCtx.getSelf().getId();
    }

    @Override
    public RuleNode getSelf() {
        return nodeCtx.getSelf();
    }

    @Override
    public String getRuleChainName() {
        return ruleChainName;
    }

    @Override
    public String getQueueName() {
        return getSelf().getQueueName();
    }

    @Override
    public TenantId getTenantId() {
        return nodeCtx.getTenantId();
    }

    @Override
    public ListeningExecutor getMailExecutor() {
        return mainCtx.getMailExecutor();
    }

    @Override
    public ListeningExecutor getSmsExecutor() {
        return mainCtx.getSmsExecutor();
    }

    @Override
    public ListeningExecutor getDbCallbackExecutor() {
        return mainCtx.getDbCallbackExecutor();
    }

    @Override
    public ListeningExecutor getExternalCallExecutor() {
        return mainCtx.getExternalCallExecutorService();
    }

    @Override
    public ListeningExecutor getNotificationExecutor() {
        return mainCtx.getNotificationExecutor();
    }

    @Override
    public PubSubRuleNodeExecutorProvider getPubSubRuleNodeExecutorProvider() {
        return mainCtx.getPubSubRuleNodeExecutorProvider();
    }

    @Override
    @Deprecated
    public ScriptEngine createJsScriptEngine(String script, String... argNames) {
        return new RuleNodeJsScriptEngine(getTenantId(), mainCtx.getJsInvokeService(), script, argNames);
    }

    private ScriptEngine createTbelScriptEngine(String script, String... argNames) {
        if (mainCtx.getTbelInvokeService() == null) {
            throw new RuntimeException("TBEL execution is disabled!");
        }
        return new RuleNodeTbelScriptEngine(getTenantId(), mainCtx.getTbelInvokeService(), script, argNames);
    }

    @Override
    public ScriptEngine createScriptEngine(ScriptLanguage scriptLang, String script, String... argNames) {
        if (scriptLang == null) {
            scriptLang = ScriptLanguage.JS;
        }
        if (StringUtils.isBlank(script)) {
            throw new RuntimeException(scriptLang.name() + " script is blank!");
        }
        switch (scriptLang) {
            case JS:
                return createJsScriptEngine(script, argNames);
            case TBEL:
                if (Arrays.isNullOrEmpty(argNames)) {
                    return createTbelScriptEngine(script, "msg", "metadata", "msgType");
                } else {
                    return createTbelScriptEngine(script, argNames);
                }
            default:
                throw new RuntimeException("Unsupported script language: " + scriptLang.name());
        }
    }

    @Override
    public void logJsEvalRequest() {
        if (mainCtx.isStatisticsEnabled()) {
            mainCtx.getJsInvokeStats().incrementRequests();
        }
    }

    @Override
    public void logJsEvalResponse() {
        if (mainCtx.isStatisticsEnabled()) {
            mainCtx.getJsInvokeStats().incrementResponses();
        }
    }

    @Override
    public void logJsEvalFailure() {
        if (mainCtx.isStatisticsEnabled()) {
            mainCtx.getJsInvokeStats().incrementFailures();
        }
    }

    @Override
    public String getServiceId() {
        return mainCtx.getServiceInfoProvider().getServiceId();
    }

    @Override
    public AttributesService getAttributesService() {
        return mainCtx.getAttributesService();
    }

    @Override
    public CustomerService getCustomerService() {
        return mainCtx.getCustomerService();
    }

    @Override
    public TenantService getTenantService() {
        return mainCtx.getTenantService();
    }

    @Override
    public UserService getUserService() {
        return mainCtx.getUserService();
    }

    @Override
    public AssetService getAssetService() {
        return mainCtx.getAssetService();
    }

    @Override
    public DeviceService getDeviceService() {
        return mainCtx.getDeviceService();
    }

    @Override
    public DeviceProfileService getDeviceProfileService() {
        return mainCtx.getDeviceProfileService();
    }

    @Override
    public AssetProfileService getAssetProfileService() {
        return mainCtx.getAssetProfileService();
    }

    @Override
    public DeviceCredentialsService getDeviceCredentialsService() {
        return mainCtx.getDeviceCredentialsService();
    }

    @Override
    public RuleEngineDeviceStateManager getDeviceStateManager() {
        return mainCtx.getDeviceStateManager();
    }

    @Override
    public String getDeviceStateNodeRateLimitConfig() {
        return mainCtx.getDeviceStateNodeRateLimitConfig();
    }

    @Override
    public TbClusterService getClusterService() {
        return mainCtx.getClusterService();
    }

    @Override
    public DashboardService getDashboardService() {
        return mainCtx.getDashboardService();
    }

    @Override
    public RuleEngineAlarmService getAlarmService() {
        return mainCtx.getAlarmService();
    }

    @Override
    public AlarmCommentService getAlarmCommentService() {
        return mainCtx.getAlarmCommentService();
    }

    @Override
    public RuleChainService getRuleChainService() {
        return mainCtx.getRuleChainService();
    }

    @Override
    public TimeseriesService getTimeseriesService() {
        return mainCtx.getTsService();
    }

    @Override
    public RuleEngineTelemetryService getTelemetryService() {
        return mainCtx.getTsSubService();
    }

    @Override
    public RelationService getRelationService() {
        return mainCtx.getRelationService();
    }

    @Override
    public EntityViewService getEntityViewService() {
        return mainCtx.getEntityViewService();
    }

    @Override
    public ResourceService getResourceService() {
        return mainCtx.getResourceService();
    }

    @Override
    public OtaPackageService getOtaPackageService() {
        return mainCtx.getOtaPackageService();
    }

    @Override
    public RuleEngineDeviceProfileCache getDeviceProfileCache() {
        return mainCtx.getDeviceProfileCache();
    }

    @Override
    public RuleEngineAssetProfileCache getAssetProfileCache() {
        return mainCtx.getAssetProfileCache();
    }

    @Override
    public EdgeService getEdgeService() {
        return mainCtx.getEdgeService();
    }

    @Override
    public EdgeEventService getEdgeEventService() {
        return mainCtx.getEdgeEventService();
    }

    @Override
    public QueueService getQueueService() {
        return mainCtx.getQueueService();
    }

    @Override
    public QueueStatsService getQueueStatsService() {
        return mainCtx.getQueueStatsService();
    }

    @Override
    public EventLoopGroup getSharedEventLoop() {
        return mainCtx.getSharedEventLoopGroupService().getSharedEventLoopGroup();
    }

    @Override
    public MailService getMailService(boolean isSystem) {
        if (!isSystem || mainCtx.isAllowSystemMailService()) {
            return mainCtx.getMailService();
        } else {
            throw new RuntimeException("Access to System Mail Service is forbidden!");
        }
    }

    @Override
    public SmsService getSmsService() {
        if (mainCtx.isAllowSystemSmsService()) {
            return mainCtx.getSmsService();
        } else {
            throw new RuntimeException("Access to System SMS Service is forbidden!");
        }
    }

    @Override
    public SmsSenderFactory getSmsSenderFactory() {
        return mainCtx.getSmsSenderFactory();
    }

    @Override
    public NotificationCenter getNotificationCenter() {
        return mainCtx.getNotificationCenter();
    }

    @Override
    public NotificationTargetService getNotificationTargetService() {
        return mainCtx.getNotificationTargetService();
    }

    @Override
    public NotificationTemplateService getNotificationTemplateService() {
        return mainCtx.getNotificationTemplateService();
    }

    @Override
    public NotificationRequestService getNotificationRequestService() {
        return mainCtx.getNotificationRequestService();
    }

    @Override
    public NotificationRuleService getNotificationRuleService() {
        return mainCtx.getNotificationRuleService();
    }

    @Override
    public OAuth2ClientService getOAuth2ClientService() {
        return mainCtx.getOAuth2ClientService();
    }

    @Override
    public DomainService getDomainService() {
        return mainCtx.getDomainService();
    }

    @Override
    public MobileAppService getMobileAppService() {
        return mainCtx.getMobileAppService();
    }

    @Override
    public MobileAppBundleService getMobileAppBundleService() {
        return mainCtx.getMobileAppBundleService();
    }

    @Override
    public SlackService getSlackService() {
        return mainCtx.getSlackService();
    }

    @Override
    public boolean isExternalNodeForceAck() {
        return mainCtx.isExternalNodeForceAck();
    }

    @Override
    public RuleEngineRpcService getRpcService() {
        return mainCtx.getTbRuleEngineDeviceRpcService();
    }

    @Override
    public CassandraCluster getCassandraCluster() {
        return mainCtx.getCassandraCluster();
    }

    @Override
    public TbResultSetFuture submitCassandraReadTask(CassandraStatementTask task) {
        return mainCtx.getCassandraBufferedRateReadExecutor().submit(task);
    }

    @Override
    public TbResultSetFuture submitCassandraWriteTask(CassandraStatementTask task) {
        return mainCtx.getCassandraBufferedRateWriteExecutor().submit(task);
    }

    @Override
    public PageData<RuleNodeState> findRuleNodeStates(PageLink pageLink) {
        if (log.isDebugEnabled()) {
            log.debug("[{}][{}] Fetch Rule Node States.", getTenantId(), getSelfId());
        }
        return mainCtx.getRuleNodeStateService().findByRuleNodeId(getTenantId(), getSelfId(), pageLink);
    }

    @Override
    public RuleNodeState findRuleNodeStateForEntity(EntityId entityId) {
        if (log.isDebugEnabled()) {
            log.debug("[{}][{}][{}] Fetch Rule Node State for entity.", getTenantId(), getSelfId(), entityId);
        }
        return mainCtx.getRuleNodeStateService().findByRuleNodeIdAndEntityId(getTenantId(), getSelfId(), entityId);
    }

    @Override
    public RuleNodeState saveRuleNodeState(RuleNodeState state) {
        if (log.isDebugEnabled()) {
            log.debug("[{}][{}][{}] Persist Rule Node State for entity: {}", getTenantId(), getSelfId(), state.getEntityId(), state.getStateData());
        }
        state.setRuleNodeId(getSelfId());
        return mainCtx.getRuleNodeStateService().save(getTenantId(), state);
    }

    @Override
    public void clearRuleNodeStates() {
        if (log.isDebugEnabled()) {
            log.debug("[{}][{}] Going to clear rule node states", getTenantId(), getSelfId());
        }
        mainCtx.getRuleNodeStateService().removeByRuleNodeId(getTenantId(), getSelfId());
    }

    @Override
    public void removeRuleNodeStateForEntity(EntityId entityId) {
        if (log.isDebugEnabled()) {
            log.debug("[{}][{}][{}] Remove Rule Node State for entity.", getTenantId(), getSelfId(), entityId);
        }
        mainCtx.getRuleNodeStateService().removeByRuleNodeIdAndEntityId(getTenantId(), getSelfId(), entityId);
    }

    @Override
    public void addTenantProfileListener(Consumer<TenantProfile> listener) {
        mainCtx.getTenantProfileCache().addListener(getTenantId(), getSelfId(), listener);
    }

    @Override
    public void addDeviceProfileListeners(Consumer<DeviceProfile> profileListener, BiConsumer<DeviceId, DeviceProfile> deviceListener) {
        mainCtx.getDeviceProfileCache().addListener(getTenantId(), getSelfId(), profileListener, deviceListener);
    }

    @Override
    public void addAssetProfileListeners(Consumer<AssetProfile> profileListener, BiConsumer<AssetId, AssetProfile> assetListener) {
        mainCtx.getAssetProfileCache().addListener(getTenantId(), getSelfId(), profileListener, assetListener);
    }

    @Override
    public void removeListeners() {
        mainCtx.getDeviceProfileCache().removeListener(getTenantId(), getSelfId());
        mainCtx.getAssetProfileCache().removeListener(getTenantId(), getSelfId());
        mainCtx.getTenantProfileCache().removeListener(getTenantId(), getSelfId());
    }

    @Override
    public TenantProfile getTenantProfile() {
        return mainCtx.getTenantProfileCache().get(getTenantId());
    }

    @Override
    public WidgetsBundleService getWidgetBundleService() {
        return mainCtx.getWidgetsBundleService();
    }

    @Override
    public WidgetTypeService getWidgetTypeService() {
        return mainCtx.getWidgetTypeService();
    }

    @Override
    public RuleEngineApiUsageStateService getRuleEngineApiUsageStateService() {
        return mainCtx.getApiUsageStateService();
    }

    @Override
    public EntityService getEntityService() {
        return mainCtx.getEntityService();
    }

    @Override
    public EventService getEventService() {
        return mainCtx.getEventService();
    }

    @Override
    public AuditLogService getAuditLogService() {
        return mainCtx.getAuditLogService();
    }

    private TbMsgMetaData getActionMetaData(RuleNodeId ruleNodeId) {
        TbMsgMetaData metaData = new TbMsgMetaData();
        metaData.putValue("ruleNodeId", ruleNodeId.toString());
        return metaData;
    }


    @Override
    public void schedule(Runnable runnable, long delay, TimeUnit timeUnit) {
        mainCtx.getScheduler().schedule(runnable, delay, timeUnit);
    }

    @Override
    public void checkTenantEntity(EntityId entityId) throws TbNodeException {
        if (!this.getTenantId().equals(TenantIdLoader.findTenantId(this, entityId))) {
            throw new TbNodeException("Entity with id: '" + entityId + "' specified in the configuration doesn't belong to the current tenant.", true);
        }
    }

    private static String getFailureMessage(Throwable th) {
        String failureMessage;
        if (th != null) {
            if (!StringUtils.isEmpty(th.getMessage())) {
                failureMessage = th.getMessage();
            } else {
                failureMessage = th.getClass().getSimpleName();
            }
        } else {
            failureMessage = null;
        }
        return failureMessage;
    }

    private void persistDebugOutput(TbMsg msg, String relationType) {
        persistDebugOutput(msg, Set.of(relationType));
    }

    private void persistDebugOutput(TbMsg msg, Set<String> relationTypes) {
        persistDebugOutput(msg, relationTypes, null, null);
    }

    private void persistDebugOutput(TbMsg msg, Set<String> relationTypes, Throwable error, String failureMessage) {
        RuleNode ruleNode = nodeCtx.getSelf();
        if (DebugModeUtil.isDebugAllAvailable(ruleNode)) {
            relationTypes.forEach(relationType -> mainCtx.persistDebugOutput(getTenantId(), ruleNode.getId(), msg, relationType, error, failureMessage));
        } else if (DebugModeUtil.isDebugFailuresAvailable(ruleNode, relationTypes)) {
            mainCtx.persistDebugOutput(getTenantId(), ruleNode.getId(), msg, TbNodeConnectionType.FAILURE, error, failureMessage);
        }
    }

}<|MERGE_RESOLUTION|>--- conflicted
+++ resolved
@@ -210,18 +210,7 @@
             }
             return;
         }
-<<<<<<< HEAD
-        TransportProtos.ToRuleEngineMsg msg = TransportProtos.ToRuleEngineMsg.newBuilder()
-                .setTenantIdMSB(getTenantId().getId().getMostSignificantBits())
-                .setTenantIdLSB(getTenantId().getId().getLeastSignificantBits())
-                .setTbMsg(TbMsg.toByteString(tbMsg)).build();
-        mainCtx.getClusterService().pushMsgToRuleEngine(tpi, tbMsg.getId(), msg, new SimpleTbQueueCallback(
-=======
-        if (nodeCtx.getSelf().isDebugMode()) {
-            mainCtx.persistDebugOutput(nodeCtx.getTenantId(), nodeCtx.getSelf().getId(), tbMsg, "To Root Rule Chain");
-        }
         doEnqueue(tpi, tbMsg, new SimpleTbQueueCallback(
->>>>>>> 1cd41220
                 metadata -> {
                     persistDebugOutput(tbMsg, TbNodeConnectionType.TO_ROOT_RULE_CHAIN);
                     if (onSuccess != null) {
