/**
 * Copyright © 2016-2025 The Thingsboard Authors
 *
 * Licensed under the Apache License, Version 2.0 (the "License");
 * you may not use this file except in compliance with the License.
 * You may obtain a copy of the License at
 *
 *     http://www.apache.org/licenses/LICENSE-2.0
 *
 * Unless required by applicable law or agreed to in writing, software
 * distributed under the License is distributed on an "AS IS" BASIS,
 * WITHOUT WARRANTIES OR CONDITIONS OF ANY KIND, either express or implied.
 * See the License for the specific language governing permissions and
 * limitations under the License.
 */
package org.thingsboard.server.actors.calculatedField;

import com.google.common.util.concurrent.ListenableFuture;
import lombok.SneakyThrows;
import lombok.extern.slf4j.Slf4j;
import org.thingsboard.common.util.DebugModeUtil;
import org.thingsboard.common.util.JacksonUtil;
import org.thingsboard.server.actors.ActorSystemContext;
import org.thingsboard.server.actors.TbActorCtx;
import org.thingsboard.server.actors.shared.AbstractContextAwareMsgProcessor;
import org.thingsboard.server.common.data.AttributeScope;
import org.thingsboard.server.common.data.StringUtils;
import org.thingsboard.server.common.data.cf.configuration.Argument;
import org.thingsboard.server.common.data.cf.configuration.ArgumentType;
import org.thingsboard.server.common.data.cf.configuration.ReferencedEntityKey;
import org.thingsboard.server.common.data.id.CalculatedFieldId;
import org.thingsboard.server.common.data.id.EntityId;
import org.thingsboard.server.common.data.id.TenantId;
import org.thingsboard.server.common.data.kv.StringDataEntry;
import org.thingsboard.server.common.data.msg.TbMsgType;
import org.thingsboard.server.common.msg.cf.CalculatedFieldPartitionChangeMsg;
import org.thingsboard.server.common.msg.queue.TbCallback;
import org.thingsboard.server.gen.transport.TransportProtos.AttributeScopeProto;
import org.thingsboard.server.gen.transport.TransportProtos.AttributeValueProto;
import org.thingsboard.server.gen.transport.TransportProtos.CalculatedFieldTelemetryMsgProto;
import org.thingsboard.server.gen.transport.TransportProtos.TsKvProto;
import org.thingsboard.server.service.cf.CalculatedFieldProcessingService;
import org.thingsboard.server.service.cf.CalculatedFieldResult;
import org.thingsboard.server.service.cf.CalculatedFieldStateService;
import org.thingsboard.server.service.cf.ctx.CalculatedFieldEntityCtxId;
import org.thingsboard.server.service.cf.ctx.state.ArgumentEntry;
import org.thingsboard.server.service.cf.ctx.state.CalculatedFieldCtx;
import org.thingsboard.server.service.cf.ctx.state.CalculatedFieldState;
import org.thingsboard.server.service.cf.ctx.state.SingleValueArgumentEntry;

import java.util.ArrayList;
import java.util.Collection;
import java.util.Collections;
import java.util.HashMap;
import java.util.HashSet;
import java.util.LinkedList;
import java.util.List;
import java.util.Map;
import java.util.Set;
import java.util.UUID;
import java.util.concurrent.TimeUnit;
import java.util.stream.Collectors;


/**
 * @author Andrew Shvayka
 */
@Slf4j
public class CalculatedFieldEntityMessageProcessor extends AbstractContextAwareMsgProcessor {
    // (1 for result persistence + 1 for the state persistence )
    public static final int CALLBACKS_PER_CF = 2;

    final TenantId tenantId;
    final EntityId entityId;
    final CalculatedFieldProcessingService cfService;
    final CalculatedFieldStateService cfStateService;
    final int partition;

    TbActorCtx ctx;
    Map<CalculatedFieldId, CalculatedFieldState> states = new HashMap<>();

    CalculatedFieldEntityMessageProcessor(ActorSystemContext systemContext, TenantId tenantId, EntityId entityId) {
        super(systemContext);
        this.tenantId = tenantId;
        this.entityId = entityId;
        this.cfService = systemContext.getCalculatedFieldProcessingService();
        this.cfStateService = systemContext.getCalculatedFieldStateService();
        this.partition = systemContext.getCalculatedFieldEntityProfileCache().getEntityIdPartition(tenantId, entityId);
    }

    void init(TbActorCtx ctx) {
        this.ctx = ctx;
    }

    public void process(CalculatedFieldPartitionChangeMsg msg) {
        if (!msg.getPartitions()[partition]) {
            log.info("[{}][{}] Stopping entity actor due to change partition event.", partition, entityId);
            ctx.stop(ctx.getSelf());
        }
    }

    public void process(CalculatedFieldStateRestoreMsg msg) {
        CalculatedFieldId cfId = msg.getId().cfId();
        log.info("[{}] [{}] Processing CF state restore msg.", msg.getId().entityId(), cfId);
        if (msg.getState() != null) {
            states.put(cfId, msg.getState());
        } else {
            states.remove(cfId);
        }
    }

    public void process(EntityInitCalculatedFieldMsg msg) throws CalculatedFieldException {
        log.info("[{}] Processing entity init CF msg.", msg.getCtx().getCfId());
        var ctx = msg.getCtx();
        if (msg.isForceReinit()) {
            log.info("Force reinitialization of CF: [{}].", ctx.getCfId());
            states.remove(ctx.getCfId());
        }
        try {
            var state = getOrInitState(ctx);
            if (state.isSizeOk()) {
                processStateIfReady(ctx, Collections.singletonList(ctx.getCfId()), state, null, null, msg.getCallback());
            } else {
                throw new RuntimeException(ctx.getSizeExceedsLimitMessage());
            }
        } catch (Exception e) {
            if (e instanceof CalculatedFieldException cfe) {
                throw cfe;
            }
            throw CalculatedFieldException.builder().ctx(ctx).eventEntity(entityId).cause(e).build();
        }
    }

    public void process(CalculatedFieldEntityDeleteMsg msg) {
        log.info("[{}] Processing CF entity delete msg.", msg.getEntityId());
        if (this.entityId.equals(msg.getEntityId())) {
            MultipleTbCallback multipleTbCallback = new MultipleTbCallback(states.size(), msg.getCallback());
            states.forEach((cfId, state) -> cfStateService.removeState(new CalculatedFieldEntityCtxId(tenantId, cfId, entityId), multipleTbCallback));
            ctx.stop(ctx.getSelf());
        } else {
            var cfId = new CalculatedFieldId(msg.getEntityId().getId());
            var state = states.remove(cfId);
            if (state != null) {
                cfStateService.removeState(new CalculatedFieldEntityCtxId(tenantId, cfId, entityId), msg.getCallback());
            }
        }
    }

    public void process(EntityCalculatedFieldTelemetryMsg msg) throws CalculatedFieldException {
        log.info("[{}] Processing CF telemetry msg.", msg.getEntityId());
        var proto = msg.getProto();
        var numberOfCallbacks = CALLBACKS_PER_CF * (msg.getEntityIdFields().size() + msg.getProfileIdFields().size());
        MultipleTbCallback callback = new MultipleTbCallback(numberOfCallbacks, msg.getCallback());
        List<CalculatedFieldId> cfIdList = getCalculatedFieldIds(proto);
        Set<CalculatedFieldId> cfIdSet = new HashSet<>(cfIdList);
        for (var ctx : msg.getEntityIdFields()) {
            process(ctx, proto, cfIdSet, cfIdList, callback);
        }
        for (var ctx : msg.getProfileIdFields()) {
            process(ctx, proto, cfIdSet, cfIdList, callback);
        }
    }

    public void process(EntityCalculatedFieldLinkedTelemetryMsg msg) throws CalculatedFieldException {
        log.info("[{}] Processing CF link telemetry msg.", msg.getEntityId());
        var proto = msg.getProto();
        var ctx = msg.getCtx();
        var callback = new MultipleTbCallback(CALLBACKS_PER_CF, msg.getCallback());
        try {
            List<CalculatedFieldId> cfIds = getCalculatedFieldIds(proto);
            if (cfIds.contains(ctx.getCfId())) {
                callback.onSuccess(CALLBACKS_PER_CF);
            } else {
                if (proto.getTsDataCount() > 0) {
                    processArgumentValuesUpdate(ctx, cfIds, callback, mapToArguments(ctx, msg.getEntityId(), proto.getTsDataList()), toTbMsgId(proto), toTbMsgType(proto));
                } else if (proto.getAttrDataCount() > 0) {
                    processArgumentValuesUpdate(ctx, cfIds, callback, mapToArguments(ctx, msg.getEntityId(), proto.getScope(), proto.getAttrDataList()), toTbMsgId(proto), toTbMsgType(proto));
                }
                if (proto.getRemovedTsKeysCount() > 0) {
                    processArgumentValuesUpdate(ctx, cfIds, callback, mapToArgumentsWithFetchedValue(ctx, proto.getRemovedTsKeysList()), toTbMsgId(proto), toTbMsgType(proto));
                } else if (proto.getRemovedAttrKeysCount() > 0) {
                    processArgumentValuesUpdate(ctx, cfIds, callback, mapToArgumentsWithDefaultValue(ctx, msg.getEntityId(), proto.getScope(), proto.getRemovedAttrKeysList()), toTbMsgId(proto), toTbMsgType(proto));
                } else {
                    callback.onSuccess(CALLBACKS_PER_CF);
                }
            }
        } catch (Exception e) {
            throw CalculatedFieldException.builder().ctx(ctx).eventEntity(entityId).cause(e).build();
        }
    }

    private void process(CalculatedFieldCtx ctx, CalculatedFieldTelemetryMsgProto proto, Collection<CalculatedFieldId> cfIds, List<CalculatedFieldId> cfIdList, MultipleTbCallback callback) throws CalculatedFieldException {
        try {
            if (cfIds.contains(ctx.getCfId())) {
                callback.onSuccess(CALLBACKS_PER_CF);
            } else {
                if (proto.getTsDataCount() > 0) {
                    processTelemetry(ctx, proto, cfIdList, callback);
                } else if (proto.getAttrDataCount() > 0) {
                    processAttributes(ctx, proto, cfIdList, callback);
                }
                if (proto.getRemovedTsKeysCount() > 0) {
                    processRemovedTelemetry(ctx, proto, cfIdList, callback);
                } else if (proto.getRemovedAttrKeysCount() > 0) {
                    processRemovedAttributes(ctx, proto, cfIdList, callback);
                } else {
                    callback.onSuccess(CALLBACKS_PER_CF);
                }
            }
        } catch (Exception e) {
<<<<<<< HEAD
            if (e instanceof CalculatedFieldException) {
                throw (CalculatedFieldException) e;
=======
            if (e instanceof CalculatedFieldException cfe) {
                throw cfe;
>>>>>>> 845affb4
            }
            throw CalculatedFieldException.builder().ctx(ctx).eventEntity(entityId).cause(e).build();
        }
    }

    private void processTelemetry(CalculatedFieldCtx ctx, CalculatedFieldTelemetryMsgProto proto, List<CalculatedFieldId> cfIdList, MultipleTbCallback callback) throws CalculatedFieldException {
        processArgumentValuesUpdate(ctx, cfIdList, callback, mapToArguments(ctx, proto.getTsDataList()), toTbMsgId(proto), toTbMsgType(proto));
    }

    private void processAttributes(CalculatedFieldCtx ctx, CalculatedFieldTelemetryMsgProto proto, List<CalculatedFieldId> cfIdList, MultipleTbCallback callback) throws CalculatedFieldException {
        processArgumentValuesUpdate(ctx, cfIdList, callback, mapToArguments(ctx, proto.getScope(), proto.getAttrDataList()), toTbMsgId(proto), toTbMsgType(proto));
    }

<<<<<<< HEAD
    private void processRemovedTelemetry(CalculatedFieldCtx ctx, CalculatedFieldTelemetryMsgProto proto, List<CalculatedFieldId> cfIdList, MultipleTbCallback callback) throws CalculatedFieldException {
        processArgumentValuesUpdate(ctx, cfIdList, callback, mapToArgumentsWithFetchedValue(ctx, proto.getRemovedTsKeysList()), toTbMsgId(proto), toTbMsgType(proto));
    }

    private void processRemovedAttributes(CalculatedFieldCtx ctx, CalculatedFieldTelemetryMsgProto proto, List<CalculatedFieldId> cfIdList, MultipleTbCallback callback) throws CalculatedFieldException {
        processArgumentValuesUpdate(ctx, cfIdList, callback, mapToArgumentsWithDefaultValue(ctx, proto.getScope(), proto.getRemovedAttrKeysList()), toTbMsgId(proto), toTbMsgType(proto));
    }

=======
>>>>>>> 845affb4
    private void processArgumentValuesUpdate(CalculatedFieldCtx ctx, List<CalculatedFieldId> cfIdList, MultipleTbCallback callback,
                                             Map<String, ArgumentEntry> newArgValues, UUID tbMsgId, TbMsgType tbMsgType) throws CalculatedFieldException {
        if (newArgValues.isEmpty()) {
            log.info("[{}] No new argument values to process for CF.", ctx.getCfId());
            callback.onSuccess(CALLBACKS_PER_CF);
        }
        CalculatedFieldState state = states.get(ctx.getCfId());
        boolean justRestored = false;
        if (state == null) {
            state = getOrInitState(ctx);
            justRestored = true;
        }
        if (state.isSizeOk()) {
            if (state.updateState(newArgValues) || justRestored) {
                cfIdList = new ArrayList<>(cfIdList);
                cfIdList.add(ctx.getCfId());
                processStateIfReady(ctx, cfIdList, state, tbMsgId, tbMsgType, callback);
            } else {
                callback.onSuccess(CALLBACKS_PER_CF);
            }
        } else {
            throw CalculatedFieldException.builder().ctx(ctx).eventEntity(entityId).errorMessage(ctx.getSizeExceedsLimitMessage()).build();
        }
    }

    @SneakyThrows
    private CalculatedFieldState getOrInitState(CalculatedFieldCtx ctx) {
        CalculatedFieldState state = states.get(ctx.getCfId());
        if (state != null) {
            return state;
        } else {
            ListenableFuture<CalculatedFieldState> stateFuture = systemContext.getCalculatedFieldProcessingService().fetchStateFromDb(ctx, entityId);
            // Ugly but necessary. We do not expect to often fetch data from DB. Only once per <Entity, CalculatedField> pair lifetime.
            // This call happens while processing the CF pack from the queue consumer. So the timeout should be relatively low.
            // Alternatively, we can fetch the state outside the actor system and push separate command to create this actor,
            // but this will significantly complicate the code.
            state = stateFuture.get(1, TimeUnit.MINUTES);
            state.checkStateSize(new CalculatedFieldEntityCtxId(tenantId, ctx.getCfId(), entityId), ctx.getMaxStateSize());
            states.put(ctx.getCfId(), state);
        }
        return state;
    }

    private void processStateIfReady(CalculatedFieldCtx ctx, List<CalculatedFieldId> cfIdList, CalculatedFieldState state, UUID tbMsgId, TbMsgType tbMsgType, TbCallback callback) throws CalculatedFieldException {
        CalculatedFieldEntityCtxId ctxId = new CalculatedFieldEntityCtxId(tenantId, ctx.getCfId(), entityId);
        boolean stateSizeOk;
        if (ctx.isInitialized() && state.isReady()) {
            try {
                CalculatedFieldResult calculationResult = state.performCalculation(ctx).get(5, TimeUnit.SECONDS);
                state.checkStateSize(ctxId, ctx.getMaxStateSize());
                stateSizeOk = state.isSizeOk();
                if (stateSizeOk) {
                    cfService.pushMsgToRuleEngine(tenantId, entityId, calculationResult, cfIdList, callback);
                    if (DebugModeUtil.isDebugAllAvailable(ctx.getCalculatedField())) {
                        systemContext.persistCalculatedFieldDebugEvent(tenantId, ctx.getCfId(), entityId, state.getArguments(), tbMsgId, tbMsgType, JacksonUtil.writeValueAsString(calculationResult.getResult()), null);
                    }
                }
            } catch (Exception e) {
                throw CalculatedFieldException.builder().ctx(ctx).eventEntity(entityId).msgId(tbMsgId).msgType(tbMsgType).arguments(state.getArguments()).cause(e).build();
            }
        } else {
            state.checkStateSize(ctxId, ctx.getMaxStateSize());
            stateSizeOk = state.isSizeOk();
            if (stateSizeOk) {
                callback.onSuccess(); // State was updated but no calculation performed;
            }
        }
        if (stateSizeOk) {
            cfStateService.persistState(ctxId, state, callback);
        } else {
            removeStateAndRaiseSizeException(ctxId, CalculatedFieldException.builder().ctx(ctx).eventEntity(entityId).errorMessage(ctx.getSizeExceedsLimitMessage()).build(), callback);
        }
    }

    private void removeStateAndRaiseSizeException(CalculatedFieldEntityCtxId ctxId, CalculatedFieldException ex, TbCallback callback) {
        // We remove the state, but remember that it is over-sized in a local map.
        cfStateService.removeState(ctxId, new TbCallback() {
            @Override
            public void onSuccess() {
                callback.onFailure(ex);
            }

            @Override
            public void onFailure(Throwable t) {
                callback.onFailure(ex);
            }
        });
    }

    private Map<String, ArgumentEntry> mapToArguments(CalculatedFieldCtx ctx, List<TsKvProto> data) {
        return mapToArguments(ctx.getMainEntityArguments(), data);
    }

    private Map<String, ArgumentEntry> mapToArguments(CalculatedFieldCtx ctx, EntityId entityId, List<TsKvProto> data) {
        var argNames = ctx.getLinkedEntityArguments().get(entityId);
        if (argNames.isEmpty()) {
            return Collections.emptyMap();
        }
        return mapToArguments(argNames, data);
    }

    private Map<String, ArgumentEntry> mapToArguments(Map<ReferencedEntityKey, String> argNames, List<TsKvProto> data) {
        if (argNames.isEmpty()) {
            return Collections.emptyMap();
        }
        Map<String, ArgumentEntry> arguments = new HashMap<>();
        for (TsKvProto item : data) {
            ReferencedEntityKey key = new ReferencedEntityKey(item.getKv().getKey(), ArgumentType.TS_LATEST, null);
            String argName = argNames.get(key);
            if (argName != null) {
                arguments.put(argName, new SingleValueArgumentEntry(item));
            }
            key = new ReferencedEntityKey(item.getKv().getKey(), ArgumentType.TS_ROLLING, null);
            argName = argNames.get(key);
            if (argName != null) {
                arguments.put(argName, new SingleValueArgumentEntry(item));
            }
        }
        return arguments;
    }

    private Map<String, ArgumentEntry> mapToArguments(CalculatedFieldCtx ctx, AttributeScopeProto scope, List<AttributeValueProto> attrDataList) {
        return mapToArguments(ctx.getMainEntityArguments(), scope, attrDataList);
    }

    private Map<String, ArgumentEntry> mapToArguments(CalculatedFieldCtx ctx, EntityId entityId, AttributeScopeProto scope, List<AttributeValueProto> attrDataList) {
        var argNames = ctx.getLinkedEntityArguments().get(entityId);
        if (argNames.isEmpty()) {
            return Collections.emptyMap();
        }
        return mapToArguments(argNames, scope, attrDataList);
    }

    private Map<String, ArgumentEntry> mapToArguments(Map<ReferencedEntityKey, String> argNames, AttributeScopeProto scope, List<AttributeValueProto> attrDataList) {
        Map<String, ArgumentEntry> arguments = new HashMap<>();
        for (AttributeValueProto item : attrDataList) {
            ReferencedEntityKey key = new ReferencedEntityKey(item.getKey(), ArgumentType.ATTRIBUTE, AttributeScope.valueOf(scope.name()));
            String argName = argNames.get(key);
            if (argName != null) {
                arguments.put(argName, new SingleValueArgumentEntry(item));
            }
        }
        return arguments;
    }

    private Map<String, ArgumentEntry> mapToArgumentsWithDefaultValue(CalculatedFieldCtx ctx, EntityId entityId, AttributeScopeProto scope, List<String> removedAttrKeys) {
        var argNames = ctx.getLinkedEntityArguments().get(entityId);
        if (argNames.isEmpty()) {
            return Collections.emptyMap();
        }
        return mapToArgumentsWithDefaultValue(argNames, ctx.getArguments(), scope, removedAttrKeys);
    }

    private Map<String, ArgumentEntry> mapToArgumentsWithDefaultValue(CalculatedFieldCtx ctx, AttributeScopeProto scope, List<String> removedAttrKeys) {
        return mapToArgumentsWithDefaultValue(ctx.getMainEntityArguments(), ctx.getArguments(), scope, removedAttrKeys);
    }

    private Map<String, ArgumentEntry> mapToArgumentsWithDefaultValue(Map<ReferencedEntityKey, String> argNames, Map<String, Argument> configArguments, AttributeScopeProto scope, List<String> removedAttrKeys) {
        Map<String, ArgumentEntry> arguments = new HashMap<>();
        for (String removedKey : removedAttrKeys) {
            ReferencedEntityKey key = new ReferencedEntityKey(removedKey, ArgumentType.ATTRIBUTE, AttributeScope.valueOf(scope.name()));
            String argName = argNames.get(key);
            if (argName != null) {
                Argument argument = configArguments.get(argName);
                String defaultValue = (argument != null) ? argument.getDefaultValue() : null;
                arguments.put(argName, StringUtils.isNotEmpty(defaultValue)
                        ? new SingleValueArgumentEntry(System.currentTimeMillis(), new StringDataEntry(removedKey, defaultValue), null)
                        : new SingleValueArgumentEntry());

            }
        }
        return arguments;
    }

    private Map<String, ArgumentEntry> mapToArgumentsWithFetchedValue(CalculatedFieldCtx ctx, List<String> removedTelemetryKeys) {
        Map<String, Argument> deletedArguments = ctx.getArguments().entrySet().stream()
                .filter(entry -> removedTelemetryKeys.contains(entry.getKey()))
                .collect(Collectors.toMap(Map.Entry::getKey, Map.Entry::getValue));

        Map<String, ArgumentEntry> fetchedArgs = cfService.fetchArgsFromDb(tenantId, entityId, deletedArguments);

        fetchedArgs.values().forEach(arg -> arg.setForceResetPrevious(true));
        return fetchedArgs;
    }

    private static List<CalculatedFieldId> getCalculatedFieldIds(CalculatedFieldTelemetryMsgProto proto) {
        List<CalculatedFieldId> cfIds = new LinkedList<>();
        for (var cfId : proto.getPreviousCalculatedFieldsList()) {
            cfIds.add(new CalculatedFieldId(new UUID(cfId.getCalculatedFieldIdMSB(), cfId.getCalculatedFieldIdLSB())));
        }
        return cfIds;
    }

    private UUID toTbMsgId(CalculatedFieldTelemetryMsgProto proto) {
        if (proto.getTbMsgIdMSB() != 0 && proto.getTbMsgIdLSB() != 0) {
            return new UUID(proto.getTbMsgIdMSB(), proto.getTbMsgIdLSB());
        }
        return null;
    }

    private TbMsgType toTbMsgType(CalculatedFieldTelemetryMsgProto proto) {
        if (!proto.getTbMsgType().isEmpty()) {
            return TbMsgType.valueOf(proto.getTbMsgType());
        }
        return null;
    }

}<|MERGE_RESOLUTION|>--- conflicted
+++ resolved
@@ -175,8 +175,7 @@
                     processArgumentValuesUpdate(ctx, cfIds, callback, mapToArguments(ctx, msg.getEntityId(), proto.getTsDataList()), toTbMsgId(proto), toTbMsgType(proto));
                 } else if (proto.getAttrDataCount() > 0) {
                     processArgumentValuesUpdate(ctx, cfIds, callback, mapToArguments(ctx, msg.getEntityId(), proto.getScope(), proto.getAttrDataList()), toTbMsgId(proto), toTbMsgType(proto));
-                }
-                if (proto.getRemovedTsKeysCount() > 0) {
+                } else if (proto.getRemovedTsKeysCount() > 0) {
                     processArgumentValuesUpdate(ctx, cfIds, callback, mapToArgumentsWithFetchedValue(ctx, proto.getRemovedTsKeysList()), toTbMsgId(proto), toTbMsgType(proto));
                 } else if (proto.getRemovedAttrKeysCount() > 0) {
                     processArgumentValuesUpdate(ctx, cfIds, callback, mapToArgumentsWithDefaultValue(ctx, msg.getEntityId(), proto.getScope(), proto.getRemovedAttrKeysList()), toTbMsgId(proto), toTbMsgType(proto));
@@ -208,13 +207,8 @@
                 }
             }
         } catch (Exception e) {
-<<<<<<< HEAD
-            if (e instanceof CalculatedFieldException) {
-                throw (CalculatedFieldException) e;
-=======
             if (e instanceof CalculatedFieldException cfe) {
                 throw cfe;
->>>>>>> 845affb4
             }
             throw CalculatedFieldException.builder().ctx(ctx).eventEntity(entityId).cause(e).build();
         }
@@ -228,7 +222,6 @@
         processArgumentValuesUpdate(ctx, cfIdList, callback, mapToArguments(ctx, proto.getScope(), proto.getAttrDataList()), toTbMsgId(proto), toTbMsgType(proto));
     }
 
-<<<<<<< HEAD
     private void processRemovedTelemetry(CalculatedFieldCtx ctx, CalculatedFieldTelemetryMsgProto proto, List<CalculatedFieldId> cfIdList, MultipleTbCallback callback) throws CalculatedFieldException {
         processArgumentValuesUpdate(ctx, cfIdList, callback, mapToArgumentsWithFetchedValue(ctx, proto.getRemovedTsKeysList()), toTbMsgId(proto), toTbMsgType(proto));
     }
@@ -237,8 +230,6 @@
         processArgumentValuesUpdate(ctx, cfIdList, callback, mapToArgumentsWithDefaultValue(ctx, proto.getScope(), proto.getRemovedAttrKeysList()), toTbMsgId(proto), toTbMsgType(proto));
     }
 
-=======
->>>>>>> 845affb4
     private void processArgumentValuesUpdate(CalculatedFieldCtx ctx, List<CalculatedFieldId> cfIdList, MultipleTbCallback callback,
                                              Map<String, ArgumentEntry> newArgValues, UUID tbMsgId, TbMsgType tbMsgType) throws CalculatedFieldException {
         if (newArgValues.isEmpty()) {
