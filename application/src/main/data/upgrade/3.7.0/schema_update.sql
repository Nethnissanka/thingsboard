--- conflicted
+++ resolved
@@ -24,7 +24,13 @@
 
 -- KV VERSIONING UPDATE END
 
-<<<<<<< HEAD
+-- RELATION VERSIONING UPDATE START
+
+CREATE SEQUENCE IF NOT EXISTS relation_version_seq cache 1;
+ALTER TABLE relation ADD COLUMN version bigint default 0;
+
+-- RELATION VERSIONING UPDATE END
+
 
 -- ENTITIES VERSIONING UPDATE START
 
@@ -43,12 +49,4 @@
 ALTER TABLE widgets_bundle ADD COLUMN IF NOT EXISTS version BIGINT DEFAULT 1;
 ALTER TABLE tenant ADD COLUMN IF NOT EXISTS version BIGINT DEFAULT 1;
 
--- ENTITIES VERSIONING UPDATE END
-=======
--- RELATION VERSIONING UPDATE START
-
-CREATE SEQUENCE IF NOT EXISTS relation_version_seq cache 1;
-ALTER TABLE relation ADD COLUMN version bigint default 0;
-
--- RELATION VERSIONING UPDATE END
->>>>>>> ea662bc2
+-- ENTITIES VERSIONING UPDATE END