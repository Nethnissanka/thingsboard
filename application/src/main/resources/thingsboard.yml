--- conflicted
+++ resolved
@@ -369,12 +369,9 @@
     tokensOutdatageTime:
       timeToLiveInMinutes: 20000
       maxSize: 10000
-<<<<<<< HEAD
     edges:
       timeToLiveInMinutes: 1440
       maxSize: 0
-=======
->>>>>>> dc875508
 
 redis:
   # standalone or cluster
@@ -597,8 +594,6 @@
     bind_address: "${COAP_BIND_ADDRESS:0.0.0.0}"
     bind_port: "${COAP_BIND_PORT:5683}"
     timeout: "${COAP_TIMEOUT:10000}"
-<<<<<<< HEAD
-=======
     dtls:
       # Enable/disable DTLS 1.2 support
       enabled: "${COAP_DTLS_ENABLED:false}"
@@ -621,7 +616,6 @@
       x509:
         dtls_session_inactivity_timeout: "${TB_COAP_X509_DTLS_SESSION_INACTIVITY_TIMEOUT:86400000}"
         dtls_session_report_timeout: "${TB_COAP_X509_DTLS_SESSION_REPORT_TIMEOUT:1800000}"
->>>>>>> dc875508
   # Local LwM2M transport parameters
   lwm2m:
     # Enable/disable lvm2m transport protocol.
@@ -630,18 +624,9 @@
     #   send a Confirmable message to the time when an acknowledgement is no longer expected.
     #   DEFAULT_TIMEOUT = 2 * 60 * 1000l; 2 min in ms
     timeout: "${LWM2M_TIMEOUT:120000}"
-<<<<<<< HEAD
-#    model_path_file: "${LWM2M_MODEL_PATH_FILE:./common/transport/lwm2m/src/main/resources/models/}"
-    model_path_file: "${LWM2M_MODEL_PATH_FILE:}"
-    recommended_ciphers: "${LWM2M_RECOMMENDED_CIPHERS:false}"
-    recommended_supported_groups: "${LWM2M_RECOMMENDED_SUPPORTED_GROUPS:true}"
-    request_pool_size: "${LWM2M_REQUEST_POOL_SIZE:100}"
-    request_error_pool_size: "${LWM2M_REQUEST_ERROR_POOL_SIZE:10}"
-=======
     recommended_ciphers: "${LWM2M_RECOMMENDED_CIPHERS:false}"
     recommended_supported_groups: "${LWM2M_RECOMMENDED_SUPPORTED_GROUPS:true}"
     response_pool_size: "${LWM2M_RESPONSE_POOL_SIZE:100}"
->>>>>>> dc875508
     registered_pool_size: "${LWM2M_REGISTERED_POOL_SIZE:10}"
     update_registered_pool_size: "${LWM2M_UPDATE_REGISTERED_POOL_SIZE:10}"
     un_registered_pool_size: "${LWM2M_UN_REGISTERED_POOL_SIZE:10}"
@@ -650,12 +635,7 @@
       # To get helps about files format and how to generate it, see: https://github.com/eclipse/leshan/wiki/Credential-files-format
       # Create new X509 Certificates: common/transport/lwm2m/src/main/resources/credentials/shell/lwM2M_credentials.sh
       key_store_type: "${LWM2M_KEYSTORE_TYPE:JKS}"
-<<<<<<< HEAD
-      # key_store_type: "${LWM2M_KEYSTORE_TYPE:PKCS12}"
-#      key_store_path_file: "${KEY_STORE_PATH_FILE:/usr/share/thingsboard/conf/credentials/serverKeyStore.jks}"
-=======
       # key_store_path_file: "${KEY_STORE_PATH_FILE:/common/transport/lwm2m/src/main/resources/credentials/serverKeyStore.jks"
->>>>>>> dc875508
       key_store_path_file: "${KEY_STORE_PATH_FILE:}"
       key_store_password: "${LWM2M_KEYSTORE_PASSWORD_SERVER:server_ks_password}"
       root_alias: "${LWM2M_SERVER_ROOT_CA:rootca}"
@@ -674,38 +654,26 @@
         #  - Elliptic Curve parameters  : [secp256r1 [NIST P-256, X9.62 prime256v1] (1.2.840.10045.3.1.7)]
         public_x: "${LWM2M_SERVER_PUBLIC_X:05064b9e6762dd8d8b8a52355d7b4d8b9a3d64e6d2ee277d76c248861353f358}"
         public_y: "${LWM2M_SERVER_PUBLIC_Y:5eeb1838e4f9e37b31fa347aef5ce3431eb54e0a2506910c5e0298817445721b}"
-<<<<<<< HEAD
-        private_encoded: "${LWM2M_SERVER_PRIVATE_ENCODED:308193020100301306072a8648ce3d020106082a8648ce3d030107047930770201010420dc774b309e547ceb48fee547e104ce201a9c48c449dc5414cd04e7f5cf05f67ba00a06082a8648ce3d030107a1440342000405064b9e6762dd8d8b8a52355d7b4d8b9a3d64e6d2ee277d76c248861353f3585eeb1838e4f9e37b31fa347aef5ce3431eb54e0a2506910c5e0298817445721b}"        # Only Certificate_x509:
-        alias: "${LWM2M_KEYSTORE_ALIAS_SERVER:server}"
-    bootstrap:
-      enable: "${LWM2M_BOOTSTRAP_ENABLED:true}"
-      id: "${LWM2M_SERVER_ID:111}"
-=======
         private_encoded: "${LWM2M_SERVER_PRIVATE_ENCODED:308193020100301306072a8648ce3d020106082a8648ce3d030107047930770201010420dc774b309e547ceb48fee547e104ce201a9c48c449dc5414cd04e7f5cf05f67ba00a06082a8648ce3d030107a1440342000405064b9e6762dd8d8b8a52355d7b4d8b9a3d64e6d2ee277d76c248861353f3585eeb1838e4f9e37b31fa347aef5ce3431eb54e0a2506910c5e0298817445721b}"
         # Only Certificate_x509:
         alias: "${LWM2M_KEYSTORE_ALIAS_SERVER:server}"
     bootstrap:
       enable: "${LWM2M_ENABLED_BS:true}"
       id: "${LWM2M_SERVER_ID_BS:111}"
->>>>>>> dc875508
       bind_address: "${LWM2M_BIND_ADDRESS_BS:0.0.0.0}"
       bind_port_no_sec: "${LWM2M_BIND_PORT_NO_SEC_BS:5687}"
       secure:
         bind_address_security: "${LWM2M_BIND_ADDRESS_BS:0.0.0.0}"
-<<<<<<< HEAD
-        bind_port_security: "${LWM2M_BIND_PORT_SEC_BS:5688}"
-=======
         bind_port_security: "${LWM2M_BIND_PORT_SECURITY_BS:5688}"
->>>>>>> dc875508
         #  Only for RPK: Public & Private Key. If the keystore file is missing or not working
         #  - Elliptic Curve parameters  : [secp256r1 [NIST P-256, X9.62 prime256v1] (1.2.840.10045.3.1.7)]
         #  - Public Key (Hex): [3059301306072a8648ce3d020106082a8648ce3d030107034200045017c87a1c1768264656b3b355434b0def6edb8b9bf166a4762d9930cd730f913fc4e61bcd8901ec27c424114c3e887ed372497f0c2cf85839b8443e76988b34]
         #  - Private Key (Hex): [308193020100301306072a8648ce3d020106082a8648ce3d0301070479307702010104205ecafd90caa7be45c42e1f3f32571632b8409e6e6249d7124f4ba56fab3c8083a00a06082a8648ce3d030107a144034200045017c87a1c1768264656b3b355434b0def6edb8b9bf166a4762d9930cd730f913fc4e61bcd8901ec27c424114c3e887ed372497f0c2cf85839b8443e76988b34],
         public_x: "${LWM2M_SERVER_PUBLIC_X_BS:5017c87a1c1768264656b3b355434b0def6edb8b9bf166a4762d9930cd730f91}"
         public_y: "${LWM2M_SERVER_PUBLIC_Y_BS:3fc4e61bcd8901ec27c424114c3e887ed372497f0c2cf85839b8443e76988b34}"
-<<<<<<< HEAD
-        private_encoded: "${LWM2M_SERVER_PRIVATE_ENCODED_BS:308193020100301306072a8648ce3d020106082a8648ce3d0301070479307702010104205ecafd90caa7be45c42e1f3f32571632b8409e6e6249d7124f4ba56fab3c8083a00a06082a8648ce3d030107a144034200045017c87a1c1768264656b3b355434b0def6edb8b9bf166a4762d9930cd730f913fc4e61bcd8901ec27c424114c3e887ed372497f0c2cf85839b8443e76988b34}"        # Only Certificate_x509:
-        alias: "${LWM2M_KEYSTORE_ALIAS_BOOTSTRAP:bootstrap}"
+        private_encoded: "${LWM2M_SERVER_PRIVATE_ENCODED_BS:308193020100301306072a8648ce3d020106082a8648ce3d0301070479307702010104205ecafd90caa7be45c42e1f3f32571632b8409e6e6249d7124f4ba56fab3c8083a00a06082a8648ce3d030107a144034200045017c87a1c1768264656b3b355434b0def6edb8b9bf166a4762d9930cd730f913fc4e61bcd8901ec27c424114c3e887ed372497f0c2cf85839b8443e76988b34}"
+        # Only Certificate_x509:
+        alias: "${LWM2M_KEYSTORE_ALIAS_BS:bootstrap}"
     # Use redis for Security and Registration stores
     redis.enabled: "${LWM2M_REDIS_ENABLED:false}"
 
@@ -728,13 +696,6 @@
   edge_events_ttl: "${EDGES_EDGE_EVENTS_TTL:0}"
   state:
     persistToTelemetry: "${EDGES_PERSIST_STATE_TO_TELEMETRY:false}"
-=======
-        private_encoded: "${LWM2M_SERVER_PRIVATE_ENCODED_BS:308193020100301306072a8648ce3d020106082a8648ce3d0301070479307702010104205ecafd90caa7be45c42e1f3f32571632b8409e6e6249d7124f4ba56fab3c8083a00a06082a8648ce3d030107a144034200045017c87a1c1768264656b3b355434b0def6edb8b9bf166a4762d9930cd730f913fc4e61bcd8901ec27c424114c3e887ed372497f0c2cf85839b8443e76988b34}"
-        # Only Certificate_x509:
-        alias: "${LWM2M_KEYSTORE_ALIAS_BS:bootstrap}"
-    # Use redis for Security and Registration stores
-    redis.enabled: "${LWM2M_REDIS_ENABLED:false}"
->>>>>>> dc875508
 
 swagger:
   api_path_regex: "${SWAGGER_API_PATH_REGEX:/api.*}"
