#
# Copyright © 2016-2023 The Thingsboard Authors
#
# Licensed under the Apache License, Version 2.0 (the "License");
# you may not use this file except in compliance with the License.
# You may obtain a copy of the License at
#
#     http://www.apache.org/licenses/LICENSE-2.0
#
# Unless required by applicable law or agreed to in writing, software
# distributed under the License is distributed on an "AS IS" BASIS,
# WITHOUT WARRANTIES OR CONDITIONS OF ANY KIND, either express or implied.
# See the License for the specific language governing permissions and
# limitations under the License.
#

# Server common parameters
server:
  # Server bind-address
  address: "${HTTP_BIND_ADDRESS:0.0.0.0}"
  # Server bind port
  port: "${HTTP_BIND_PORT:8080}"
  # Server forward headers strategy
  forward_headers_strategy: "${HTTP_FORWARD_HEADERS_STRATEGY:NONE}"
  # Server SSL configuration
  ssl:
    # Enable/disable SSL support
    enabled: "${SSL_ENABLED:false}"
    # Server SSL credentials
    credentials:
      # Server credentials type (PEM - pem certificate file; KEYSTORE - java keystore)
      type: "${SSL_CREDENTIALS_TYPE:PEM}"
      # PEM server credentials
      pem:
        # Path to the server certificate file (holds server certificate or certificate chain, may include server private key)
        cert_file: "${SSL_PEM_CERT:server.pem}"
        # Path to the server certificate private key file (optional). Required if the private key is not present in the server certificate file
        key_file: "${SSL_PEM_KEY:server_key.pem}"
        # Server certificate private key password (optional)
        key_password: "${SSL_PEM_KEY_PASSWORD:server_key_password}"
      # Keystore server credentials
      keystore:
        # Type of the key store (JKS or PKCS12)
        type: "${SSL_KEY_STORE_TYPE:PKCS12}"
        # Path to the key store that holds the SSL certificate
        store_file: "${SSL_KEY_STORE:classpath:keystore/keystore.p12}"
        # Password used to access the key store
        store_password: "${SSL_KEY_STORE_PASSWORD:thingsboard}"
        # Key alias
        key_alias: "${SSL_KEY_ALIAS:tomcat}"
        # Password used to access the key
        key_password: "${SSL_KEY_PASSWORD:thingsboard}"
  # HTTP/2 support (takes effect only if server SSL is enabled)
  http2:
    # Enable/disable HTTP/2 support
    enabled: "${HTTP2_ENABLED:true}"
  # Log errors with stacktrace when REST API throws an exception with the message "Please contact sysadmin"
  log_controller_error_stack_trace: "${HTTP_LOG_CONTROLLER_ERROR_STACK_TRACE:false}"
  ws:
    # Timeout for sending data to client WebSocket session in milliseconds
    send_timeout: "${TB_SERVER_WS_SEND_TIMEOUT:5000}"
    # recommended timeout >= 30 seconds. The platform will attempt to send a 'ping' request 3 times within the timeout
    ping_timeout: "${TB_SERVER_WS_PING_TIMEOUT:30000}"
    dynamic_page_link:
      # Refresh rate of the dynamic alarm end entity data queries
      refresh_interval: "${TB_SERVER_WS_DYNAMIC_PAGE_LINK_REFRESH_INTERVAL_SEC:60}"
      # Thread pool size to execute dynamic queries
      refresh_pool_size: "${TB_SERVER_WS_DYNAMIC_PAGE_LINK_REFRESH_POOL_SIZE:1}"
      # Maximum number of dynamic queries per refresh interval. For example, no more than 10 alarm queries are executed by the user simultaneously in all browsers.
      max_alarm_queries_per_refresh_interval: "${TB_SERVER_WS_MAX_ALARM_QUERIES_PER_REFRESH_INTERVAL:10}"
      # Maximum number of dynamic queries per user. For example, no more than 10 alarm widgets opened by the user simultaneously in all browsers
      max_per_user: "${TB_SERVER_WS_DYNAMIC_PAGE_LINK_MAX_PER_USER:10}"
    # Maximum number of entities returned for single entity subscription. For example, no more than 10,000 entities on the map widget
    max_entities_per_data_subscription: "${TB_SERVER_WS_MAX_ENTITIES_PER_DATA_SUBSCRIPTION:10000}"
    # Maximum number of alarms returned for single alarm subscription. For example, no more than 10,000 alarms on the alarm widget
    max_entities_per_alarm_subscription: "${TB_SERVER_WS_MAX_ENTITIES_PER_ALARM_SUBSCRIPTION:10000}"
    # Maximum queue size of the websocket updates per session. This restriction prevents infinite updates of WS
    max_queue_messages_per_session: "${TB_SERVER_WS_DEFAULT_QUEUE_MESSAGES_PER_SESSION:1000}"
  rest:
    server_side_rpc:
      # Minimum value of the server-side RPC timeout. May override value provided in the REST API call.
      # Since 2.5 migration to queues, the RPC delay depends on the size of the pending messages in the queue.
      # So default UI parameter of 500ms may not be sufficient for loaded environments.
      min_timeout: "${MIN_SERVER_SIDE_RPC_TIMEOUT:5000}"
      # Default value of the server-side RPC timeout.
      default_timeout: "${DEFAULT_SERVER_SIDE_RPC_TIMEOUT:10000}"
    rate_limits:
      # Limit that prohibits resetting the password for the user too often. The value of the rate limit. By default, no more than 5 requests per hour
      reset_password_per_user: "${RESET_PASSWORD_PER_USER_RATE_LIMIT_CONFIGURATION:5:3600}"

# Application info parameters
app:
  # Application version
  version: "@project.version@"

# Zookeeper connection parameters
zk:
  # Enable/disable zookeeper discovery service.
  enabled: "${ZOOKEEPER_ENABLED:false}"
  # Zookeeper connect string
  url: "${ZOOKEEPER_URL:localhost:2181}"
  # Zookeeper retry interval in milliseconds
  retry_interval_ms: "${ZOOKEEPER_RETRY_INTERVAL_MS:3000}"
  # Zookeeper connection timeout in milliseconds
  connection_timeout_ms: "${ZOOKEEPER_CONNECTION_TIMEOUT_MS:3000}"
  # Zookeeper session timeout in milliseconds
  session_timeout_ms: "${ZOOKEEPER_SESSION_TIMEOUT_MS:3000}"
  # Name of the directory in zookeeper 'filesystem'
  zk_dir: "${ZOOKEEPER_NODES_DIR:/thingsboard}"
  # The recalculate_delay property is recommended in a microservices architecture setup for rule-engine services.
  # This property provides a pause to ensure that when a rule-engine service is restarted, other nodes don't immediately attempt to recalculate their partitions.
  # The delay is recommended because the initialization of rule chain actors is time-consuming. Avoiding unnecessary recalculations during a restart can enhance system performance and stability.
  recalculate_delay: "${ZOOKEEPER_RECALCULATE_DELAY_MS:0}"

# Cluster parameters
cluster:
  stats:
    # Enable/Disable the cluster statistics. Calculates the number of messages sent between cluster nodes based on each type
    enabled: "${TB_CLUSTER_STATS_ENABLED:false}"
    # Interval of printing the cluster stats to the log file
    print_interval_ms: "${TB_CLUSTER_STATS_PRINT_INTERVAL_MS:10000}"

# Plugins configuration parameters
plugins:
  # Comma-separated package list used during classpath scanning for plugins
  scan_packages: "${PLUGINS_SCAN_PACKAGES:org.thingsboard.server.extensions,org.thingsboard.rule.engine}"

# Security parameters
security:
  # JWT Token parameters
  jwt: # Since 3.4.2 values are persisted in the database during installation or upgrade. On Install, the key will be generated randomly if no custom value set. You can change it later from Web UI under SYS_ADMIN
    tokenExpirationTime: "${JWT_TOKEN_EXPIRATION_TIME:9000}" # Number of seconds (2.5 hours)
    refreshTokenExpTime: "${JWT_REFRESH_TOKEN_EXPIRATION_TIME:604800}" # Number of seconds (1 week).
    tokenIssuer: "${JWT_TOKEN_ISSUER:thingsboard.io}" # User JWT Token issuer
    tokenSigningKey: "${JWT_TOKEN_SIGNING_KEY:thingsboardDefaultSigningKey}" # Base64 encoded
  # Enable/disable access to Tenant Administrators JWT token by System Administrator or Customer Users JWT token by Tenant Administrator
  user_token_access_enabled: "${SECURITY_USER_TOKEN_ACCESS_ENABLED:true}"
  # Enable/disable case-sensitive username login
  user_login_case_sensitive: "${SECURITY_USER_LOGIN_CASE_SENSITIVE:true}"
  claim:
    # Enable/disable claiming devices; if false -> the device's [claimingAllowed] SERVER_SCOPE attribute must be set to [true] to allow claiming the specific device
    allowClaimingByDefault: "${SECURITY_CLAIM_ALLOW_CLAIMING_BY_DEFAULT:true}"
    # Time allowed to claim the device in milliseconds
    duration: "${SECURITY_CLAIM_DURATION:86400000}" # 1 minute, note this value must equal claimDevices.timeToLiveInMinutes value
  basic:
    # Enable/Disable basic security options
    enabled: "${SECURITY_BASIC_ENABLED:false}"
  oauth2:
    # Redirect URL where access code from external user management system will be processed
    loginProcessingUrl: "${SECURITY_OAUTH2_LOGIN_PROCESSING_URL:/login/oauth2/code/}"
    githubMapper:
      # The email addresses that will be mapped from the URL
      emailUrl: "${SECURITY_OAUTH2_GITHUB_MAPPER_EMAIL_URL_KEY:https://api.github.com/user/emails}"
  java_cacerts:
    # CA certificates keystore default path. Typically this keystore is at JAVA_HOME/lib/security/cacerts
    path: "${SECURITY_JAVA_CACERTS_PATH:${java.home}/lib/security/cacerts}"
    # The password of the cacerts keystore file
    password: "${SECURITY_JAVA_CACERTS_PASSWORD:changeit}"

# Mail settings parameters
mail:
  oauth2:
    # Interval for checking refresh token expiration in seconds(by default, 1 day).
    refreshTokenCheckingInterval: "${REFRESH_TOKEN_EXPIRATION_CHECKING_INTERVAL:86400}"

# Usage statistics parameters
usage:
  stats:
    report:
      # Enable/Disable the collection of API usage statistics. Collected on a system and tenant level by default
      enabled: "${USAGE_STATS_REPORT_ENABLED:true}"
      # Enable/Disable the collection of API usage statistics on a customer level
      enabled_per_customer: "${USAGE_STATS_REPORT_PER_CUSTOMER_ENABLED:false}"
      # Statistics reporting interval, set to send summarized data every 10 seconds by default
      interval: "${USAGE_STATS_REPORT_INTERVAL:10}"
    check:
      # Interval of checking the start of the next cycle and re-enabling the blocked tenants/customers
      cycle: "${USAGE_STATS_CHECK_CYCLE:60000}"
    # In milliseconds. The default value is 3 minutes
    gauge_report_interval: "${USAGE_STATS_GAUGE_REPORT_INTERVAL:180000}"
    devices:
      # In seconds, the default value is 1 minute. When changing, in cluster mode, make sure usage.stats.gauge_report_interval is set to x2-x3 of this value
      report_interval: "${DEVICES_STATS_REPORT_INTERVAL:60}"

# UI settings parameters
ui:
  # Dashboard parameters
  dashboard:
    # Maximum allowed datapoints fetched by widgets
    max_datapoints_limit: "${DASHBOARD_MAX_DATAPOINTS_LIMIT:50000}"
  # Help parameters
  help:
    # Base URL for UI help assets
    base-url: "${UI_HELP_BASE_URL:https://raw.githubusercontent.com/thingsboard/thingsboard-ui-help/release-3.6}"

# Database telemetry parameters
database:
  ts_max_intervals: "${DATABASE_TS_MAX_INTERVALS:700}" # Max number of DB queries generated by a single API call to fetch telemetry records
  ts:
    type: "${DATABASE_TS_TYPE:sql}" # cassandra, sql, or timescale (for hybrid mode, DATABASE_TS_TYPE value should be cassandra, or timescale)
  ts_latest:
    type: "${DATABASE_TS_LATEST_TYPE:sql}" # cassandra, sql, or timescale (for hybrid mode, DATABASE_TS_TYPE value should be cassandra, or timescale)

# Cassandra driver configuration parameters
cassandra:
  # Thingsboard cluster name
  cluster_name: "${CASSANDRA_CLUSTER_NAME:Thingsboard Cluster}"
  # Thingsboard keyspace name
  keyspace_name: "${CASSANDRA_KEYSPACE_NAME:thingsboard}"
  # Specify node list
  url: "${CASSANDRA_URL:127.0.0.1:9042}"
  # Specify the local data center name
  local_datacenter: "${CASSANDRA_LOCAL_DATACENTER:datacenter1}"
  ssl:
    # Enable/disable secure connection
    enabled: "${CASSANDRA_USE_SSL:false}"
    # Enable/disable validation of Cassandra server hostname
    # If enabled, the hostname of the Cassandra server must match the CN of the server certificate
    hostname_validation: "${CASSANDRA_SSL_HOSTNAME_VALIDATION:true}"
    # Set trust store for client authentication of the server (optional, uses trust store from default SSLContext if not set)
    trust_store: "${CASSANDRA_SSL_TRUST_STORE:}"
    # The password for Cassandra trust store key
    trust_store_password: "${CASSANDRA_SSL_TRUST_STORE_PASSWORD:}"
    # Set key store for server authentication of the client (optional, uses key store from default SSLContext if not set)
    # A key store is only needed if the Cassandra server requires client authentication
    key_store: "${CASSANDRA_SSL_KEY_STORE:}"
    # The password for the Cassandra key store
    key_store_password: "${CASSANDRA_SSL_KEY_STORE_PASSWORD:}"
    # Comma-separated list of cipher suites (optional, uses Java default cipher suites if not set)
    cipher_suites: "${CASSANDRA_SSL_CIPHER_SUITES:}"
  # Enable/disable JMX
  jmx: "${CASSANDRA_USE_JMX:false}"
  # Enable/disable metrics collection.
  metrics: "${CASSANDRA_USE_METRICS:false}"
  # NONE SNAPPY LZ4
  compression: "${CASSANDRA_COMPRESSION:none}"
  # Specify cassandra cluster initialization timeout in milliseconds (if no hosts are available during startup)
  init_timeout_ms: "${CASSANDRA_CLUSTER_INIT_TIMEOUT_MS:300000}"
  # Specify cassandra cluster initialization retry interval (if no hosts available during startup)
  init_retry_interval_ms: "${CASSANDRA_CLUSTER_INIT_RETRY_INTERVAL_MS:3000}"
  # Cassandra max local requests per connection
  max_requests_per_connection_local: "${CASSANDRA_MAX_REQUESTS_PER_CONNECTION_LOCAL:32768}"
  # Cassandra max remote requests per connection
  max_requests_per_connection_remote: "${CASSANDRA_MAX_REQUESTS_PER_CONNECTION_REMOTE:32768}"
  # Credential parameters
  credentials: "${CASSANDRA_USE_CREDENTIALS:false}"
  # Specify your username
  username: "${CASSANDRA_USERNAME:}"
  # Specify your password
  password: "${CASSANDRA_PASSWORD:}"
  # Astra DB connect https://astra.datastax.com/
  cloud:
    # /etc/thingsboard/astra/secure-connect-thingsboard.zip
    secure_connect_bundle_path: "${CASSANDRA_CLOUD_SECURE_BUNDLE_PATH:}"
    # DucitQPHMzPCBOZqFYexAfKk
    client_id: "${CASSANDRA_CLOUD_CLIENT_ID:}"
    # ZnF7FpuHp43FP5BzM+KY8wGmSb4Ql6BhT4Z7sOU13ze+gXQ-n7OkFpNuB,oACUIQObQnK0g4bSPoZhK5ejkcF9F.j6f64j71Sr.tiRe0Fsq2hPS1ZCGSfAaIgg63IydG
    client_secret: "${CASSANDRA_CLOUD_CLIENT_SECRET:}"

  # Cassandra cluster connection socket parameters #
  socket:
    # Sets the timeout, in milliseconds, of a native connection from ThingsBoard to Cassandra. The default value is 5000
    connect_timeout: "${CASSANDRA_SOCKET_TIMEOUT:5000}"
    # Timeout before closing the connection. Value set in milliseconds
    read_timeout: "${CASSANDRA_SOCKET_READ_TIMEOUT:20000}"
    # Gets if TCP keep-alive must be used
    keep_alive: "${CASSANDRA_SOCKET_KEEP_ALIVE:true}"
    # Enable/Disable reuse-address. The socket option allows for the reuse of local addresses and ports
    reuse_address: "${CASSANDRA_SOCKET_REUSE_ADDRESS:true}"
    # Sets the linger-on-close timeout. By default, this option is not set by the driver. The actual value will be the default from the underlying Netty transport
    so_linger: "${CASSANDRA_SOCKET_SO_LINGER:}"
    # Enable/Disable Nagle's algorithm
    tcp_no_delay: "${CASSANDRA_SOCKET_TCP_NO_DELAY:false}"
    # Sets a hint to the size of the underlying buffers for incoming network I/O. By default, this option is not set by the driver. The actual value will be the default from the underlying Netty transport
    receive_buffer_size: "${CASSANDRA_SOCKET_RECEIVE_BUFFER_SIZE:}"
    # Returns the hint to the size of the underlying buffers for outgoing network I/O. By default, this option is not set by the driver. The actual value will be the default from the underlying Netty transport
    send_buffer_size: "${CASSANDRA_SOCKET_SEND_BUFFER_SIZE:}"

  # Cassandra cluster connection query parameters
  query:
    # Consistency levels in Cassandra can be configured to manage availability versus data accuracy. The consistency level defaults to ONE for all write and read operations
    read_consistency_level: "${CASSANDRA_READ_CONSISTENCY_LEVEL:ONE}"
    # Consistency levels in Cassandra can be configured to manage availability versus data accuracy. The consistency level defaults to ONE for all write and read operations
    write_consistency_level: "${CASSANDRA_WRITE_CONSISTENCY_LEVEL:ONE}"
    # The fetch size specifies how many rows will be returned at once by Cassandra (in other words, it’s the size of each page)
    default_fetch_size: "${CASSANDRA_DEFAULT_FETCH_SIZE:2000}"
    # Specify partitioning size for timestamp key-value storage. Example: MINUTES, HOURS, DAYS, MONTHS, INDEFINITE
    ts_key_value_partitioning: "${TS_KV_PARTITIONING:MONTHS}"
    # Enable/Disable timestamp key-value partioning on read queries
    use_ts_key_value_partitioning_on_read: "${USE_TS_KV_PARTITIONING_ON_READ:true}"
    # The number of partitions that are cached in memory of each service. It is useful to decrease the load of re-inserting the same partitions again
    ts_key_value_partitions_max_cache_size: "${TS_KV_PARTITIONS_MAX_CACHE_SIZE:100000}"
    # Timeseries Time To Live (in seconds) for Cassandra Record. 0 - record has never expired
    ts_key_value_ttl: "${TS_KV_TTL:0}"
    # Maximum number of Cassandra queries that are waiting for execution
    buffer_size: "${CASSANDRA_QUERY_BUFFER_SIZE:200000}"
    # Maximum number of concurrent Cassandra queries
    concurrent_limit: "${CASSANDRA_QUERY_CONCURRENT_LIMIT:1000}"
    # Max time in milliseconds query waits for execution
    permit_max_wait_time: "${PERMIT_MAX_WAIT_TIME:120000}"
    # Amount of threads to dispatch cassandra queries
    dispatcher_threads: "${CASSANDRA_QUERY_DISPATCHER_THREADS:2}"
    callback_threads: "${CASSANDRA_QUERY_CALLBACK_THREADS:4}" # Buffered rate executor (read, write) for managing I/O rate. See "nosql-*-callback" threads in JMX
    result_processing_threads: "${CASSANDRA_QUERY_RESULT_PROCESSING_THREADS:50}" # Result set transformer and processing. See "cassandra-callback" threads in JMX
    # Cassandra query queue polling interval in milliseconds
    poll_ms: "${CASSANDRA_QUERY_POLL_MS:50}"
    # Interval in milliseconds for printing Cassandra query queue statistic
    rate_limit_print_interval_ms: "${CASSANDRA_QUERY_RATE_LIMIT_PRINT_MS:10000}"
    # set all data type values except target to null for the same ts on save
    set_null_values_enabled: "${CASSANDRA_QUERY_SET_NULL_VALUES_ENABLED:false}"
    # log one of cassandra queries with specified frequency (0 - logging is disabled)
    print_queries_freq: "${CASSANDRA_QUERY_PRINT_FREQ:0}"
    tenant_rate_limits:
      # Whether to print rate-limited tenant names when printing Cassandra query queue statistic
      print_tenant_names: "${CASSANDRA_QUERY_TENANT_RATE_LIMITS_PRINT_TENANT_NAMES:false}"

# SQL configuration parameters
sql:
  # Specify batch size for persisting attribute updates
  attributes:
    batch_size: "${SQL_ATTRIBUTES_BATCH_SIZE:1000}" # Batch size for persisting attribute updates
    batch_max_delay: "${SQL_ATTRIBUTES_BATCH_MAX_DELAY_MS:50}" # Max timeout for attributes entries queue polling. The value is set in milliseconds
    stats_print_interval_ms: "${SQL_ATTRIBUTES_BATCH_STATS_PRINT_MS:10000}" # Interval in milliseconds for printing attributes updates statistic
    batch_threads: "${SQL_ATTRIBUTES_BATCH_THREADS:3}" # batch thread count has to be a prime number like 3 or 5 to gain perfect hash distribution
    value_no_xss_validation: "${SQL_ATTRIBUTES_VALUE_NO_XSS_VALIDATION:false}" # If true attribute values will be checked for XSS vulnerability
  ts:
    batch_size: "${SQL_TS_BATCH_SIZE:10000}" # Batch size for persisting timeseries inserts
    batch_max_delay: "${SQL_TS_BATCH_MAX_DELAY_MS:100}" # Max timeout for time-series entries queue polling. The value set in milliseconds
    stats_print_interval_ms: "${SQL_TS_BATCH_STATS_PRINT_MS:10000}" # Interval in milliseconds for printing timeseries insert statistic
    batch_threads: "${SQL_TS_BATCH_THREADS:3}" # batch thread count has to be a prime number like 3 or 5 to gain perfect hash distribution
    value_no_xss_validation: "${SQL_TS_VALUE_NO_XSS_VALIDATION:false}" # If true telemetry values will be checked for XSS vulnerability
  ts_latest:
    batch_size: "${SQL_TS_LATEST_BATCH_SIZE:1000}" # Batch size for persisting latest telemetry updates
    batch_max_delay: "${SQL_TS_LATEST_BATCH_MAX_DELAY_MS:50}" # Maximum timeout for latest telemetry entries queue polling. The value set in milliseconds
    stats_print_interval_ms: "${SQL_TS_LATEST_BATCH_STATS_PRINT_MS:10000}" # Interval in milliseconds for printing latest telemetry updates statistic
    batch_threads: "${SQL_TS_LATEST_BATCH_THREADS:3}" # batch thread count has to be a prime number like 3 or 5 to gain perfect hash distribution
    update_by_latest_ts: "${SQL_TS_UPDATE_BY_LATEST_TIMESTAMP:true}" # Update latest values only if the timestamp of the new record is greater or equals the timestamp of the previously saved latest value. The latest values are stored separately from historical values for fast lookup from DB. Insert of historical value happens in any case
  events:
    batch_size: "${SQL_EVENTS_BATCH_SIZE:10000}" # Batch size for persisting latest telemetry updates
    batch_max_delay: "${SQL_EVENTS_BATCH_MAX_DELAY_MS:100}" # Max timeout for latest telemetry entries queue polling. The value set in milliseconds
    stats_print_interval_ms: "${SQL_EVENTS_BATCH_STATS_PRINT_MS:10000}" # Interval in milliseconds for printing latest telemetry updates statistic
    batch_threads: "${SQL_EVENTS_BATCH_THREADS:3}" # batch thread count has to be a prime number like 3 or 5 to gain perfect hash distribution
    partition_size: "${SQL_EVENTS_REGULAR_PARTITION_SIZE_HOURS:168}" # Number of hours to partition the events. The current value corresponds to one week.
    debug_partition_size: "${SQL_EVENTS_DEBUG_PARTITION_SIZE_HOURS:1}" # Number of hours to partition the debug events. The current value corresponds to one hour.
  edge_events:
    batch_size: "${SQL_EDGE_EVENTS_BATCH_SIZE:1000}" # Batch size for persisting latest telemetry updates
    batch_max_delay: "${SQL_EDGE_EVENTS_BATCH_MAX_DELAY_MS:100}" # Max timeout for latest telemetry entries queue polling. The value set in milliseconds
    stats_print_interval_ms: "${SQL_EDGE_EVENTS_BATCH_STATS_PRINT_MS:10000}" # Interval in milliseconds for printing latest telemetry updates statistic
    partition_size: "${SQL_EDGE_EVENTS_PARTITION_SIZE_HOURS:168}" # Number of hours to partition the events. The current value corresponds to one week.
  audit_logs:
    partition_size: "${SQL_AUDIT_LOGS_PARTITION_SIZE_HOURS:168}" # Default value - 1 week
  alarm_comments:
    partition_size: "${SQL_ALARM_COMMENTS_PARTITION_SIZE_HOURS:168}" # Default value - 1 week
  notifications:
    partition_size: "${SQL_NOTIFICATIONS_PARTITION_SIZE_HOURS:168}" # Default value - 1 week
  # Specify whether to sort entities before batch update. Should be enabled for cluster mode to avoid deadlocks
  batch_sort: "${SQL_BATCH_SORT:true}"
  # Specify whether to remove null characters from strValue of attributes and timeseries before insert
  remove_null_chars: "${SQL_REMOVE_NULL_CHARS:true}"
  # Specify whether to log database queries and their parameters generated by the entity query repository
  log_queries: "${SQL_LOG_QUERIES:false}"
  # Threshold of slow SQL queries to log. The value set in milliseconds
  log_queries_threshold: "${SQL_LOG_QUERIES_THRESHOLD:5000}"
  # Enable/Disable logging statistic information about tenants
  log_tenant_stats: "${SQL_LOG_TENANT_STATS:true}"
  # Interval in milliseconds for printing the latest statistic information about the tenant
  log_tenant_stats_interval_ms: "${SQL_LOG_TENANT_STATS_INTERVAL_MS:60000}"
  postgres:
    # Specify partitioning size for timestamp key-value storage. Example: DAYS, MONTHS, YEARS, INDEFINITE.
    ts_key_value_partitioning: "${SQL_POSTGRES_TS_KV_PARTITIONING:MONTHS}"
  timescale:
    # Specify Interval size for new data chunks storage.
    chunk_time_interval: "${SQL_TIMESCALE_CHUNK_TIME_INTERVAL:604800000}"
    batch_threads: "${SQL_TIMESCALE_BATCH_THREADS:3}" # batch thread count has to be a prime number like 3 or 5 to gain perfect hash distribution
  ttl:
    ts:
      # Enable/disable TTL (Time To Live) for timeseries records
      enabled: "${SQL_TTL_TS_ENABLED:true}"
      execution_interval_ms: "${SQL_TTL_TS_EXECUTION_INTERVAL:86400000}" # Number of milliseconds. The current value corresponds to one day
      ts_key_value_ttl: "${SQL_TTL_TS_TS_KEY_VALUE_TTL:0}" # Number of seconds
    events:
      # Enable/disable TTL (Time To Live) for event records
      enabled: "${SQL_TTL_EVENTS_ENABLED:true}"
      execution_interval_ms: "${SQL_TTL_EVENTS_EXECUTION_INTERVAL:3600000}" # Number of milliseconds (max random initial delay and fixed period).
      # Number of seconds. TTL is disabled by default. The accuracy of the cleanup depends on the sql.events.partition_size parameter.
      events_ttl: "${SQL_TTL_EVENTS_EVENTS_TTL:0}"
      # Number of seconds. The current value corresponds to one week. The accuracy of the cleanup depends on the sql.events.debug_partition_size parameter.
      debug_events_ttl: "${SQL_TTL_EVENTS_DEBUG_EVENTS_TTL:604800}"
    edge_events:
      enabled: "${SQL_TTL_EDGE_EVENTS_ENABLED:true}" # Enable/disable TTL (Time To Live) for edge event records
      execution_interval_ms: "${SQL_TTL_EDGE_EVENTS_EXECUTION_INTERVAL:86400000}" # Number of milliseconds. The current value corresponds to one day
      edge_events_ttl: "${SQL_TTL_EDGE_EVENTS_TTL:2628000}" # Number of seconds. The current value corresponds to one month
    alarms:
      checking_interval: "${SQL_ALARMS_TTL_CHECKING_INTERVAL:7200000}" # Number of milliseconds. The current value corresponds to two hours
      removal_batch_size: "${SQL_ALARMS_TTL_REMOVAL_BATCH_SIZE:3000}" # To delete outdated alarms not all at once but in batches
    rpc:
      enabled: "${SQL_TTL_RPC_ENABLED:true}" # Enable/disable TTL (Time To Live) for rpc call records
      checking_interval: "${SQL_RPC_TTL_CHECKING_INTERVAL:7200000}" # Number of milliseconds. The current value corresponds to two hours
    audit_logs:
      enabled: "${SQL_TTL_AUDIT_LOGS_ENABLED:true}" # Enable/disable TTL (Time To Live) for audit log records
      ttl: "${SQL_TTL_AUDIT_LOGS_SECS:0}" # Disabled by default. The accuracy of the cleanup depends on the sql.audit_logs.partition_size
      checking_interval_ms: "${SQL_TTL_AUDIT_LOGS_CHECKING_INTERVAL_MS:86400000}" # Default value - 1 day
    notifications:
      enabled: "${SQL_TTL_NOTIFICATIONS_ENABLED:true}" # Enable/disable TTL (Time To Live) for notification center records
      ttl: "${SQL_TTL_NOTIFICATIONS_SECS:2592000}" # Default value - 30 days
      checking_interval_ms: "${SQL_TTL_NOTIFICATIONS_CHECKING_INTERVAL_MS:86400000}" # Default value - 1 day
  relations:
    max_level: "${SQL_RELATIONS_MAX_LEVEL:50}" # This value has to be reasonably small to prevent infinite recursion as early as possible
    pool_size: "${SQL_RELATIONS_POOL_SIZE:4}" # This value has to be reasonably small to prevent the relation query from blocking all other DB calls
    query_timeout: "${SQL_RELATIONS_QUERY_TIMEOUT_SEC:20}" # This value has to be reasonably small to prevent the relation query from blocking all other DB calls

# Actor system parameters
actors:
  system:
    throughput: "${ACTORS_SYSTEM_THROUGHPUT:5}" # Number of messages the actor system will process per actor before switching to processing of messages for the next actor
    scheduler_pool_size: "${ACTORS_SYSTEM_SCHEDULER_POOL_SIZE:1}" # Thread pool size for actor system scheduler
    max_actor_init_attempts: "${ACTORS_SYSTEM_MAX_ACTOR_INIT_ATTEMPTS:10}" # Maximum number of attempts to init the actor before disabling the actor
    app_dispatcher_pool_size: "${ACTORS_SYSTEM_APP_DISPATCHER_POOL_SIZE:1}" # Thread pool size for main actor system dispatcher
    tenant_dispatcher_pool_size: "${ACTORS_SYSTEM_TENANT_DISPATCHER_POOL_SIZE:2}" # Thread pool size for actor system dispatcher that process messages for tenant actors
    device_dispatcher_pool_size: "${ACTORS_SYSTEM_DEVICE_DISPATCHER_POOL_SIZE:4}" # Thread pool size for actor system dispatcher that process messages for device actors
    rule_dispatcher_pool_size: "${ACTORS_SYSTEM_RULE_DISPATCHER_POOL_SIZE:8}" # Thread pool size for actor system dispatcher that process messages for rule engine (chain/node) actors
    edge_dispatcher_pool_size: "${ACTORS_SYSTEM_EDGE_DISPATCHER_POOL_SIZE:4}" # Thread pool size for actor system dispatcher that process messages for edge actors
  tenant:
    create_components_on_init: "${ACTORS_TENANT_CREATE_COMPONENTS_ON_INIT:true}" # Create components in initialization
  session:
    max_concurrent_sessions_per_device: "${ACTORS_MAX_CONCURRENT_SESSION_PER_DEVICE:1}" # Max number of concurrent sessions per device
    sync:
      # Default timeout for processing requests using synchronous session (HTTP, CoAP) in milliseconds
      timeout: "${ACTORS_SESSION_SYNC_TIMEOUT:10000}"
  rule:
    # Specify thread pool size for database request callbacks executor service
    db_callback_thread_pool_size: "${ACTORS_RULE_DB_CALLBACK_THREAD_POOL_SIZE:50}"
    # Specify thread pool size for mail sender executor service
    mail_thread_pool_size: "${ACTORS_RULE_MAIL_THREAD_POOL_SIZE:40}"
    # Specify thread pool size for password reset emails
    mail_password_reset_thread_pool_size: "${ACTORS_RULE_MAIL_PASSWORD_RESET_THREAD_POOL_SIZE:10}"
    # Specify thread pool size for sms sender executor service
    sms_thread_pool_size: "${ACTORS_RULE_SMS_THREAD_POOL_SIZE:50}"
    # Whether to allow usage of system mail service for rules
    allow_system_mail_service: "${ACTORS_RULE_ALLOW_SYSTEM_MAIL_SERVICE:true}"
    # Whether to allow usage of system sms service for rules
    allow_system_sms_service: "${ACTORS_RULE_ALLOW_SYSTEM_SMS_SERVICE:true}"
    # Specify thread pool size for external call service
    external_call_thread_pool_size: "${ACTORS_RULE_EXTERNAL_CALL_THREAD_POOL_SIZE:50}"
    chain:
      # Errors for particular actors are persisted once per specified amount of milliseconds
      error_persist_frequency: "${ACTORS_RULE_CHAIN_ERROR_FREQUENCY:3000}"
      debug_mode_rate_limits_per_tenant:
        # Enable/Disable the rate limit of persisted debug events for all rule nodes per tenant
        enabled: "${ACTORS_RULE_CHAIN_DEBUG_MODE_RATE_LIMITS_PER_TENANT_ENABLED:true}"
        # The value of DEBUG mode rate limit. By default, no more then 50 thousand events per hour
        configuration: "${ACTORS_RULE_CHAIN_DEBUG_MODE_RATE_LIMITS_PER_TENANT_CONFIGURATION:50000:3600}"
    node:
      # Errors for particular actor are persisted once per specified amount of milliseconds
      error_persist_frequency: "${ACTORS_RULE_NODE_ERROR_FREQUENCY:3000}"
    transaction:
      # Size of queues that store messages for transaction rule nodes
      queue_size: "${ACTORS_RULE_TRANSACTION_QUEUE_SIZE:15000}"
      # Time in milliseconds for transaction to complete
      duration: "${ACTORS_RULE_TRANSACTION_DURATION:60000}"
    external:
      # Force acknowledgment of the incoming message for external rule nodes to decrease processing latency.
      # Enqueue the result of external node processing as a separate message to the rule engine.
      force_ack: "${ACTORS_RULE_EXTERNAL_NODE_FORCE_ACK:false}"
  rpc:
    # Maximum number of persistent RPC call retries in case of failed request delivery.
    max_retries: "${ACTORS_RPC_MAX_RETRIES:5}"
    # RPC submit strategies. Allowed values: BURST, SEQUENTIAL_ON_ACK_FROM_DEVICE, SEQUENTIAL_ON_RESPONSE_FROM_DEVICE.
    submit_strategy: "${ACTORS_RPC_SUBMIT_STRATEGY_TYPE:BURST}"
    # Time in milliseconds for RPC to receive a response after delivery. Used only for SEQUENTIAL_ON_RESPONSE_FROM_DEVICE submit strategy.
    response_timeout_ms: "${ACTORS_RPC_RESPONSE_TIMEOUT_MS:30000}"
  statistics:
    # Enable/disable actor statistics
    enabled: "${ACTORS_STATISTICS_ENABLED:true}"
    # Frequency of printing the JS executor statistics
    js_print_interval_ms: "${ACTORS_JS_STATISTICS_PRINT_INTERVAL_MS:10000}"
    # Actors statistic persistence frequency in milliseconds
    persist_frequency: "${ACTORS_STATISTICS_PERSIST_FREQUENCY:3600000}"

# Cache settings parameters
cache:
  # caffeine or redis
  type: "${CACHE_TYPE:caffeine}"
  maximumPoolSize: "${CACHE_MAXIMUM_POOL_SIZE:16}" # max pool size to process futures that call the external cache
  attributes:
    # make sure that if cache.type is 'redis' and cache.attributes.enabled is 'true' if you change 'maxmemory-policy' Redis config property to 'allkeys-lru', 'allkeys-lfu' or 'allkeys-random'
    enabled: "${CACHE_ATTRIBUTES_ENABLED:true}"
  specs:
    relations:
      timeToLiveInMinutes: "${CACHE_SPECS_RELATIONS_TTL:1440}" # Relations cache TTL
      maxSize: "${CACHE_SPECS_RELATIONS_MAX_SIZE:10000}" # 0 means the cache is disabled
    deviceCredentials:
      timeToLiveInMinutes: "${CACHE_SPECS_DEVICE_CREDENTIALS_TTL:1440}" # Device credentials cache TTL
      maxSize: "${CACHE_SPECS_DEVICE_CREDENTIALS_MAX_SIZE:10000}" # 0 means the cache is disabled
    devices:
      timeToLiveInMinutes: "${CACHE_SPECS_DEVICES_TTL:1440}" # Device cache TTL
      maxSize: "${CACHE_SPECS_DEVICES_MAX_SIZE:10000}" # 0 means the cache is disabled
    sessions:
      timeToLiveInMinutes: "${CACHE_SPECS_SESSIONS_TTL:1440}" # Sessions cache TTL
      maxSize: "${CACHE_SPECS_SESSIONS_MAX_SIZE:10000}" # 0 means the cache is disabled
    assets:
      timeToLiveInMinutes: "${CACHE_SPECS_ASSETS_TTL:1440}" # Asset cache TTL
      maxSize: "${CACHE_SPECS_ASSETS_MAX_SIZE:10000}" # 0 means the cache is disabled
    entityViews:
      timeToLiveInMinutes: "${CACHE_SPECS_ENTITY_VIEWS_TTL:1440}" # Entity view cache TTL
      maxSize: "${CACHE_SPECS_ENTITY_VIEWS_MAX_SIZE:10000}" # 0 means the cache is disabled
    claimDevices:
      timeToLiveInMinutes: "${CACHE_SPECS_CLAIM_DEVICES_TTL:1440}" # Claim devices cache TTL
      maxSize: "${CACHE_SPECS_CLAIM_DEVICES_MAX_SIZE:1000}" # 0 means the cache is disabled
    securitySettings:
      timeToLiveInMinutes: "${CACHE_SPECS_SECURITY_SETTINGS_TTL:1440}" # Security settings cache TTL
      maxSize: "${CACHE_SPECS_SECURITY_SETTINGS_MAX_SIZE:10000}" # 0 means the cache is disabled
    tenantProfiles:
      timeToLiveInMinutes: "${CACHE_SPECS_TENANT_PROFILES_TTL:1440}" # Tenant profiles cache TTL
      maxSize: "${CACHE_SPECS_TENANT_PROFILES_MAX_SIZE:10000}" # 0 means the cache is disabled
    tenants:
      timeToLiveInMinutes: "${CACHE_SPECS_TENANTS_TTL:1440}" # Tenant cache TTL
      maxSize: "${CACHE_SPECS_TENANTS_MAX_SIZE:10000}" # 0 means the cache is disabled
    tenantsExist:
      # Environment variables are intentionally the same as in 'tenants' cache to be equal.
      timeToLiveInMinutes: "${CACHE_SPECS_TENANTS_TTL:1440}"
      maxSize: "${CACHE_SPECS_TENANTS_MAX_SIZE:10000}" # 0 means the cache is disabled
    deviceProfiles:
      timeToLiveInMinutes: "${CACHE_SPECS_DEVICE_PROFILES_TTL:1440}" # Device profile cache TTL
      maxSize: "${CACHE_SPECS_DEVICE_PROFILES_MAX_SIZE:10000}" # 0 means the cache is disabled
    assetProfiles:
      timeToLiveInMinutes: "${CACHE_SPECS_ASSET_PROFILES_TTL:1440}" # Asset profile cache TTL
      maxSize: "${CACHE_SPECS_ASSET_PROFILES_MAX_SIZE:10000}" # 0 means the cache is disabled
    notificationSettings:
      timeToLiveInMinutes: "${CACHE_SPECS_NOTIFICATION_SETTINGS_TTL:10}" # Notification settings cache TTL
      maxSize: "${CACHE_SPECS_NOTIFICATION_SETTINGS_MAX_SIZE:1000}" # 0 means the cache is disabled
    sentNotifications:
      timeToLiveInMinutes: "${CACHE_SPECS_SENT_NOTIFICATIONS_TTL:1440}" # Sent notifications cache TTL
      maxSize: "${CACHE_SPECS_SENT_NOTIFICATIONS_MAX_SIZE:10000}" # 0 means the cache is disabled
    attributes:
      timeToLiveInMinutes: "${CACHE_SPECS_ATTRIBUTES_TTL:1440}" # Attributes cache TTL
      maxSize: "${CACHE_SPECS_ATTRIBUTES_MAX_SIZE:100000}" # 0 means the cache is disabled
    userSessionsInvalidation:
      # The value of this TTL is ignored and replaced by the JWT refresh token expiration time
      timeToLiveInMinutes: "0"
      maxSize: "${CACHE_SPECS_USERS_UPDATE_TIME_MAX_SIZE:10000}" # 0 means the cache is disabled
    otaPackages:
      timeToLiveInMinutes: "${CACHE_SPECS_OTA_PACKAGES_TTL:60}" # Ota packages cache TTL
      maxSize: "${CACHE_SPECS_OTA_PACKAGES_MAX_SIZE:10}" # 0 means the cache is disabled
    otaPackagesData:
      timeToLiveInMinutes: "${CACHE_SPECS_OTA_PACKAGES_DATA_TTL:60}" # Ota packages data cache TTL
      maxSize: "${CACHE_SPECS_OTA_PACKAGES_DATA_MAX_SIZE:10}" # 0 means the cache is disabled
    edges:
      timeToLiveInMinutes: "${CACHE_SPECS_EDGES_TTL:1440}" # Edges cache TTL
      maxSize: "${CACHE_SPECS_EDGES_MAX_SIZE:10000}" # 0 means the cache is disabled
    repositorySettings:
      timeToLiveInMinutes: "${CACHE_SPECS_REPOSITORY_SETTINGS_TTL:1440}" # Repository settings cache TTL
      maxSize: "${CACHE_SPECS_REPOSITORY_SETTINGS_MAX_SIZE:10000}" # 0 means the cache is disabled
    autoCommitSettings:
      timeToLiveInMinutes: "${CACHE_SPECS_AUTO_COMMIT_SETTINGS_TTL:1440}" # Autocommit settings cache TTL
      maxSize: "${CACHE_SPECS_AUTO_COMMIT_SETTINGS_MAX_SIZE:10000}" # 0 means the cache is disabled
    twoFaVerificationCodes:
      timeToLiveInMinutes: "${CACHE_SPECS_TWO_FA_VERIFICATION_CODES_TTL:60}" # Two factor verification codes cache TTL
      maxSize: "${CACHE_SPECS_TWO_FA_VERIFICATION_CODES_MAX_SIZE:100000}" # 0 means the cache is disabled
    versionControlTask:
      timeToLiveInMinutes: "${CACHE_SPECS_VERSION_CONTROL_TASK_TTL:20}" # Version control task cache TTL
      maxSize: "${CACHE_SPECS_VERSION_CONTROL_TASK_MAX_SIZE:100000}" # 0 means the cache is disabled
    userSettings:
      timeToLiveInMinutes: "${CACHE_SPECS_USER_SETTINGS_TTL:1440}" # User settings cache TTL
      maxSize: "${CACHE_SPECS_USER_SETTINGS_MAX_SIZE:100000}" # 0 means the cache is disabled
    dashboardTitles:
      timeToLiveInMinutes: "${CACHE_SPECS_DASHBOARD_TITLES_TTL:1440}" # Dashboard titles cache TTL
      maxSize: "${CACHE_SPECS_DASHBOARD_TITLES_MAX_SIZE:100000}" # 0 means the cache is disabled
    entityCount:
      timeToLiveInMinutes: "${CACHE_SPECS_ENTITY_COUNT_TTL:1440}" # Entity count cache TTL
      maxSize: "${CACHE_SPECS_ENTITY_COUNT_MAX_SIZE:100000}" # 0 means the cache is disabled
    resourceInfo:
      timeToLiveInMinutes: "${CACHE_SPECS_RESOURCE_INFO_TTL:1440}" # Resource info cache TTL
      maxSize: "${CACHE_SPECS_RESOURCE_INFO_MAX_SIZE:100000}" # 0 means the cache is disabled
    alarmTypes:
      timeToLiveInMinutes: "${CACHE_SPECS_ALARM_TYPES_TTL:60}" # Alarm types cache TTL
      maxSize: "${CACHE_SPECS_ALARM_TYPES_MAX_SIZE:10000}" # 0 means the cache is disabled

  # Deliberately placed outside the 'specs' group above
  notificationRules:
    timeToLiveInMinutes: "${CACHE_SPECS_NOTIFICATION_RULES_TTL:30}" # Notification rules cache TTL
    maxSize: "${CACHE_SPECS_NOTIFICATION_RULES_MAX_SIZE:1000}" # 0 means the cache is disabled
  rateLimits:
    timeToLiveInMinutes: "${CACHE_SPECS_RATE_LIMITS_TTL:120}" # Rate limits cache TTL
    maxSize: "${CACHE_SPECS_RATE_LIMITS_MAX_SIZE:200000}" # 0 means the cache is disabled

# Spring data parameters
spring.data.redis.repositories.enabled: false # Disable this because it is not required.

# Redis configuration parameters
redis:
  # standalone or cluster or sentinel
  connection:
    # Redis deployment type: Standalone (single Redis node deployment) OR Cluster
    type: "${REDIS_CONNECTION_TYPE:standalone}"
  standalone:
    # Redis connection host
    host: "${REDIS_HOST:localhost}"
    # Redis connection port
    port: "${REDIS_PORT:6379}"
    # Use the default Redis configuration file
    useDefaultClientConfig: "${REDIS_USE_DEFAULT_CLIENT_CONFIG:true}"
    # This value may be used only if you used not default ClientConfig
    clientName: "${REDIS_CLIENT_NAME:standalone}"
    # This value may be used only if you used not default ClientConfig
    connectTimeout: "${REDIS_CLIENT_CONNECT_TIMEOUT:30000}"
    # This value may be used only if you used not default ClientConfig
    readTimeout: "${REDIS_CLIENT_READ_TIMEOUT:60000}"
    # This value may be used only if you used not default ClientConfig
    usePoolConfig: "${REDIS_CLIENT_USE_POOL_CONFIG:false}"
  cluster:
    # Comma-separated list of "host:port" pairs to bootstrap from.
    nodes: "${REDIS_NODES:}"
    # Maximum number of redirects to follow when executing commands across the cluster.
    max-redirects: "${REDIS_MAX_REDIRECTS:12}"
    # if set false will be used pool config build from values of the pool config section
    useDefaultPoolConfig: "${REDIS_USE_DEFAULT_POOL_CONFIG:true}"
  sentinel:
    # name of the master node
    master: "${REDIS_MASTER:}"
    # comma-separated list of "host:port" pairs of sentinels
    sentinels: "${REDIS_SENTINELS:}"
    # password to authenticate with sentinel
    password: "${REDIS_SENTINEL_PASSWORD:}"
    # if set false will be used pool config build from values of the pool config section
    useDefaultPoolConfig: "${REDIS_USE_DEFAULT_POOL_CONFIG:true}"
  # db index
  db: "${REDIS_DB:0}"
  # db password
  password: "${REDIS_PASSWORD:}"
  # pool config
  pool_config:
    # Maximum number of connections that can be allocated by the connection pool
    maxTotal: "${REDIS_POOL_CONFIG_MAX_TOTAL:128}"
    # Maximum number of idle connections that can be maintained in the pool without being closed
    maxIdle: "${REDIS_POOL_CONFIG_MAX_IDLE:128}"
    # Minumum number of idle connections that can be maintained in the pool without being closed
    minIdle: "${REDIS_POOL_CONFIG_MIN_IDLE:16}"
    # Enable/Disable PING command sent when a connection is borrowed
    testOnBorrow: "${REDIS_POOL_CONFIG_TEST_ON_BORROW:true}"
    # The property is used to specify whether to test the connection before returning it to the connection pool.
    testOnReturn: "${REDIS_POOL_CONFIG_TEST_ON_RETURN:true}"
    # The property is used in the context of connection pooling in Redis
    testWhileIdle: "${REDIS_POOL_CONFIG_TEST_WHILE_IDLE:true}"
    # Minimum time that an idle connection should be idle before it can be evicted from the connection pool. The value is set in milliseconds
    minEvictableMs: "${REDIS_POOL_CONFIG_MIN_EVICTABLE_MS:60000}"
    # Specifies the time interval in milliseconds between two consecutive eviction runs
    evictionRunsMs: "${REDIS_POOL_CONFIG_EVICTION_RUNS_MS:30000}"
    # Maximum time in milliseconds where a client is willing to wait for a connection from the pool when all connections are exhausted
    maxWaitMills: "${REDIS_POOL_CONFIG_MAX_WAIT_MS:60000}"
    # Specifies the number of connections to test for eviction during each eviction run
    numberTestsPerEvictionRun: "${REDIS_POOL_CONFIG_NUMBER_TESTS_PER_EVICTION_RUN:3}"
    # Determines the behavior when a thread requests a connection from the pool, but there are no available connections, and the pool cannot create more due to the maxTotal configuration
    blockWhenExhausted: "${REDIS_POOL_CONFIG_BLOCK_WHEN_EXHAUSTED:true}"
  # TTL for short-living SET commands that are used to replace DEL to enable transaction support
  evictTtlInMs: "${REDIS_EVICT_TTL_MS:60000}"


# Update version parameters
updates:
  # Enable/disable checks for the new version
  enabled: "${UPDATES_ENABLED:true}"

# Spring CORS configuration parameters
spring.mvc.cors:
  mappings:
    # Intercept path
    "[/api/**]":
      #Comma-separated list of origins to allow. '*' allows all origins. When not set, CORS support is disabled.
      allowed-origin-patterns: "*"
      #Comma-separated list of methods to allow. '*' allows all methods.
      allowed-methods: "*"
      #Comma-separated list of headers to allow in a request. '*' allows all headers.
      allowed-headers: "*"
      #How long, in seconds, the response from a pre-flight request can be cached by clients.
      max-age: "1800"
      #Set whether credentials are supported. When not set, credentials are not supported.
      allow-credentials: "true"

# General spring parameters
spring.main.allow-circular-references: "true" # Spring Boot configuration property that controls whether circular dependencies between beans are allowed.
spring.freemarker.checkTemplateLocation: "false" # spring freemarker configuration
spring.mvc.async.request-timeout: "${SPRING_MVC_ASYNC_REQUEST_TIMEOUT:30000}" # The default timeout for asynchronous requests in milliseconds
spring.mvc.pathmatch.matching-strategy: "ANT_PATH_MATCHER" # For endpoints matching in Swagger
spring.resources.chain:
  compressed: "true" # This property enables or disables support for serving pre-compressed resources (for example, a .gzip or .br file)
  strategy:
    content:
      enabled: "true" # This property enables or disables the content Version Strategy. This strategy allows Spring to generate a unique version for static resources, which is based on the content of the resource

spring.servlet.multipart.max-file-size: "50MB" # Total file size cannot exceed 50MB when configuring file uploads
spring.servlet.multipart.max-request-size: "50MB" # Total request size for a multipart/form-data cannot exceed 50MB

spring.jpa.properties.hibernate.jdbc.lob.non_contextual_creation: "true" #Fix Postgres JPA Error (Method org.postgresql.jdbc.PgConnection.createClob() is not yet implemented)
spring.jpa.properties.hibernate.order_by.default_null_ordering: "${SPRING_JPA_PROPERTIES_HIBERNATE_ORDER_BY_DEFAULT_NULL_ORDERING:last}" # Note: as for current Spring JPA version, custom NullHandling for the Sort.Order is ignored and this parameter is used

# SQL DAO Configuration parameters
spring:
  data:
    jpa:
      repositories:
        enabled: "true" # Enable/Disable the Spring Data JPA repositories support
  jpa:
    properties:
      javax.persistence.query.timeout: "${JAVAX_PERSISTENCE_QUERY_TIMEOUT:30000}" # General timeout for JDBC queries
    open-in-view: "false" # Enabled by default. Therefore, database queries may be performed during view rendering. Explicitly configure spring.jpa.open-in-view to disable this warning
    hibernate:
      # You can set a Hibernate feature that controls the DDL behavior in a more fine-grained way. The standard Hibernate property values are none, validate, update, create-drop. Spring Boot chooses a default value for you based on whether it thinks your database is embedded (default create-drop) or not (default none)
      ddl-auto: "none"
  datasource:
    # Database driver for Spring JPA - org.postgresql.Driver
    driverClassName: "${SPRING_DRIVER_CLASS_NAME:org.postgresql.Driver}"
    # Database connection URL
    url: "${SPRING_DATASOURCE_URL:jdbc:postgresql://localhost:5432/thingsboard}"
    # Database user name
    username: "${SPRING_DATASOURCE_USERNAME:postgres}"
    # Database user password
    password: "${SPRING_DATASOURCE_PASSWORD:postgres}"
    hikari:
      # This property controls the amount of time that a connection can be out of the pool before a message is logged indicating a possible connection leak. A value of 0 means leak detection is disabled
      leakDetectionThreshold: "${SPRING_DATASOURCE_HIKARI_LEAK_DETECTION_THRESHOLD:0}"
      # This property increases the number of connections in the pool as demand increases. At the same time, the property ensures that the pool doesn't grow to the point of exhausting a system's resources, which ultimately affects an application's performance and availability
      maximumPoolSize: "${SPRING_DATASOURCE_MAXIMUM_POOL_SIZE:16}"
      registerMbeans: "${SPRING_DATASOURCE_HIKARI_REGISTER_MBEANS:false}" # true - enable MBean to diagnose pools state via JMX

# Audit log parameters
audit-log:
  # Enable/disable audit log functionality.
  enabled: "${AUDIT_LOG_ENABLED:true}"
  # Logging levels per each entity type.
  # Allowed values: OFF (disable), W (log write operations), RW (log read and write operations)
  logging-level:
    mask:
      "device": "${AUDIT_LOG_MASK_DEVICE:W}" # Device logging levels. Allowed values: OFF (disable), W (log write operations), RW (log read and write operation
      "asset": "${AUDIT_LOG_MASK_ASSET:W}" # Asset logging levels. Allowed values: OFF (disable), W (log write operations), RW (log read and write operation
      "dashboard": "${AUDIT_LOG_MASK_DASHBOARD:W}" # Dashboard logging levels. Allowed values: OFF (disable), W (log write operations), RW (log read and write operation
      "widget_type": "${AUDIT_LOG_MASK_WIDGET_TYPE:W}" # Widget type logging levels. Allowed values: OFF (disable), W (log write operations), RW (log read and write operation
      "widgets_bundle": "${AUDIT_LOG_MASK_WIDGETS_BUNDLE:W}" # Widget bundles logging levels. Allowed values: OFF (disable), W (log write operations), RW (log read and write operation
      "customer": "${AUDIT_LOG_MASK_CUSTOMER:W}" # Customer logging levels. Allowed values: OFF (disable), W (log write operations), RW (log read and write operation
      "user": "${AUDIT_LOG_MASK_USER:W}" # User logging levels. Allowed values: OFF (disable), W (log write operations), RW (log read and write operation
      "rule_chain": "${AUDIT_LOG_MASK_RULE_CHAIN:W}" # Rule chain logging levels. Allowed values: OFF (disable), W (log write operations), RW (log read and write operation
      "alarm": "${AUDIT_LOG_MASK_ALARM:W}" # Alarm logging levels. Allowed values: OFF (disable), W (log write operations), RW (log read and write operation
      "entity_view": "${AUDIT_LOG_MASK_ENTITY_VIEW:W}" # Entity view logging levels. Allowed values: OFF (disable), W (log write operations), RW (log read and write operation
      "device_profile": "${AUDIT_LOG_MASK_DEVICE_PROFILE:W}" # Device profile logging levels. Allowed values: OFF (disable), W (log write operations), RW (log read and write operation
      "asset_profile": "${AUDIT_LOG_MASK_ASSET_PROFILE:W}" # Asset profile logging levels. Allowed values: OFF (disable), W (log write operations), RW (log read and write operation
      "edge": "${AUDIT_LOG_MASK_EDGE:W}" # Edge logging levels. Allowed values: OFF (disable), W (log write operations), RW (log read and write operation
      "tb_resource": "${AUDIT_LOG_MASK_RESOURCE:W}" # TB resource logging levels. Allowed values: OFF (disable), W (log write operations), RW (log read and write operation
      "ota_package": "${AUDIT_LOG_MASK_OTA_PACKAGE:W}" # Ota package logging levels. Allowed values: OFF (disable), W (log write operations), RW (log read and write operation
  sink:
    # Type of external sink. possible options: none, elasticsearch
    type: "${AUDIT_LOG_SINK_TYPE:none}"
    # Name of the index where audit logs are stored
    # Index name could contain next placeholders (not mandatory):
    # @{TENANT} - substituted by tenant ID
    # @{DATE} - substituted by current date in format provided in audit_log.sink.date_format
    index_pattern: "${AUDIT_LOG_SINK_INDEX_PATTERN:@{TENANT}_AUDIT_LOG_@{DATE}}"
    # Date format. Details of the pattern can be found here:
    # https://docs.oracle.com/javase/8/docs/api/java/time/format/DateTimeFormatter.html
    date_format: "${AUDIT_LOG_SINK_DATE_FORMAT:YYYY.MM.dd}"
    scheme_name: "${AUDIT_LOG_SINK_SCHEME_NAME:http}" # http or https
    host: "${AUDIT_LOG_SINK_HOST:localhost}" # Host of external sink system
    port: "${AUDIT_LOG_SINK_PORT:9200}" # Port of external sink system
    user_name: "${AUDIT_LOG_SINK_USER_NAME:}" # Username used to access external sink system
    password: "${AUDIT_LOG_SINK_PASSWORD:}" # Password used to access external sink system

# Device state parameters
state:
  # Should be greater than transport.sessions.report_timeout
  defaultInactivityTimeoutInSec: "${DEFAULT_INACTIVITY_TIMEOUT:600}"
  defaultStateCheckIntervalInSec: "${DEFAULT_STATE_CHECK_INTERVAL:60}" # Interval for checking the device state after a specified period. Time in seconds
  # Controls whether we store the device 'active' flag in attributes (default) or telemetry.
  # If you device to change this parameter, you should re-create the device info view as one of the following:
  # If 'persistToTelemetry' is changed from 'false' to 'true': 'CREATE OR REPLACE VIEW device_info_view AS SELECT * FROM device_info_active_ts_view;'
  # If 'persistToTelemetry' is changed from 'true' to 'false': 'CREATE OR REPLACE VIEW device_info_view AS SELECT * FROM device_info_active_attribute_view;'
  persistToTelemetry: "${PERSIST_STATE_TO_TELEMETRY:false}"

# Tbel parameters
tbel:
  # Enable/Disable TBEL feature.
  enabled: "${TBEL_ENABLED:true}"
  # Limit the number of arguments that are passed to the function to execute the script
  max_total_args_size: "${TBEL_MAX_TOTAL_ARGS_SIZE:100000}"
  # Maximum allowed symbols in a result after processing a script
  max_result_size: "${TBEL_MAX_RESULT_SIZE:300000}"
  # Maximum allowed symbols in the script body
  max_script_body_size: "${TBEL_MAX_SCRIPT_BODY_SIZE:50000}"
  # Maximum allowed TBEL script execution memory
  max_memory_limit_mb: "${TBEL_MAX_MEMORY_LIMIT_MB: 8}"
  # Maximum allowed TBEL script execution errors before it will be blacklisted
  max_errors: "${TBEL_MAX_ERRORS:3}"
  # TBEL Eval max request timeout in milliseconds. 0 - no timeout
  max_requests_timeout: "${TBEL_MAX_REQUEST_TIMEOUT:500}"
  # Maximum time in seconds for black listed function to stay in the list.
  max_black_list_duration_sec: "${TBEL_MAX_BLACKLIST_DURATION_SEC:60}"
  # Specify thread pool size for javascript executor service
  thread_pool_size: "${TBEL_THREAD_POOL_SIZE:50}"
  # Maximum cache size of TBEL compiled scripts
  compiled_scripts_cache_size: "${TBEL_COMPILED_SCRIPTS_CACHE_SIZE:1000}"
  stats:
    # Enable/Disable stats collection for TBEL engine
    enabled: "${TB_TBEL_STATS_ENABLED:false}"
    # Interval of logging for TBEL stats
    print_interval_ms: "${TB_TBEL_STATS_PRINT_INTERVAL_MS:10000}"

# JS parameters
js:
  # local (Nashorn Engine, deprecated) OR remote JS-Executors (NodeJS)
  evaluator: "${JS_EVALUATOR:local}"
  # Limit the number of arguments that are passed to the function to execute the script
  max_total_args_size: "${JS_MAX_TOTAL_ARGS_SIZE:100000}"
  # Maximum allowed symbols in a result after processing a script
  max_result_size: "${JS_MAX_RESULT_SIZE:300000}"
  # Maximum allowed symbols in script body
  max_script_body_size: "${JS_MAX_SCRIPT_BODY_SIZE:50000}"
  # Built-in JVM JavaScript environment properties
  local:
    # Specify thread pool size for javascript executor service
    js_thread_pool_size: "${LOCAL_JS_THREAD_POOL_SIZE:50}"
    # Use Sandboxed (secured) JVM JavaScript environment
    use_js_sandbox: "${USE_LOCAL_JS_SANDBOX:true}"
    # Specify thread pool size for JavaScript sandbox resource monitor
    monitor_thread_pool_size: "${LOCAL_JS_SANDBOX_MONITOR_THREAD_POOL_SIZE:4}"
    # Maximum CPU time in milliseconds allowed for script execution
    max_cpu_time: "${LOCAL_JS_SANDBOX_MAX_CPU_TIME:8000}"
    # Maximum allowed JavaScript execution errors before JavaScript will be blacklisted
    max_errors: "${LOCAL_JS_SANDBOX_MAX_ERRORS:3}"
    # JS Eval max request timeout. 0 - no timeout
    max_requests_timeout: "${LOCAL_JS_MAX_REQUEST_TIMEOUT:0}"
    # Maximum time in seconds for black listed function to stay in the list.
    max_black_list_duration_sec: "${LOCAL_JS_SANDBOX_MAX_BLACKLIST_DURATION_SEC:60}"
    stats:
      # Enable/Disable stats collection for local JS executor
      enabled: "${TB_JS_LOCAL_STATS_ENABLED:false}"
      # Interval of logging for local JS executor stats
      print_interval_ms: "${TB_JS_LOCAL_STATS_PRINT_INTERVAL_MS:10000}"
  # Remote JavaScript environment properties
  remote:
    # Specify thread pool size for javascript executor service
    js_thread_pool_size: "${REMOTE_JS_THREAD_POOL_SIZE:50}"
    # Maximum allowed JavaScript execution errors before JavaScript will be blacklisted
    max_errors: "${REMOTE_JS_SANDBOX_MAX_ERRORS:3}"
    # Maximum time in seconds for black listed function to stay in the list.
    max_black_list_duration_sec: "${REMOTE_JS_SANDBOX_MAX_BLACKLIST_DURATION_SEC:60}"
    stats:
      # Enable/Disable stats collection for remote JS executor
      enabled: "${TB_JS_REMOTE_STATS_ENABLED:false}"
      # Interval of logging for remote JS executor stats
      print_interval_ms: "${TB_JS_REMOTE_STATS_PRINT_INTERVAL_MS:10000}"

# Transport configuration parameters
transport:
  sessions:
    # Inactivity timeout for device session in transport service. The last activity time of the device session is updated if the device sends any message, including keepalive messages
    inactivity_timeout: "${TB_TRANSPORT_SESSIONS_INACTIVITY_TIMEOUT:300000}"
    # Interval of periodic check for expired sessions and report of the changes to session last activity time
    report_timeout: "${TB_TRANSPORT_SESSIONS_REPORT_TIMEOUT:3000}"
  json:
    # Cast String data types to Numeric if possible when processing Telemetry/Attributes JSON
    type_cast_enabled: "${JSON_TYPE_CAST_ENABLED:true}"
    # Maximum allowed string value length when processing Telemetry/Attributes JSON (0 value disables string value length check)
    max_string_value_length: "${JSON_MAX_STRING_VALUE_LENGTH:0}"
  client_side_rpc:
    # Processing timeout interval of the RPC command on the CLIENT SIDE. Time in milliseconds
    timeout: "${CLIENT_SIDE_RPC_TIMEOUT:60000}"
  # Enable/disable http/mqtt/coap transport protocols (has higher priority than certain protocol's 'enabled' property)
  api_enabled: "${TB_TRANSPORT_API_ENABLED:true}"
  log:
    # Enable/Disable log of transport messages to telemetry. For example, logging of LwM2M registration update
    enabled: "${TB_TRANSPORT_LOG_ENABLED:true}"
    # Maximum length of the log message. The content will be truncated to the specified value if needed
    max_length: "${TB_TRANSPORT_LOG_MAX_LENGTH:1024}"
  rate_limits:
    # Enable or disable generic rate limits. Device and Tenant-specific rate limits are controlled in Tenant Profile.
    ip_limits_enabled: "${TB_TRANSPORT_IP_RATE_LIMITS_ENABLED:false}"
    # Maximum number of connect attempts with invalid credentials
    max_wrong_credentials_per_ip: "${TB_TRANSPORT_MAX_WRONG_CREDENTIALS_PER_IP:10}"
    # Timeout to expire block IP addresses
    ip_block_timeout: "${TB_TRANSPORT_IP_BLOCK_TIMEOUT:60000}"
  # Local HTTP transport parameters
  http:
    # Enable/Disable local HTTP transport protocol
    enabled: "${HTTP_ENABLED:true}"
    # HTTP request processing timeout in milliseconds
    request_timeout: "${HTTP_REQUEST_TIMEOUT:60000}"
    # HTTP maximum request processing timeout in milliseconds
    max_request_timeout: "${HTTP_MAX_REQUEST_TIMEOUT:300000}"
  # Local MQTT transport parameters
  mqtt:
    # Enable/disable mqtt transport protocol.
    enabled: "${MQTT_ENABLED:true}"
    # MQTT bind-address
    bind_address: "${MQTT_BIND_ADDRESS:0.0.0.0}"
    # MQTT bind port
    bind_port: "${MQTT_BIND_PORT:1883}"
    # Enable proxy protocol support. Disabled by default. If enabled, supports both v1 and v2.
    # Useful to get the real IP address of the client in the logs and for rate limits.
    proxy_enabled: "${MQTT_PROXY_PROTOCOL_ENABLED:false}"
    # MQTT processing timeout in milliseconds
    timeout: "${MQTT_TIMEOUT:10000}"
    msg_queue_size_per_device_limit: "${MQTT_MSG_QUEUE_SIZE_PER_DEVICE_LIMIT:100}" # messages await in the queue before the device connected state. This limit works on the low level before TenantProfileLimits mechanism
    netty:
      # Netty leak detector level
      leak_detector_level: "${NETTY_LEAK_DETECTOR_LVL:DISABLED}"
      # Netty BOSS threads count
      boss_group_thread_count: "${NETTY_BOSS_GROUP_THREADS:1}"
      # Netty worker threads count
      worker_group_thread_count: "${NETTY_WORKER_GROUP_THREADS:12}"
      # Max payload size in bytes
      max_payload_size: "${NETTY_MAX_PAYLOAD_SIZE:65536}"
      # Enables TCP keepalive. This means that TCP starts sending keepalive probes when a connection is idle for some time
      so_keep_alive: "${NETTY_SO_KEEPALIVE:false}"
    # MQTT SSL configuration
    ssl:
      # Enable/disable SSL support
      enabled: "${MQTT_SSL_ENABLED:false}"
      # MQTT SSL bind-address
      bind_address: "${MQTT_SSL_BIND_ADDRESS:0.0.0.0}"
      # MQTT SSL bind port
      bind_port: "${MQTT_SSL_BIND_PORT:8883}"
      # SSL protocol: See https://docs.oracle.com/en/java/javase/11/docs/specs/security/standard-names.html#sslcontext-algorithms
      protocol: "${MQTT_SSL_PROTOCOL:TLSv1.2}"
      # Server SSL credentials
      credentials:
        # Server credentials type (PEM - pem certificate file; KEYSTORE - java keystore)
        type: "${MQTT_SSL_CREDENTIALS_TYPE:PEM}"
        # PEM server credentials
        pem:
          # Path to the server certificate file (holds server certificate or certificate chain, may include server private key)
          cert_file: "${MQTT_SSL_PEM_CERT:mqttserver.pem}"
          # Path to the server certificate private key file. Optional by default. Required if the private key is not present in server certificate file;
          key_file: "${MQTT_SSL_PEM_KEY:mqttserver_key.pem}"
          # Server certificate private key password (optional)
          key_password: "${MQTT_SSL_PEM_KEY_PASSWORD:server_key_password}"
        # Keystore server credentials
        keystore:
          # Type of the key store (JKS or PKCS12)
          type: "${MQTT_SSL_KEY_STORE_TYPE:JKS}"
          # Path to the key store that holds the SSL certificate
          store_file: "${MQTT_SSL_KEY_STORE:mqttserver.jks}"
          # Password used to access the key store
          store_password: "${MQTT_SSL_KEY_STORE_PASSWORD:server_ks_password}"
          # Optional alias of the private key. If not set, the platform will load the first private key from the keystore
          key_alias: "${MQTT_SSL_KEY_ALIAS:}"
          # Optional password to access the private key. If not set, the platform will attempt to load the private keys that are not protected with the password;
          key_password: "${MQTT_SSL_KEY_PASSWORD:server_key_password}"
      # Skip certificate validity check for client certificates.
      skip_validity_check_for_client_cert: "${MQTT_SSL_SKIP_VALIDITY_CHECK_FOR_CLIENT_CERT:false}"
  # Local CoAP transport parameters
  coap:
    # Enable/disable CoAP transport protocol.
    enabled: "${COAP_ENABLED:true}"
    # CoAP bind-address
    bind_address: "${COAP_BIND_ADDRESS:0.0.0.0}"
    # CoAP bind port
    bind_port: "${COAP_BIND_PORT:5683}"
    # CoaP processing timeout in milliseconds
    timeout: "${COAP_TIMEOUT:10000}"
    # CoaP piggyback response timeout in milliseconds
    piggyback_timeout: "${COAP_PIGGYBACK_TIMEOUT:500}"
    # Default PSM Activity Timer if not specified in device profile
    psm_activity_timer: "${COAP_PSM_ACTIVITY_TIMER:10000}"
    # Default PSM Activity Timer if not specified in device profile
    paging_transmission_window: "${COAP_PAGING_TRANSMISSION_WINDOW:10000}"
    dtls:
      # Enable/disable DTLS 1.2 support
      enabled: "${COAP_DTLS_ENABLED:false}"
      # RFC7925_RETRANSMISSION_TIMEOUT_IN_MILLISECONDS = 9000
      retransmission_timeout: "${COAP_DTLS_RETRANSMISSION_TIMEOUT_MS:9000}"
      # CoAP DTLS bind-address
      bind_address: "${COAP_DTLS_BIND_ADDRESS:0.0.0.0}"
      # CoAP DTLS bind port
      bind_port: "${COAP_DTLS_BIND_PORT:5684}"
      # Server DTLS credentials
      credentials:
        # Server credentials type (PEM - pem certificate file; KEYSTORE - java keystore)
        type: "${COAP_DTLS_CREDENTIALS_TYPE:PEM}"
        # PEM server credentials
        pem:
          # Path to the server certificate file (holds server certificate or certificate chain, may include server private key)
          cert_file: "${COAP_DTLS_PEM_CERT:coapserver.pem}"
          # Path to the server certificate private key file. Optional by default. Required if the private key is not present in the server certificate file;
          key_file: "${COAP_DTLS_PEM_KEY:coapserver_key.pem}"
          # Server certificate private key password (optional)
          key_password: "${COAP_DTLS_PEM_KEY_PASSWORD:server_key_password}"
        # Keystore server credentials
        keystore:
          # Type of the key store (JKS or PKCS12)
          type: "${COAP_DTLS_KEY_STORE_TYPE:JKS}"
          # Path to the key store that holds the SSL certificate
          store_file: "${COAP_DTLS_KEY_STORE:coapserver.jks}"
          # Password used to access the key store
          store_password: "${COAP_DTLS_KEY_STORE_PASSWORD:server_ks_password}"
          # Key alias
          key_alias: "${COAP_DTLS_KEY_ALIAS:serveralias}"
          # Password used to access the key
          key_password: "${COAP_DTLS_KEY_PASSWORD:server_key_password}"
      x509:
        # Skip certificate validity check for client certificates.
        skip_validity_check_for_client_cert: "${TB_COAP_X509_DTLS_SKIP_VALIDITY_CHECK_FOR_CLIENT_CERT:false}"
        # Inactivity timeout of DTLS session. Used to clean cache
        dtls_session_inactivity_timeout: "${TB_COAP_X509_DTLS_SESSION_INACTIVITY_TIMEOUT:86400000}"
        # Interval of periodic eviction of the timed-out DTLS sessions
        dtls_session_report_timeout: "${TB_COAP_X509_DTLS_SESSION_REPORT_TIMEOUT:1800000}"
  # Local LwM2M transport parameters
  lwm2m:
    # Enable/disable LwM2M transport protocol.
    enabled: "${LWM2M_ENABLED:true}"
    dtls:
      # RFC7925_RETRANSMISSION_TIMEOUT_IN_MILLISECONDS = 9000
      retransmission_timeout: "${LWM2M_DTLS_RETRANSMISSION_TIMEOUT_MS:9000}"
    server:
      # LwM2M Server ID
      id: "${LWM2M_SERVER_ID:123}"
      # LwM2M server bind address. Bind to all interfaces by default
      bind_address: "${LWM2M_BIND_ADDRESS:0.0.0.0}"
      # LwM2M server bind port
      bind_port: "${LWM2M_BIND_PORT:5685}"
      security:
        # LwM2M server bind address for DTLS. Bind to all interfaces by default
        bind_address: "${LWM2M_SECURITY_BIND_ADDRESS:0.0.0.0}"
        # LwM2M server bind port for DTLS
        bind_port: "${LWM2M_SECURITY_BIND_PORT:5686}"
        # Server X509 Certificates support
        credentials:
          # Whether to enable LWM2M server X509 Certificate/RPK support
          enabled: "${LWM2M_SERVER_CREDENTIALS_ENABLED:false}"
          # Server credentials type (PEM - pem certificate file; KEYSTORE - java keystore)
          type: "${LWM2M_SERVER_CREDENTIALS_TYPE:PEM}"
          # PEM server credentials
          pem:
            # Path to the server certificate file (holds server certificate or certificate chain, may include server private key)
            cert_file: "${LWM2M_SERVER_PEM_CERT:lwm2mserver.pem}"
            # Path to the server certificate private key file. Optional by default. Required if the private key is not present in the server certificate file;
            key_file: "${LWM2M_SERVER_PEM_KEY:lwm2mserver_key.pem}"
            # Server certificate private key password (optional)
            key_password: "${LWM2M_SERVER_PEM_KEY_PASSWORD:server_key_password}"
          # Keystore server credentials
          keystore:
            # Type of the key store (JKS or PKCS12)
            type: "${LWM2M_SERVER_KEY_STORE_TYPE:JKS}"
            # Path to the key store that holds the SSL certificate
            store_file: "${LWM2M_SERVER_KEY_STORE:lwm2mserver.jks}"
            # Password used to access the key store
            store_password: "${LWM2M_SERVER_KEY_STORE_PASSWORD:server_ks_password}"
            # Key alias
            key_alias: "${LWM2M_SERVER_KEY_ALIAS:server}"
            # Password used to access the key
            key_password: "${LWM2M_SERVER_KEY_PASSWORD:server_ks_password}"
        # Only Certificate_x509:
        skip_validity_check_for_client_cert: "${TB_LWM2M_SERVER_SECURITY_SKIP_VALIDITY_CHECK_FOR_CLIENT_CERT:false}"
    bootstrap:
      # Enable/disable Bootstrap Server
      enabled: "${LWM2M_ENABLED_BS:true}"
      # Default value in LwM2M client after start in mode Bootstrap for the object : name "LWM2M Security" field: "Short Server ID" (deviceProfile: Bootstrap.BOOTSTRAP SERVER.Short ID)
      id: "${LWM2M_SERVER_ID_BS:111}"
      # LwM2M bootstrap server bind address. Bind to all interfaces by default
      bind_address: "${LWM2M_BS_BIND_ADDRESS:0.0.0.0}"
      # LwM2M bootstrap server bind port
      bind_port: "${LWM2M_BS_BIND_PORT:5687}"
      security:
        # LwM2M bootstrap server bind address for DTLS. Bind to all interfaces by default
        bind_address: "${LWM2M_BS_SECURITY_BIND_ADDRESS:0.0.0.0}"
        # LwM2M bootstrap server bind address for DTLS. Bind to all interfaces by default
        bind_port: "${LWM2M_BS_SECURITY_BIND_PORT:5688}"
        # Bootstrap server X509 Certificates support
        credentials:
          # Whether to enable LWM2M bootstrap server X509 Certificate/RPK support
          enabled: "${LWM2M_BS_CREDENTIALS_ENABLED:false}"
          # Server credentials type (PEM - pem certificate file; KEYSTORE - java keystore)
          type: "${LWM2M_BS_CREDENTIALS_TYPE:PEM}"
          # PEM server credentials
          pem:
            # Path to the server certificate file (holds server certificate or certificate chain, may include server private key)
            cert_file: "${LWM2M_BS_PEM_CERT:lwm2mserver.pem}"
            # Path to the server certificate private key file. Optional by default. Required if the private key is not present in server certificate file
            key_file: "${LWM2M_BS_PEM_KEY:lwm2mserver_key.pem}"
            # Server certificate private key password (optional)
            key_password: "${LWM2M_BS_PEM_KEY_PASSWORD:server_key_password}"
          # Keystore server credentials
          keystore:
            # Type of the key store (JKS or PKCS12)
            type: "${LWM2M_BS_KEY_STORE_TYPE:JKS}"
            # Path to the key store that holds the SSL certificate
            store_file: "${LWM2M_BS_KEY_STORE:lwm2mserver.jks}"
            # Password used to access the key store
            store_password: "${LWM2M_BS_KEY_STORE_PASSWORD:server_ks_password}"
            # Key alias
            key_alias: "${LWM2M_BS_KEY_ALIAS:bootstrap}"
            # Password used to access the key
            key_password: "${LWM2M_BS_KEY_PASSWORD:server_ks_password}"
    security:
      # X509 trust certificates
      trust-credentials:
        # Whether to load X509 trust certificates
        enabled: "${LWM2M_TRUST_CREDENTIALS_ENABLED:false}"
        # Trust certificates store type (PEM - pem certificates file; KEYSTORE - java keystore)
        type: "${LWM2M_TRUST_CREDENTIALS_TYPE:PEM}"
        # PEM certificates
        pem:
          # Path to the certificates file (holds trust certificates)
          cert_file: "${LWM2M_TRUST_PEM_CERT:lwm2mtruststorechain.pem}"
        # Keystore with trust certificates
        keystore:
          # Type of the key store (JKS or PKCS12)
          type: "${LWM2M_TRUST_KEY_STORE_TYPE:JKS}"
          # Path to the key store that holds the X509 certificates
          store_file: "${LWM2M_TRUST_KEY_STORE:lwm2mtruststorechain.jks}"
          # Password used to access the key store
          store_password: "${LWM2M_TRUST_KEY_STORE_PASSWORD:server_ks_password}"
      # Set usage of recommended cipher suites; true - allow only recommended cipher suites; false - allow not recommended cipher suites
      recommended_ciphers: "${LWM2M_RECOMMENDED_CIPHERS:false}"
      # Set usage of recommended supported groups (curves); true - allow only recommended supported groups, false - allow not recommended supported groups
      recommended_supported_groups: "${LWM2M_RECOMMENDED_SUPPORTED_GROUPS:true}"
    # Timeout of LwM2M operation
    timeout: "${LWM2M_TIMEOUT:120000}"
    # Thread pool size for processing of the LwM2M uplinks
    uplink_pool_size: "${LWM2M_UPLINK_POOL_SIZE:10}"
    # Thread pool size for processing of the LwM2M downlinks
    downlink_pool_size: "${LWM2M_DOWNLINK_POOL_SIZE:10}"
    # Thread pool size for processing of the OTA updates
    ota_pool_size: "${LWM2M_OTA_POOL_SIZE:10}"
    # Period of cleanup for the registrations in store
    clean_period_in_sec: "${LWM2M_CLEAN_PERIOD_IN_SEC:2}"
    # Maximum log size
    log_max_length: "${LWM2M_LOG_MAX_LENGTH:1024}"
    # PSM Activity Timer if not specified in the device profile
    psm_activity_timer: "${LWM2M_PSM_ACTIVITY_TIMER:10000}"
    # Paging Transmission Window for eDRX support if not specified in the device profile
    paging_transmission_window: "${LWM2M_PAGING_TRANSMISSION_WINDOW:10000}"
    network_config: # In this section you can specify custom parameters for LwM2M network configuration and expose the env variables to configure outside
  #      - key: "PROTOCOL_STAGE_THREAD_COUNT"
  #        value: "${LWM2M_PROTOCOL_STAGE_THREAD_COUNT:4}"
  snmp:
    # Enable/disable SNMP transport protocol
    enabled: "${SNMP_ENABLED:true}"
    # Snmp bind port
    bind_port: "${SNMP_BIND_PORT:1620}"
    response_processing:
      # parallelism level for executor (workStealingPool) that is responsible for handling responses from SNMP devices
      parallelism_level: "${SNMP_RESPONSE_PROCESSING_PARALLELISM_LEVEL:20}"
    # to configure SNMP to work over UDP or TCP
    underlying_protocol: "${SNMP_UNDERLYING_PROTOCOL:udp}"
    # Batch size to request OID mappings from the device (useful when the device profile has multiple hundreds of OID mappings)
    max_request_oids: "${SNMP_MAX_REQUEST_OIDS:100}"
    response:
      # To ignore SNMP response values that do not match the data type of the configured OID mapping (by default false - will throw an error if any value of the response not match configured data types)
      ignore_type_cast_errors: "${SNMP_RESPONSE_IGNORE_TYPE_CAST_ERRORS:false}"
  stats:
    # Enable/Disable the collection of transport statistics
    enabled: "${TB_TRANSPORT_STATS_ENABLED:true}"
    # Interval of transport statistics logging
    print-interval-ms: "${TB_TRANSPORT_STATS_PRINT_INTERVAL_MS:60000}"

# Device connectivity parameters
device:
  connectivity:
    http:
      # If true check-connectivity service will include curl command to the list of all test commands using DEVICE_CONNECTIVITY_HTTP_HOST and DEVICE_CONNECTIVITY_HTTP_PORT variables
      enabled: "${DEVICE_CONNECTIVITY_HTTP_ENABLED:true}"
      # Host of http transport service. If empty, the base URL will be used.
      host: "${DEVICE_CONNECTIVITY_HTTP_HOST:}"
      # Port of http transport service. If empty, default http port will be used.
      port: "${DEVICE_CONNECTIVITY_HTTP_PORT:8080}"
    https:
      # If true check-connectivity service will include curl command to the list of all test commands using DEVICE_CONNECTIVITY_HTTPS_HOST and DEVICE_CONNECTIVITY_HTTPS_PORT variables
      enabled: "${DEVICE_CONNECTIVITY_HTTPS_ENABLED:false}"
      # Host of http transport service. If empty, the base URL will be used.
      host: "${DEVICE_CONNECTIVITY_HTTPS_HOST:}"
      # Port of http transport service. If empty, the default https port will be used.
      port: "${DEVICE_CONNECTIVITY_HTTPS_PORT:443}"
    mqtt:
      # If true mosquito command will be included to the list of all test commands using DEVICE_CONNECTIVITY_MQTT_HOST and DEVICE_CONNECTIVITY_MQTT_PORT
      enabled: "${DEVICE_CONNECTIVITY_MQTT_ENABLED:true}"
      # Host of mqtt transport service. If empty, the base url host will be used.
      host: "${DEVICE_CONNECTIVITY_MQTT_HOST:}"
      # Port of mqtt transport service
      port: "${DEVICE_CONNECTIVITY_MQTT_PORT:1883}"
    mqtts:
      # If true mosquito command will be included in the list of all test commands using DEVICE_CONNECTIVITY_MQTTS_HOST and DEVICE_CONNECTIVITY_MQTTS_PORT<
      enabled: "${DEVICE_CONNECTIVITY_MQTTS_ENABLED:false}"
      # Host of mqtt transport service. If empty, the base URL host will be used.
      host: "${DEVICE_CONNECTIVITY_MQTTS_HOST:}"
      # Port of mqtt transport service. If empty, the default port for mqtts will be used.
      port: "${DEVICE_CONNECTIVITY_MQTTS_PORT:8883}"
      # Path to the MQTT CA root certificate file
      pem_cert_file: "${DEVICE_CONNECTIVITY_MQTTS_CA_ROOT_CERT:cafile.pem}"
    coap:
      # If true coap command will be included in the list of all test commands using DEVICE_CONNECTIVITY_COAP_HOST and DEVICE_CONNECTIVITY_COAP_PORT.
      enabled: "${DEVICE_CONNECTIVITY_COAP_ENABLED:true}"
      # Host of coap transport service. If empty, the base URL host will be used.
      host: "${DEVICE_CONNECTIVITY_COAP_HOST:}"
      # Port of coap transport service. If empty, the default port for coap will be used.
      port: "${DEVICE_CONNECTIVITY_COAP_PORT:5683}"
    coaps:
      # If true coap command will be included in the list of all test commands using DEVICE_CONNECTIVITY_COAPS_HOST and DEVICE_CONNECTIVITY_COAPS_PORT.
      enabled: "${DEVICE_CONNECTIVITY_COAPS_ENABLED:false}"
      # Host of coap transport service. If empty, the base URL host will be used.
      host: "${DEVICE_CONNECTIVITY_COAPS_HOST:}"
      # Port of coap transport service. If empty, the default port for coaps will be used.
      port: "${DEVICE_CONNECTIVITY_COAPS_PORT:5684}"

# Edges parameters
edges:
  # Enable/disable Edge instance
  enabled: "${EDGES_ENABLED:true}"
  rpc:
    # RPC port bind
    port: "${EDGES_RPC_PORT:7070}"
    # Maximum time of keeping alive client RPC connection. Time in seconds
    client_max_keep_alive_time_sec: "${EDGES_RPC_CLIENT_MAX_KEEP_ALIVE_TIME_SEC:1}"
    # Maximum time of keep-alive connection. Time in seconds
    keep_alive_time_sec: "${EDGES_RPC_KEEP_ALIVE_TIME_SEC:10}"
    # Timeout of keep alive RPC connection. Time in seconds
    keep_alive_timeout_sec: "${EDGES_RPC_KEEP_ALIVE_TIMEOUT_SEC:5}"
    ssl:
      # Enable/disable SSL support
      enabled: "${EDGES_RPC_SSL_ENABLED:false}"
      # Cert file to be used during TLS connectivity to the cloud
      cert: "${EDGES_RPC_SSL_CERT:certChainFile.pem}"
      # Private key file associated with the Cert certificate. This key is used in the encryption process during a secure connection
      private_key: "${EDGES_RPC_SSL_PRIVATE_KEY:privateKeyFile.pem}"
    # Maximum size (in bytes) of inbound messages the cloud can handle from the edge. By default, it can handle messages up to 4 Megabytes
    max_inbound_message_size: "${EDGES_RPC_MAX_INBOUND_MESSAGE_SIZE:4194304}"
  storage:
    # Max records of edge event to read from DB and sent to the edge
    max_read_records_count: "${EDGES_STORAGE_MAX_READ_RECORDS_COUNT:50}"
    # Number of milliseconds to wait before the next check of edge events in DB
    no_read_records_sleep: "${EDGES_NO_READ_RECORDS_SLEEP:1000}"
    # Number of milliseconds to wait before resending failed batch of edge events to edge
    sleep_between_batches: "${EDGES_SLEEP_BETWEEN_BATCHES:10000}"
  # Number of threads that are used to check DB for edge events
  scheduler_pool_size: "${EDGES_SCHEDULER_POOL_SIZE:1}"
  # Number of threads that are used to send downlink messages to edge over gRPC
  send_scheduler_pool_size: "${EDGES_SEND_SCHEDULER_POOL_SIZE:1}"
  # Number of threads that are used to convert edge events from DB into downlink messages and send them for delivery
  grpc_callback_thread_pool_size: "${EDGES_GRPC_CALLBACK_POOL_SIZE:1}"
  state:
    # Persist state of edge (active, last connect, last disconnect) into timeseries or attributes tables. 'false' means to store edge state into attributes table
    persistToTelemetry: "${EDGES_PERSIST_STATE_TO_TELEMETRY:false}"

# Swagger common parameters
swagger:
  # If false swagger API docs will be unavailable
  enabled: "${SWAGGER_ENABLED:true}"
  # General swagger match pattern of swagger UI links
  api_path_regex: "${SWAGGER_API_PATH_REGEX:/api/.*}"
  # General swagger match pattern path of swagger UI links
  security_path_regex: "${SWAGGER_SECURITY_PATH_REGEX:/api/.*}"
  # Nonsecurity API path match pattern of swagger UI links
  non_security_path_regex: "${SWAGGER_NON_SECURITY_PATH_REGEX:/api/(?:noauth|v1)/.*}"
  # The title on the API doc UI page
  title: "${SWAGGER_TITLE:ThingsBoard REST API}"
  # The description on the API doc UI page
  description: "${SWAGGER_DESCRIPTION: ThingsBoard open-source IoT platform REST API documentation.}"
  contact:
    # The contact name on the API doc UI page
    name: "${SWAGGER_CONTACT_NAME:ThingsBoard team}"
    # The contact URL on the API doc UI page
    url: "${SWAGGER_CONTACT_URL:https://thingsboard.io}"
    # The contact email on the API doc UI page
    email: "${SWAGGER_CONTACT_EMAIL:info@thingsboard.io}"
  license:
    # The license title on the API doc UI page
    title: "${SWAGGER_LICENSE_TITLE:Apache License Version 2.0}"
    # Link to the license body on the API doc UI page
    url: "${SWAGGER_LICENSE_URL:https://github.com/thingsboard/thingsboard/blob/master/LICENSE}"
  # The version of the API doc to display. Default to the package version.
  version: "${SWAGGER_VERSION:}"

# Queue configuration parameters
queue:
  type: "${TB_QUEUE_TYPE:in-memory}" # in-memory or kafka (Apache Kafka) or aws-sqs (AWS SQS) or pubsub (PubSub) or service-bus (Azure Service Bus) or rabbitmq (RabbitMQ)
  in_memory:
    stats:
      # For debug level
      print-interval-ms: "${TB_QUEUE_IN_MEMORY_STATS_PRINT_INTERVAL_MS:60000}"
  kafka:
    # Kafka Bootstrap nodes in "host:port" format
    bootstrap.servers: "${TB_KAFKA_SERVERS:localhost:9092}"
    ssl:
      # Enable/Disable SSL Kafka communication
      enabled: "${TB_KAFKA_SSL_ENABLED:false}"
      # The location of the trust store file
      truststore.location: "${TB_KAFKA_SSL_TRUSTSTORE_LOCATION:}"
      # The password of trust store file if specified
      truststore.password: "${TB_KAFKA_SSL_TRUSTSTORE_PASSWORD:}"
      # The location of the key store file. This is optional for the client and can be used for two-way authentication for the client
      keystore.location: "${TB_KAFKA_SSL_KEYSTORE_LOCATION:}"
      # The store password for the key store file. This is optional for the client and only needed if ‘ssl.keystore.location’ is configured. Key store password is not supported for PEM format
      keystore.password: "${TB_KAFKA_SSL_KEYSTORE_PASSWORD:}"
      # The password of the private key in the key store file or the PEM key specified in ‘keystore.key’
      key.password: "${TB_KAFKA_SSL_KEY_PASSWORD:}"
    # The number of acknowledgments the producer requires the leader to have received before considering a request complete. This controls the durability of records that are sent. The following settings are allowed:0, 1 and all
    acks: "${TB_KAFKA_ACKS:all}"
    # Number of retries. Resend any record whose send fails with a potentially transient error
    retries: "${TB_KAFKA_RETRIES:1}"
    # The compression type for all data generated by the producer. The default is none (i.e. no compression). Valid values none or gzip
    compression.type: "${TB_KAFKA_COMPRESSION_TYPE:none}" # none or gzip
    # Default batch size. This setting gives the upper bound of the batch size to be sent
    batch.size: "${TB_KAFKA_BATCH_SIZE:16384}"
    # This variable creates a small amount of artificial delay—that is, rather than immediately sending out a record
    linger.ms: "${TB_KAFKA_LINGER_MS:1}"
    # The maximum size of a request in bytes. This setting will limit the number of record batches the producer will send in a single request to avoid sending huge requests
    max.request.size: "${TB_KAFKA_MAX_REQUEST_SIZE:1048576}"
    # The maximum number of unacknowledged requests the client will send on a single connection before blocking
    max.in.flight.requests.per.connection: "${TB_KAFKA_MAX_IN_FLIGHT_REQUESTS_PER_CONNECTION:5}"
    # The total bytes of memory the producer can use to buffer records waiting to be sent to the server
    buffer.memory: "${TB_BUFFER_MEMORY:33554432}"
    # The multiple copies of data over the multiple brokers of Kafka
    replication_factor: "${TB_QUEUE_KAFKA_REPLICATION_FACTOR:1}"
    # The maximum delay between invocations of poll() method when using consumer group management. This places an upper bound on the amount of time that the consumer can be idle before fetching more records
    max_poll_interval_ms: "${TB_QUEUE_KAFKA_MAX_POLL_INTERVAL_MS:300000}"
    # The maximum number of records returned in a single call of poll() method
    max_poll_records: "${TB_QUEUE_KAFKA_MAX_POLL_RECORDS:8192}"
    # The maximum amount of data per-partition the server will return. Records are fetched in batches by the consumer
    max_partition_fetch_bytes: "${TB_QUEUE_KAFKA_MAX_PARTITION_FETCH_BYTES:16777216}"
    # The maximum amount of data the server will return. Records are fetched in batches by the consumer
    fetch_max_bytes: "${TB_QUEUE_KAFKA_FETCH_MAX_BYTES:134217728}"
    request.timeout.ms: "${TB_QUEUE_KAFKA_REQUEST_TIMEOUT_MS:30000}" # (30 seconds) # refer to https://docs.confluent.io/platform/current/installation/configuration/producer-configs.html#producerconfigs_request.timeout.ms
    session.timeout.ms: "${TB_QUEUE_KAFKA_SESSION_TIMEOUT_MS:10000}" # (10 seconds) # refer to https://docs.confluent.io/platform/current/installation/configuration/consumer-configs.html#consumerconfigs_session.timeout.ms
    auto_offset_reset: "${TB_QUEUE_KAFKA_AUTO_OFFSET_RESET:earliest}" # earliest, latest or none
    # Enable/Disable using of Confluent Cloud
    use_confluent_cloud: "${TB_QUEUE_KAFKA_USE_CONFLUENT_CLOUD:false}"
    confluent:
      # The endpoint identification algorithm used by clients to validate server hostname. The default value is https
      ssl.algorithm: "${TB_QUEUE_KAFKA_CONFLUENT_SSL_ALGORITHM:https}"
      # The mechanism used to authenticate Schema Registry requests. SASL/PLAIN should only be used with TLS/SSL as a transport layer to ensure that clear passwords are not transmitted on the wire without encryption
      sasl.mechanism: "${TB_QUEUE_KAFKA_CONFLUENT_SASL_MECHANISM:PLAIN}"
      # Using JAAS Configuration for specifying multiple SASL mechanisms on a broker
      sasl.config: "${TB_QUEUE_KAFKA_CONFLUENT_SASL_JAAS_CONFIG:org.apache.kafka.common.security.plain.PlainLoginModule required username=\"CLUSTER_API_KEY\" password=\"CLUSTER_API_SECRET\";}"
      # Protocol used to communicate with brokers. Valid values are: PLAINTEXT, SSL, SASL_PLAINTEXT, SASL_SSL
      security.protocol: "${TB_QUEUE_KAFKA_CONFLUENT_SECURITY_PROTOCOL:SASL_SSL}"
    # Key-value properties for Kafka consumer per specific topic, e.g. tb_ota_package is a topic name for ota, tb_rule_engine.sq is a topic name for default SequentialByOriginator queue.
    # Check TB_QUEUE_CORE_OTA_TOPIC and TB_QUEUE_RE_SQ_TOPIC params
    consumer-properties-per-topic:
      tb_ota_package:
        # Key-value properties for Kafka consumer per specific topic, e.g. tb_ota_package is a topic name for ota, tb_rule_engine.sq is a topic name for default SequentialByOriginator queue. Check TB_QUEUE_CORE_OTA_TOPIC and TB_QUEUE_RE_SQ_TOPIC params
        - key: max.poll.records
          # Example of specific consumer properties value per topic
          value: "${TB_QUEUE_KAFKA_OTA_MAX_POLL_RECORDS:10}"
      tb_version_control:
        # Example of specific consumer properties value per topic for VC
        - key: max.poll.interval.ms
          # Example of specific consumer properties value per topic for VC
          value: "${TB_QUEUE_KAFKA_VC_MAX_POLL_INTERVAL_MS:600000}"
    #      tb_rule_engine.sq:
    #        - key: max.poll.records
    #          value: "${TB_QUEUE_KAFKA_SQ_MAX_POLL_RECORDS:1024}"
    other-inline: "${TB_QUEUE_KAFKA_OTHER_PROPERTIES:}" # In this section you can specify custom parameters (semicolon separated) for Kafka consumer/producer/admin # Example "metrics.recording.level:INFO;metrics.sample.window.ms:30000"
    other: # DEPRECATED. In this section, you can specify custom parameters for Kafka consumer/producer and expose the env variables to configure outside
    #  - key: "request.timeout.ms" # refer to https://docs.confluent.io/platform/current/installation/configuration/producer-configs.html#producerconfigs_request.timeout.ms
    #    value: "${TB_QUEUE_KAFKA_REQUEST_TIMEOUT_MS:30000}" # (30 seconds)
    #  - key: "session.timeout.ms" # refer to https://docs.confluent.io/platform/current/installation/configuration/consumer-configs.html#consumerconfigs_session.timeout.ms
    #    value: "${TB_QUEUE_KAFKA_SESSION_TIMEOUT_MS:10000}" # (10 seconds)
    topic-properties:
      # Kafka properties for Rule Engine
      rule-engine: "${TB_QUEUE_KAFKA_RE_TOPIC_PROPERTIES:retention.ms:604800000;segment.bytes:26214400;retention.bytes:1048576000;partitions:1;min.insync.replicas:1}"
      # Kafka properties for Core topics
      core: "${TB_QUEUE_KAFKA_CORE_TOPIC_PROPERTIES:retention.ms:604800000;segment.bytes:26214400;retention.bytes:1048576000;partitions:1;min.insync.replicas:1}"
      # Kafka properties for Transport Api topics
      transport-api: "${TB_QUEUE_KAFKA_TA_TOPIC_PROPERTIES:retention.ms:604800000;segment.bytes:26214400;retention.bytes:1048576000;partitions:10;min.insync.replicas:1}"
      # Kafka properties for Notifications topics
      notifications: "${TB_QUEUE_KAFKA_NOTIFICATIONS_TOPIC_PROPERTIES:retention.ms:604800000;segment.bytes:26214400;retention.bytes:1048576000;partitions:1;min.insync.replicas:1}"
      # Kafka properties for JS Executor topics
      js-executor: "${TB_QUEUE_KAFKA_JE_TOPIC_PROPERTIES:retention.ms:604800000;segment.bytes:26214400;retention.bytes:104857600;partitions:100;min.insync.replicas:1}"
      # Kafka properties for OTA updates topic
      ota-updates: "${TB_QUEUE_KAFKA_OTA_TOPIC_PROPERTIES:retention.ms:604800000;segment.bytes:26214400;retention.bytes:1048576000;partitions:10;min.insync.replicas:1}"
      # Kafka properties for Version Control topic
      version-control: "${TB_QUEUE_KAFKA_VC_TOPIC_PROPERTIES:retention.ms:604800000;segment.bytes:26214400;retention.bytes:1048576000;partitions:10;min.insync.replicas:1}"
    consumer-stats:
      # Prints lag between consumer group offset and last messages offset in Kafka topics
      enabled: "${TB_QUEUE_KAFKA_CONSUMER_STATS_ENABLED:true}"
      # Statistics printing interval for Kafka's consumer-groups stats
      print-interval-ms: "${TB_QUEUE_KAFKA_CONSUMER_STATS_MIN_PRINT_INTERVAL_MS:60000}"
      # Time to wait for the stats-loading requests to Kafka to finish
      kafka-response-timeout-ms: "${TB_QUEUE_KAFKA_CONSUMER_STATS_RESPONSE_TIMEOUT_MS:1000}"
  aws_sqs:
    # Use the default credentials provider for AWS SQS
    use_default_credential_provider_chain: "${TB_QUEUE_AWS_SQS_USE_DEFAULT_CREDENTIAL_PROVIDER_CHAIN:false}"
    # Access key ID from AWS IAM user
    access_key_id: "${TB_QUEUE_AWS_SQS_ACCESS_KEY_ID:YOUR_KEY}"
    # Secret access key from AWS IAM user
    secret_access_key: "${TB_QUEUE_AWS_SQS_SECRET_ACCESS_KEY:YOUR_SECRET}"
    # Region from AWS account
    region: "${TB_QUEUE_AWS_SQS_REGION:YOUR_REGION}"
    # Number of threads per each AWS SQS queue in consumer
    threads_per_topic: "${TB_QUEUE_AWS_SQS_THREADS_PER_TOPIC:1}"
    queue-properties:
      # AWS SQS queue properties. VisibilityTimeout in seconds;MaximumMessageSize in bytes;MessageRetentionPeriod in seconds
      rule-engine: "${TB_QUEUE_AWS_SQS_RE_QUEUE_PROPERTIES:VisibilityTimeout:30;MaximumMessageSize:262144;MessageRetentionPeriod:604800}"
      # AWS SQS queue properties. VisibilityTimeout in seconds;MaximumMessageSize in bytes;MessageRetentionPeriod in seconds
      core: "${TB_QUEUE_AWS_SQS_CORE_QUEUE_PROPERTIES:VisibilityTimeout:30;MaximumMessageSize:262144;MessageRetentionPeriod:604800}"
      # AWS SQS queue properties. VisibilityTimeout in seconds;MaximumMessageSize in bytes;MessageRetentionPeriod in seconds
      transport-api: "${TB_QUEUE_AWS_SQS_TA_QUEUE_PROPERTIES:VisibilityTimeout:30;MaximumMessageSize:262144;MessageRetentionPeriod:604800}"
      # AWS SQS queue properties. VisibilityTimeout in seconds;MaximumMessageSize in bytes;MessageRetentionPeriod in seconds
      notifications: "${TB_QUEUE_AWS_SQS_NOTIFICATIONS_QUEUE_PROPERTIES:VisibilityTimeout:30;MaximumMessageSize:262144;MessageRetentionPeriod:604800}"
      # VisibilityTimeout:30;MaximumMessageSize:262144;MessageRetentionPeriod:604800
      js-executor: "${TB_QUEUE_AWS_SQS_JE_QUEUE_PROPERTIES:VisibilityTimeout:30;MaximumMessageSize:262144;MessageRetentionPeriod:604800}"
      # VisibilityTimeout in seconds;MaximumMessageSize in bytes;MessageRetentionPeriod in seconds
      ota-updates: "${TB_QUEUE_AWS_SQS_OTA_QUEUE_PROPERTIES:VisibilityTimeout:30;MaximumMessageSize:262144;MessageRetentionPeriod:604800}"
      # VisibilityTimeout in seconds;MaximumMessageSize in bytes;MessageRetentionPeriod in seconds
      version-control: "${TB_QUEUE_AWS_SQS_VC_QUEUE_PROPERTIES:VisibilityTimeout:30;MaximumMessageSize:262144;MessageRetentionPeriod:604800}"
  pubsub:
    # Project ID from Google Cloud
    project_id: "${TB_QUEUE_PUBSUB_PROJECT_ID:YOUR_PROJECT_ID}"
    # API Credentials in JSON format
    service_account: "${TB_QUEUE_PUBSUB_SERVICE_ACCOUNT:YOUR_SERVICE_ACCOUNT}"
    # Message size for PubSub queue.Value in bytes
    max_msg_size: "${TB_QUEUE_PUBSUB_MAX_MSG_SIZE:1048576}"
    # Number of messages per consumer
    max_messages: "${TB_QUEUE_PUBSUB_MAX_MESSAGES:1000}"
    queue-properties:
      # Pub/Sub properties for Rule Engine subscribers, messages which will commit after ackDeadlineInSec period can be consumed again
      rule-engine: "${TB_QUEUE_PUBSUB_RE_QUEUE_PROPERTIES:ackDeadlineInSec:30;messageRetentionInSec:604800}"
      # Pub/Sub properties for Core subscribers, messages which will commit after ackDeadlineInSec period can be consumed again
      core: "${TB_QUEUE_PUBSUB_CORE_QUEUE_PROPERTIES:ackDeadlineInSec:30;messageRetentionInSec:604800}"
      # Pub/Sub properties for Transport API subscribers, messages which will commit after ackDeadlineInSec period can be consumed again
      transport-api: "${TB_QUEUE_PUBSUB_TA_QUEUE_PROPERTIES:ackDeadlineInSec:30;messageRetentionInSec:604800}"
      # Pub/Sub properties for Version Control subscribers, messages which will commit after ackDeadlineInSec period can be consumed again
      notifications: "${TB_QUEUE_PUBSUB_NOTIFICATIONS_QUEUE_PROPERTIES:ackDeadlineInSec:30;messageRetentionInSec:604800}"
      # PubSub queue properties
      js-executor: "${TB_QUEUE_PUBSUB_JE_QUEUE_PROPERTIES:ackDeadlineInSec:30;messageRetentionInSec:604800}"
      # Pub/Sub properties for Transport Api subscribers, messages which will commit after ackDeadlineInSec period can be consumed again
      version-control: "${TB_QUEUE_PUBSUB_VC_QUEUE_PROPERTIES:ackDeadlineInSec:30;messageRetentionInSec:604800}"
  service_bus:
    # Azure namespace
    namespace_name: "${TB_QUEUE_SERVICE_BUS_NAMESPACE_NAME:YOUR_NAMESPACE_NAME}"
    # Azure Service Bus Shared Access Signatures key name
    sas_key_name: "${TB_QUEUE_SERVICE_BUS_SAS_KEY_NAME:YOUR_SAS_KEY_NAME}"
    # Azure Service Bus Shared Access Signatures key
    sas_key: "${TB_QUEUE_SERVICE_BUS_SAS_KEY:YOUR_SAS_KEY}"
    # Number of messages per a consumer
    max_messages: "${TB_QUEUE_SERVICE_BUS_MAX_MESSAGES:1000}"
    queue-properties:
      # Azure Service Bus properties for Rule Engine queues
      rule-engine: "${TB_QUEUE_SERVICE_BUS_RE_QUEUE_PROPERTIES:lockDurationInSec:30;maxSizeInMb:1024;messageTimeToLiveInSec:604800}"
      # Azure Service Bus properties for Core queues
      core: "${TB_QUEUE_SERVICE_BUS_CORE_QUEUE_PROPERTIES:lockDurationInSec:30;maxSizeInMb:1024;messageTimeToLiveInSec:604800}"
      # Azure Service Bus properties for Transport Api queues
      transport-api: "${TB_QUEUE_SERVICE_BUS_TA_QUEUE_PROPERTIES:lockDurationInSec:30;maxSizeInMb:1024;messageTimeToLiveInSec:604800}"
      # Azure Service Bus properties for Notification queues
      notifications: "${TB_QUEUE_SERVICE_BUS_NOTIFICATIONS_QUEUE_PROPERTIES:lockDurationInSec:30;maxSizeInMb:1024;messageTimeToLiveInSec:604800}"
      # Azure Service Bus queue properties
      js-executor: "${TB_QUEUE_SERVICE_BUS_JE_QUEUE_PROPERTIES:lockDurationInSec:30;maxSizeInMb:1024;messageTimeToLiveInSec:604800}"
      # Azure Service Bus properties for Version Control queues
      version-control: "${TB_QUEUE_SERVICE_BUS_VC_QUEUE_PROPERTIES:lockDurationInSec:30;maxSizeInMb:1024;messageTimeToLiveInSec:604800}"
  rabbitmq:
    # By default empty
    exchange_name: "${TB_QUEUE_RABBIT_MQ_EXCHANGE_NAME:}"
    # RabbitMQ host used to establish connection
    host: "${TB_QUEUE_RABBIT_MQ_HOST:localhost}"
    # RabbitMQ host used to establish a connection
    port: "${TB_QUEUE_RABBIT_MQ_PORT:5672}"
    # Virtual hosts provide logical grouping and separation of resources
    virtual_host: "${TB_QUEUE_RABBIT_MQ_VIRTUAL_HOST:/}"
    # Username for RabbitMQ user account
    username: "${TB_QUEUE_RABBIT_MQ_USERNAME:YOUR_USERNAME}"
    # User password for RabbitMQ user account
    password: "${TB_QUEUE_RABBIT_MQ_PASSWORD:YOUR_PASSWORD}"
    # Network connection between clients and RabbitMQ nodes can fail. RabbitMQ Java client supports automatic recovery of connections and topology (queues, exchanges, bindings, and consumers)
    automatic_recovery_enabled: "${TB_QUEUE_RABBIT_MQ_AUTOMATIC_RECOVERY_ENABLED:false}"
    # The connection timeout for the RabbitMQ connection factory
    connection_timeout: "${TB_QUEUE_RABBIT_MQ_CONNECTION_TIMEOUT:60000}"
    # RabbitMQ has a timeout for connection handshake. When clients run in heavily constrained environments, it may be necessary to increase the timeout
    handshake_timeout: "${TB_QUEUE_RABBIT_MQ_HANDSHAKE_TIMEOUT:10000}"
    queue-properties:
      # RabbitMQ properties for Rule Engine queues
      rule-engine: "${TB_QUEUE_RABBIT_MQ_RE_QUEUE_PROPERTIES:x-max-length-bytes:1048576000;x-message-ttl:604800000}"
      # RabbitMQ properties for Core queues
      core: "${TB_QUEUE_RABBIT_MQ_CORE_QUEUE_PROPERTIES:x-max-length-bytes:1048576000;x-message-ttl:604800000}"
      # RabbitMQ properties for Transport API queues
      transport-api: "${TB_QUEUE_RABBIT_MQ_TA_QUEUE_PROPERTIES:x-max-length-bytes:1048576000;x-message-ttl:604800000}"
      # RabbitMQ properties for Notification queues
      notifications: "${TB_QUEUE_RABBIT_MQ_NOTIFICATIONS_QUEUE_PROPERTIES:x-max-length-bytes:1048576000;x-message-ttl:604800000}"
      # RabbitMQ queue properties
      js-executor: "${TB_QUEUE_RABBIT_MQ_JE_QUEUE_PROPERTIES:x-max-length-bytes:1048576000;x-message-ttl:604800000}"
      # RabbitMQ properties for Version Control queues
      version-control: "${TB_QUEUE_RABBIT_MQ_VC_QUEUE_PROPERTIES:x-max-length-bytes:1048576000;x-message-ttl:604800000}"
  partitions:
    hash_function_name: "${TB_QUEUE_PARTITIONS_HASH_FUNCTION_NAME:murmur3_128}" # murmur3_32, murmur3_128 or sha256
  transport_api:
    # Topic used to consume api requests from transport microservices
    requests_topic: "${TB_QUEUE_TRANSPORT_API_REQUEST_TOPIC:tb_transport.api.requests}"
    # Topic used to produce api responses to transport microservices
    responses_topic: "${TB_QUEUE_TRANSPORT_API_RESPONSE_TOPIC:tb_transport.api.responses}"
    # Maximum pending api requests from transport microservices to be handled by server
    max_pending_requests: "${TB_QUEUE_TRANSPORT_MAX_PENDING_REQUESTS:10000}"
    # Maximum timeout in milliseconds to handle api request from transport microservice by server
    max_requests_timeout: "${TB_QUEUE_TRANSPORT_MAX_REQUEST_TIMEOUT:10000}"
    # Amount of threads used to invoke callbacks
    max_callback_threads: "${TB_QUEUE_TRANSPORT_MAX_CALLBACK_THREADS:100}"
    # Interval in milliseconds to poll api requests from transport microservices
    request_poll_interval: "${TB_QUEUE_TRANSPORT_REQUEST_POLL_INTERVAL_MS:25}"
    # Interval in milliseconds to poll api response from transport microservices
    response_poll_interval: "${TB_QUEUE_TRANSPORT_RESPONSE_POLL_INTERVAL_MS:25}"
  core:
    # Default topic name of Kafka, RabbitMQ, etc. queue
    topic: "${TB_QUEUE_CORE_TOPIC:tb_core}"
    # Interval in milliseconds to poll messages by Core microservices
    poll-interval: "${TB_QUEUE_CORE_POLL_INTERVAL_MS:25}"
    # Amount of partitions used by Core microservices
    partitions: "${TB_QUEUE_CORE_PARTITIONS:10}"
    # Timeout for processing a message pack by Core microservices
    pack-processing-timeout: "${TB_QUEUE_CORE_PACK_PROCESSING_TIMEOUT_MS:2000}"
    ota:
      # Default topic name for OTA updates
      topic: "${TB_QUEUE_CORE_OTA_TOPIC:tb_ota_package}"
      # The interval of processing the OTA updates for devices. Used to avoid any harm to the network due to many parallel OTA updates
      pack-interval-ms: "${TB_QUEUE_CORE_OTA_PACK_INTERVAL_MS:60000}"
      # The size of OTA updates notifications fetched from the queue. The queue stores pairs of firmware and device ids
      pack-size: "${TB_QUEUE_CORE_OTA_PACK_SIZE:100}"
    # Stats topic name for queue Kafka, RabbitMQ, etc.
    usage-stats-topic: "${TB_QUEUE_US_TOPIC:tb_usage_stats}"
    stats:
      # Enable/disable statistics for Core microservices
      enabled: "${TB_QUEUE_CORE_STATS_ENABLED:true}"
      # Statistics printing interval for Core microservices
      print-interval-ms: "${TB_QUEUE_CORE_STATS_PRINT_INTERVAL_MS:60000}"
  vc:
    # Default topic name for Kafka, RabbitMQ, etc.
    topic: "${TB_QUEUE_VC_TOPIC:tb_version_control}"
    # Number of partitions to associate with this queue. Used for scaling the number of messages that can be processed in parallel
    partitions: "${TB_QUEUE_VC_PARTITIONS:10}"
    # Interval in milliseconds between polling of the messages if no new messages arrive
    poll-interval: "${TB_QUEUE_VC_INTERVAL_MS:25}"
    # Timeout before retrying all failed and timed-out messages from the processing pack
    pack-processing-timeout: "${TB_QUEUE_VC_PACK_PROCESSING_TIMEOUT_MS:180000}"
    # Timeout for a request to VC-executor (for a request for the version of the entity, for a commit charge, etc.)
    request-timeout: "${TB_QUEUE_VC_REQUEST_TIMEOUT:180000}"
    # Queue settings for Kafka, RabbitMQ, etc. Limit for single message size
    msg-chunk-size: "${TB_QUEUE_VC_MSG_CHUNK_SIZE:250000}"
  js:
    # JS Eval request topic
    request_topic: "${REMOTE_JS_EVAL_REQUEST_TOPIC:js_eval.requests}"
    # JS Eval responses topic prefix that is combined with node id
    response_topic_prefix: "${REMOTE_JS_EVAL_RESPONSE_TOPIC:js_eval.responses}"
    # JS Eval max pending requests
    max_pending_requests: "${REMOTE_JS_MAX_PENDING_REQUESTS:10000}"
    # JS Eval max request timeout
    max_eval_requests_timeout: "${REMOTE_JS_MAX_EVAL_REQUEST_TIMEOUT:60000}"
    # JS max request timeout
    max_requests_timeout: "${REMOTE_JS_MAX_REQUEST_TIMEOUT:10000}"
    # JS execution max request timeout
    max_exec_requests_timeout: "${REMOTE_JS_MAX_EXEC_REQUEST_TIMEOUT:2000}"
    # JS response poll interval
    response_poll_interval: "${REMOTE_JS_RESPONSE_POLL_INTERVAL_MS:25}"
  rule-engine:
    # Deprecated. It will be removed in the nearest releases
    topic: "${TB_QUEUE_RULE_ENGINE_TOPIC:tb_rule_engine}"
    # Interval in milliseconds to poll messages by Rule Engine
    poll-interval: "${TB_QUEUE_RULE_ENGINE_POLL_INTERVAL_MS:25}"
    # Timeout for processing a message pack of Rule Engine
    pack-processing-timeout: "${TB_QUEUE_RULE_ENGINE_PACK_PROCESSING_TIMEOUT_MS:2000}"
    stats:
      # Enable/disable statistics for Rule Engine
      enabled: "${TB_QUEUE_RULE_ENGINE_STATS_ENABLED:true}"
      # Statistics printing interval for Rule Engine
      print-interval-ms: "${TB_QUEUE_RULE_ENGINE_STATS_PRINT_INTERVAL_MS:60000}"
      # Max length of the error message that is printed by statistics
      max-error-message-length: "${TB_QUEUE_RULE_ENGINE_MAX_ERROR_MESSAGE_LENGTH:4096}"
    queues:
      - name: "${TB_QUEUE_RE_MAIN_QUEUE_NAME:Main}" # queue name
        topic: "${TB_QUEUE_RE_MAIN_TOPIC:tb_rule_engine.main}" # queue topic
        poll-interval: "${TB_QUEUE_RE_MAIN_POLL_INTERVAL_MS:25}" # poll interval
        partitions: "${TB_QUEUE_RE_MAIN_PARTITIONS:10}" # number queue partitions
        consumer-per-partition: "${TB_QUEUE_RE_MAIN_CONSUMER_PER_PARTITION:true}" # if true - use for each customer different partition
        pack-processing-timeout: "${TB_QUEUE_RE_MAIN_PACK_PROCESSING_TIMEOUT_MS:2000}" # Timeout for processing a message pack
        submit-strategy:
          type: "${TB_QUEUE_RE_MAIN_SUBMIT_STRATEGY_TYPE:BURST}" # BURST, BATCH, SEQUENTIAL_BY_ORIGINATOR, SEQUENTIAL_BY_TENANT, SEQUENTIAL
          # For BATCH only
          batch-size: "${TB_QUEUE_RE_MAIN_SUBMIT_STRATEGY_BATCH_SIZE:1000}" # Maximum number of messages in batch
        processing-strategy:
          type: "${TB_QUEUE_RE_MAIN_PROCESSING_STRATEGY_TYPE:SKIP_ALL_FAILURES}" # SKIP_ALL_FAILURES, SKIP_ALL_FAILURES_AND_TIMED_OUT, RETRY_ALL, RETRY_FAILED, RETRY_TIMED_OUT, RETRY_FAILED_AND_TIMED_OUT
          # For RETRY_ALL, RETRY_FAILED, RETRY_TIMED_OUT, RETRY_FAILED_AND_TIMED_OUT
          retries: "${TB_QUEUE_RE_MAIN_PROCESSING_STRATEGY_RETRIES:3}" # Number of retries, 0 is unlimited
          failure-percentage: "${TB_QUEUE_RE_MAIN_PROCESSING_STRATEGY_FAILURE_PERCENTAGE:0}" # Skip retry if failures or timeouts are less than X percentage of messages;
          pause-between-retries: "${TB_QUEUE_RE_MAIN_PROCESSING_STRATEGY_RETRY_PAUSE:3}" # Time in seconds to wait in consumer thread before retries;
          max-pause-between-retries: "${TB_QUEUE_RE_MAIN_PROCESSING_STRATEGY_MAX_RETRY_PAUSE:3}" # Max allowed time in seconds for pause between retries.
      - name: "${TB_QUEUE_RE_HP_QUEUE_NAME:HighPriority}" # queue name
        topic: "${TB_QUEUE_RE_HP_TOPIC:tb_rule_engine.hp}" # queue topic
        poll-interval: "${TB_QUEUE_RE_HP_POLL_INTERVAL_MS:25}" # poll interval
        partitions: "${TB_QUEUE_RE_HP_PARTITIONS:10}"  # number queue partitions
        consumer-per-partition: "${TB_QUEUE_RE_HP_CONSUMER_PER_PARTITION:true}" # if true - use for each customer different partition
        pack-processing-timeout: "${TB_QUEUE_RE_HP_PACK_PROCESSING_TIMEOUT_MS:2000}" # Timeout for processing a message pack
        submit-strategy:
          type: "${TB_QUEUE_RE_HP_SUBMIT_STRATEGY_TYPE:BURST}" # BURST, BATCH, SEQUENTIAL_BY_ORIGINATOR, SEQUENTIAL_BY_TENANT, SEQUENTIAL
          # For BATCH only
          batch-size: "${TB_QUEUE_RE_HP_SUBMIT_STRATEGY_BATCH_SIZE:100}" # Maximum number of messages in batch
        processing-strategy:
          type: "${TB_QUEUE_RE_HP_PROCESSING_STRATEGY_TYPE:RETRY_FAILED_AND_TIMED_OUT}" # SKIP_ALL_FAILURES, SKIP_ALL_FAILURES_AND_TIMED_OUT, RETRY_ALL, RETRY_FAILED, RETRY_TIMED_OUT, RETRY_FAILED_AND_TIMED_OUT
          # For RETRY_ALL, RETRY_FAILED, RETRY_TIMED_OUT, RETRY_FAILED_AND_TIMED_OUT
          retries: "${TB_QUEUE_RE_HP_PROCESSING_STRATEGY_RETRIES:0}" # Number of retries, 0 is unlimited
          failure-percentage: "${TB_QUEUE_RE_HP_PROCESSING_STRATEGY_FAILURE_PERCENTAGE:0}" # Skip retry if failures or timeouts are less than X percentage of messages;
          pause-between-retries: "${TB_QUEUE_RE_HP_PROCESSING_STRATEGY_RETRY_PAUSE:5}" # Time in seconds to wait in consumer thread before retries;
          max-pause-between-retries: "${TB_QUEUE_RE_HP_PROCESSING_STRATEGY_MAX_RETRY_PAUSE:5}" # Max allowed time in seconds for pause between retries.
      - name: "${TB_QUEUE_RE_SQ_QUEUE_NAME:SequentialByOriginator}" # queue name
        topic: "${TB_QUEUE_RE_SQ_TOPIC:tb_rule_engine.sq}" # queue topic
        poll-interval: "${TB_QUEUE_RE_SQ_POLL_INTERVAL_MS:25}" # poll interval
        partitions: "${TB_QUEUE_RE_SQ_PARTITIONS:10}" # number queue partitions
        consumer-per-partition: "${TB_QUEUE_RE_SQ_CONSUMER_PER_PARTITION:true}" # if true - use for each customer different partition
        pack-processing-timeout: "${TB_QUEUE_RE_SQ_PACK_PROCESSING_TIMEOUT_MS:2000}" # Timeout for processing a message pack
        submit-strategy:
          type: "${TB_QUEUE_RE_SQ_SUBMIT_STRATEGY_TYPE:SEQUENTIAL_BY_ORIGINATOR}" # BURST, BATCH, SEQUENTIAL_BY_ORIGINATOR, SEQUENTIAL_BY_TENANT, SEQUENTIAL
          # For BATCH only
          batch-size: "${TB_QUEUE_RE_SQ_SUBMIT_STRATEGY_BATCH_SIZE:100}" # Maximum number of messages in batch
        processing-strategy:
          type: "${TB_QUEUE_RE_SQ_PROCESSING_STRATEGY_TYPE:RETRY_FAILED_AND_TIMED_OUT}" # SKIP_ALL_FAILURES, SKIP_ALL_FAILURES_AND_TIMED_OUT, RETRY_ALL, RETRY_FAILED, RETRY_TIMED_OUT, RETRY_FAILED_AND_TIMED_OUT
          # For RETRY_ALL, RETRY_FAILED, RETRY_TIMED_OUT, RETRY_FAILED_AND_TIMED_OUT
          retries: "${TB_QUEUE_RE_SQ_PROCESSING_STRATEGY_RETRIES:3}" # Number of retries, 0 is unlimited
          failure-percentage: "${TB_QUEUE_RE_SQ_PROCESSING_STRATEGY_FAILURE_PERCENTAGE:0}" # Skip retry if failures or timeouts are less than X percentage of messages;
          pause-between-retries: "${TB_QUEUE_RE_SQ_PROCESSING_STRATEGY_RETRY_PAUSE:5}" # Time in seconds to wait in consumer thread before retries;
          max-pause-between-retries: "${TB_QUEUE_RE_SQ_PROCESSING_STRATEGY_MAX_RETRY_PAUSE:5}" # Max allowed time in seconds for pause between retries.
<<<<<<< HEAD
    # After a queue is deleted (or the profile's isolation option was disabled), Rule Engine will continue reading related topics during this period before deleting the actual topics
    topic-deletion-delay: "${TB_QUEUE_RULE_ENGINE_TOPIC_DELETION_DELAY_SEC:30}"
=======
    # After a queue is deleted (or profile's isolation option was disabled), Rule Engine will continue reading related topics during this period, before deleting the actual topics
    topic-deletion-delay: "${TB_QUEUE_RULE_ENGINE_TOPIC_DELETION_DELAY_SEC:15}"
    # Size of the thread pool that handles such operations as partition changes, config updates, queue deletion
    management-thread-pool-size: "${TB_QUEUE_RULE_ENGINE_MGMT_THREAD_POOL_SIZE:12}"
>>>>>>> 4705be61
  transport:
    # For high-priority notifications that require minimum latency and processing time
    notifications_topic: "${TB_QUEUE_TRANSPORT_NOTIFICATIONS_TOPIC:tb_transport.notifications}"
    # Interval in milliseconds to poll messages
    poll_interval: "${TB_QUEUE_TRANSPORT_NOTIFICATIONS_POLL_INTERVAL_MS:25}"

# Event configuration parameters
event:
  debug:
    # Maximum number of symbols per debug event. The event content will be truncated if needed
    max-symbols: "${TB_MAX_DEBUG_EVENT_SYMBOLS:4096}"

# General service parameters
service:
  type: "${TB_SERVICE_TYPE:monolith}" # monolith or tb-core or tb-rule-engine
  # Unique id for this service (autogenerated if empty)
  id: "${TB_SERVICE_ID:}"
  rule_engine:
    # Comma-separated list of tenant profile ids assigned to this Rule Engine.
    # This Rule Engine will only be responsible for tenants with these profiles (in case 'isolation' option is enabled in the profile).
    assigned_tenant_profiles: "${TB_RULE_ENGINE_ASSIGNED_TENANT_PROFILES:}"

# Metrics parameters
metrics:
  # Enable/disable actuator metrics.
  enabled: "${METRICS_ENABLED:false}"
  timer:
    # Metrics percentiles returned by actuator for timer metrics. List of double values (divided by ,).
    percentiles: "${METRICS_TIMER_PERCENTILES:0.5}"
  system_info:
    # Persist frequency of system info (CPU, memory usage, etc.) in seconds
    persist_frequency: "${METRICS_SYSTEM_INFO_PERSIST_FREQUENCY_SECONDS:60}"
    # TTL in days for system info timeseries
    ttl: "${METRICS_SYSTEM_INFO_TTL_DAYS:7}"

# Version control parameters
vc:
  # Pool size for handling export tasks
  thread_pool_size: "${TB_VC_POOL_SIZE:2}"
  git:
    # Pool size for handling the git IO operations
    io_pool_size: "${TB_VC_GIT_POOL_SIZE:3}"
    # Default storing repository path
    repositories-folder: "${TB_VC_GIT_REPOSITORIES_FOLDER:${java.io.tmpdir}/repositories}"

# Notification system parameters
notification_system:
  # Specify thread pool size for Notification System processing notification rules and notification sending. Recommend value <= 10
  thread_pool_size: "${TB_NOTIFICATION_SYSTEM_THREAD_POOL_SIZE:10}"
  rules:
    # Semicolon-separated deduplication durations (in millis) for trigger types. Format: 'NotificationRuleTriggerType1:123;NotificationRuleTriggerType2:456'
    deduplication_durations: "${TB_NOTIFICATION_RULES_DEDUPLICATION_DURATIONS:NEW_PLATFORM_VERSION:0;RATE_LIMITS:14400000;}"

# General management parameters
management:
  endpoints:
    web:
      exposure:
        # Expose metrics endpoint (use value 'prometheus' to enable prometheus metrics).
        include: '${METRICS_ENDPOINTS_EXPOSE:info}'<|MERGE_RESOLUTION|>--- conflicted
+++ resolved
@@ -1610,15 +1610,10 @@
           failure-percentage: "${TB_QUEUE_RE_SQ_PROCESSING_STRATEGY_FAILURE_PERCENTAGE:0}" # Skip retry if failures or timeouts are less than X percentage of messages;
           pause-between-retries: "${TB_QUEUE_RE_SQ_PROCESSING_STRATEGY_RETRY_PAUSE:5}" # Time in seconds to wait in consumer thread before retries;
           max-pause-between-retries: "${TB_QUEUE_RE_SQ_PROCESSING_STRATEGY_MAX_RETRY_PAUSE:5}" # Max allowed time in seconds for pause between retries.
-<<<<<<< HEAD
     # After a queue is deleted (or the profile's isolation option was disabled), Rule Engine will continue reading related topics during this period before deleting the actual topics
-    topic-deletion-delay: "${TB_QUEUE_RULE_ENGINE_TOPIC_DELETION_DELAY_SEC:30}"
-=======
-    # After a queue is deleted (or profile's isolation option was disabled), Rule Engine will continue reading related topics during this period, before deleting the actual topics
     topic-deletion-delay: "${TB_QUEUE_RULE_ENGINE_TOPIC_DELETION_DELAY_SEC:15}"
     # Size of the thread pool that handles such operations as partition changes, config updates, queue deletion
     management-thread-pool-size: "${TB_QUEUE_RULE_ENGINE_MGMT_THREAD_POOL_SIZE:12}"
->>>>>>> 4705be61
   transport:
     # For high-priority notifications that require minimum latency and processing time
     notifications_topic: "${TB_QUEUE_TRANSPORT_NOTIFICATIONS_TOPIC:tb_transport.notifications}"
