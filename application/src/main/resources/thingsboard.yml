#
# Copyright © 2016-2025 The Thingsboard Authors
#
# Licensed under the Apache License, Version 2.0 (the "License");
# you may not use this file except in compliance with the License.
# You may obtain a copy of the License at
#
#     http://www.apache.org/licenses/LICENSE-2.0
#
# Unless required by applicable law or agreed to in writing, software
# distributed under the License is distributed on an "AS IS" BASIS,
# WITHOUT WARRANTIES OR CONDITIONS OF ANY KIND, either express or implied.
# See the License for the specific language governing permissions and
# limitations under the License.
#

# Server common parameters
server:
  # Server bind-address
  address: "${HTTP_BIND_ADDRESS:0.0.0.0}"
  # Server bind port
  port: "${HTTP_BIND_PORT:8080}"
  # Server forward headers strategy. Required for SWAGGER UI when reverse proxy is used
  forward_headers_strategy: "${HTTP_FORWARD_HEADERS_STRATEGY:framework}"
  # Server SSL configuration
  ssl:
    # Enable/disable SSL support
    enabled: "${SSL_ENABLED:false}"
    # Server SSL credentials
    credentials:
      # Server credentials type (PEM - pem certificate file; KEYSTORE - java keystore)
      type: "${SSL_CREDENTIALS_TYPE:PEM}"
      # PEM server credentials
      pem:
        # Path to the server certificate file (holds server certificate or certificate chain, may include server private key)
        cert_file: "${SSL_PEM_CERT:server.pem}"
        # Path to the server certificate private key file (optional). Required if the private key is not present in the server certificate file
        key_file: "${SSL_PEM_KEY:server_key.pem}"
        # Server certificate private key password (optional)
        key_password: "${SSL_PEM_KEY_PASSWORD:server_key_password}"
      # Keystore server credentials
      keystore:
        # Type of the key store (JKS or PKCS12)
        type: "${SSL_KEY_STORE_TYPE:PKCS12}"
        # Path to the key store that holds the SSL certificate
        store_file: "${SSL_KEY_STORE:classpath:keystore/keystore.p12}"
        # Password used to access the key store
        store_password: "${SSL_KEY_STORE_PASSWORD:thingsboard}"
        # Key alias
        key_alias: "${SSL_KEY_ALIAS:tomcat}"
        # Password used to access the key
        key_password: "${SSL_KEY_PASSWORD:thingsboard}"
  # HTTP settings
  http:
    # Semi-colon-separated list of urlPattern=maxPayloadSize pairs that define max http request size for specified url pattern. After first match all other will be skipped
    max_payload_size: "${HTTP_MAX_PAYLOAD_SIZE_LIMIT_CONFIGURATION:/api/image*/**=52428800;/api/resource/**=52428800;/api/**=16777216}"
  # HTTP/2 support (takes effect only if server SSL is enabled)
  http2:
    # Enable/disable HTTP/2 support
    enabled: "${HTTP2_ENABLED:true}"
  # Log errors with stacktrace when REST API throws an exception with the message "Please contact sysadmin"
  log_controller_error_stack_trace: "${HTTP_LOG_CONTROLLER_ERROR_STACK_TRACE:false}"
  ws:
    # Timeout for sending data to client WebSocket session in milliseconds
    send_timeout: "${TB_SERVER_WS_SEND_TIMEOUT:5000}"
    # recommended timeout >= 30 seconds. The platform will attempt to send a 'ping' request 3 times within the timeout
    ping_timeout: "${TB_SERVER_WS_PING_TIMEOUT:30000}"
    dynamic_page_link:
      # Refresh rate of the dynamic alarm end entity data queries
      refresh_interval: "${TB_SERVER_WS_DYNAMIC_PAGE_LINK_REFRESH_INTERVAL_SEC:60}"
      # Thread pool size to execute dynamic queries
      refresh_pool_size: "${TB_SERVER_WS_DYNAMIC_PAGE_LINK_REFRESH_POOL_SIZE:1}"
      # Maximum number of dynamic queries per refresh interval. For example, no more than 10 alarm queries are executed by the user simultaneously in all browsers.
      max_alarm_queries_per_refresh_interval: "${TB_SERVER_WS_MAX_ALARM_QUERIES_PER_REFRESH_INTERVAL:10}"
      # Maximum number of dynamic queries per user. For example, no more than 10 alarm widgets opened by the user simultaneously in all browsers
      max_per_user: "${TB_SERVER_WS_DYNAMIC_PAGE_LINK_MAX_PER_USER:10}"
    # Maximum number of entities returned for single entity subscription. For example, no more than 10,000 entities on the map widget
    max_entities_per_data_subscription: "${TB_SERVER_WS_MAX_ENTITIES_PER_DATA_SUBSCRIPTION:10000}"
    # Maximum number of alarms returned for single alarm subscription. For example, no more than 10,000 alarms on the alarm widget
    max_entities_per_alarm_subscription: "${TB_SERVER_WS_MAX_ENTITIES_PER_ALARM_SUBSCRIPTION:10000}"
    # Maximum queue size of the websocket updates per session. This restriction prevents infinite updates of WS
    max_queue_messages_per_session: "${TB_SERVER_WS_DEFAULT_QUEUE_MESSAGES_PER_SESSION:1000}"
    # Maximum time between WS session opening and sending auth command
    auth_timeout_ms: "${TB_SERVER_WS_AUTH_TIMEOUT_MS:10000}"
    rate_limits:
      # Per-tenant rate limit for WS subscriptions
      subscriptions_per_tenant: "${TB_SERVER_WS_SUBSCRIPTIONS_PER_TENANT_RATE_LIMIT:}"
      # Per-user rate limit for WS subscriptions
      subscriptions_per_user: "${TB_SERVER_WS_SUBSCRIPTIONS_PER_USER_RATE_LIMIT:}"
    # Maximum number of active originator alarm ids being saved in cache for single alarm status subscription. For example, no more than 10 alarm ids on the alarm widget
    alarms_per_alarm_status_subscription_cache_size: "${TB_ALARMS_PER_ALARM_STATUS_SUBSCRIPTION_CACHE_SIZE:10}"
  rest:
    server_side_rpc:
      # Minimum value of the server-side RPC timeout. May override value provided in the REST API call.
      # Since 2.5 migration to queues, the RPC delay depends on the size of the pending messages in the queue.
      # So default UI parameter of 500ms may not be sufficient for loaded environments.
      min_timeout: "${MIN_SERVER_SIDE_RPC_TIMEOUT:5000}"
      # Default value of the server-side RPC timeout.
      default_timeout: "${DEFAULT_SERVER_SIDE_RPC_TIMEOUT:10000}"
    rate_limits:
      # Limit that prohibits resetting the password for the user too often. The value of the rate limit. By default, no more than 5 requests per hour
      reset_password_per_user: "${RESET_PASSWORD_PER_USER_RATE_LIMIT_CONFIGURATION:5:3600}"

# Application info parameters
app:
  # Application version
  version: "@project.version@"

# Zookeeper connection parameters
zk:
  # Enable/disable zookeeper discovery service.
  enabled: "${ZOOKEEPER_ENABLED:false}"
  # Zookeeper connect string
  url: "${ZOOKEEPER_URL:localhost:2181}"
  # Zookeeper retry interval in milliseconds
  retry_interval_ms: "${ZOOKEEPER_RETRY_INTERVAL_MS:3000}"
  # Zookeeper connection timeout in milliseconds
  connection_timeout_ms: "${ZOOKEEPER_CONNECTION_TIMEOUT_MS:3000}"
  # Zookeeper session timeout in milliseconds
  session_timeout_ms: "${ZOOKEEPER_SESSION_TIMEOUT_MS:3000}"
  # Name of the directory in zookeeper 'filesystem'
  zk_dir: "${ZOOKEEPER_NODES_DIR:/thingsboard}"
  # The recalculate_delay property is recommended in a microservices architecture setup for rule-engine services.
  # This property provides a pause to ensure that when a rule-engine service is restarted, other nodes don't immediately attempt to recalculate their partitions.
  # The delay is recommended because the initialization of rule chain actors is time-consuming. Avoiding unnecessary recalculations during a restart can enhance system performance and stability.
  recalculate_delay: "${ZOOKEEPER_RECALCULATE_DELAY_MS:0}"

# Cluster parameters
cluster:
  stats:
    # Enable/Disable the cluster statistics. Calculates the number of messages sent between cluster nodes based on each type
    enabled: "${TB_CLUSTER_STATS_ENABLED:false}"
    # Interval of printing the cluster stats to the log file
    print_interval_ms: "${TB_CLUSTER_STATS_PRINT_INTERVAL_MS:10000}"

# Plugins configuration parameters
plugins:
  # Comma-separated package list used during classpath scanning for plugins
  scan_packages: "${PLUGINS_SCAN_PACKAGES:org.thingsboard.server.extensions,org.thingsboard.rule.engine}"

# Security parameters
security:
  # JWT Token parameters
  jwt: # Since 3.4.2 values are persisted in the database during installation or upgrade. On Install, the key will be generated randomly if no custom value set. You can change it later from Web UI under SYS_ADMIN
    tokenExpirationTime: "${JWT_TOKEN_EXPIRATION_TIME:9000}" # Number of seconds (2.5 hours)
    refreshTokenExpTime: "${JWT_REFRESH_TOKEN_EXPIRATION_TIME:604800}" # Number of seconds (1 week).
    tokenIssuer: "${JWT_TOKEN_ISSUER:thingsboard.io}" # User JWT Token issuer
    tokenSigningKey: "${JWT_TOKEN_SIGNING_KEY:thingsboardDefaultSigningKey}" # Base64 encoded
  # Enable/disable access to Tenant Administrators JWT token by System Administrator or Customer Users JWT token by Tenant Administrator
  user_token_access_enabled: "${SECURITY_USER_TOKEN_ACCESS_ENABLED:true}"
  # Enable/disable case-sensitive username login
  user_login_case_sensitive: "${SECURITY_USER_LOGIN_CASE_SENSITIVE:true}"
  claim:
    # Enable/disable claiming devices; if false -> the device's [claimingAllowed] SERVER_SCOPE attribute must be set to [true] to allow claiming the specific device
    allowClaimingByDefault: "${SECURITY_CLAIM_ALLOW_CLAIMING_BY_DEFAULT:true}"
    # Time allowed to claim the device in milliseconds
    duration: "${SECURITY_CLAIM_DURATION:86400000}" # 1 minute, note this value must equal claimDevices.timeToLiveInMinutes value
  basic:
    # Enable/Disable basic security options
    enabled: "${SECURITY_BASIC_ENABLED:false}"
  oauth2:
    # Redirect URL where access code from external user management system will be processed
    loginProcessingUrl: "${SECURITY_OAUTH2_LOGIN_PROCESSING_URL:/login/oauth2/code/}"
    githubMapper:
      # The email addresses that will be mapped from the URL
      emailUrl: "${SECURITY_OAUTH2_GITHUB_MAPPER_EMAIL_URL_KEY:https://api.github.com/user/emails}"
  java_cacerts:
    # CA certificates keystore default path. Typically this keystore is at JAVA_HOME/lib/security/cacerts
    path: "${SECURITY_JAVA_CACERTS_PATH:${java.home}/lib/security/cacerts}"
    # The password of the cacerts keystore file
    password: "${SECURITY_JAVA_CACERTS_PASSWORD:changeit}"

# Mail settings parameters
mail:
  oauth2:
    # Interval for checking refresh token expiration in seconds(by default, 1 day).
    refreshTokenCheckingInterval: "${REFRESH_TOKEN_EXPIRATION_CHECKING_INTERVAL:86400}"
  # Rate limits for sending mails per tenant. As example for 1000 per minute and 10000 per hour is "1000:60,10000:3600"
  per_tenant_rate_limits: "${MAIL_PER_TENANT_RATE_LIMITS:}"

# Usage statistics parameters
usage:
  stats:
    report:
      # Enable/Disable the collection of API usage statistics. Collected on a system and tenant level by default
      enabled: "${USAGE_STATS_REPORT_ENABLED:true}"
      # Enable/Disable the collection of API usage statistics on a customer level
      enabled_per_customer: "${USAGE_STATS_REPORT_PER_CUSTOMER_ENABLED:false}"
      # Statistics reporting interval, set to send summarized data every 10 seconds by default
      interval: "${USAGE_STATS_REPORT_INTERVAL:10}"
    check:
      # Interval of checking the start of the next cycle and re-enabling the blocked tenants/customers
      cycle: "${USAGE_STATS_CHECK_CYCLE:60000}"
    # In milliseconds. The default value is 3 minutes
    gauge_report_interval: "${USAGE_STATS_GAUGE_REPORT_INTERVAL:180000}"
    devices:
      # In seconds, the default value is 1 minute. When changing, in cluster mode, make sure usage.stats.gauge_report_interval is set to x2-x3 of this value
      report_interval: "${DEVICES_STATS_REPORT_INTERVAL:60}"

# UI settings parameters
ui:
  # Dashboard parameters
  dashboard:
    # Maximum allowed datapoints fetched by widgets
    max_datapoints_limit: "${DASHBOARD_MAX_DATAPOINTS_LIMIT:50000}"
  # Help parameters
  help:
    # Base URL for UI help assets
    base-url: "${UI_HELP_BASE_URL:https://raw.githubusercontent.com/thingsboard/thingsboard-ui-help/release-4.0}"

# Database telemetry parameters
database:
  ts_max_intervals: "${DATABASE_TS_MAX_INTERVALS:700}" # Max number of DB queries generated by a single API call to fetch telemetry records
  ts:
    type: "${DATABASE_TS_TYPE:sql}" # cassandra, sql, or timescale (for hybrid mode, DATABASE_TS_TYPE value should be cassandra, or timescale)
  ts_latest:
    type: "${DATABASE_TS_LATEST_TYPE:sql}" # cassandra, sql, or timescale (for hybrid mode, DATABASE_TS_TYPE value should be cassandra, or timescale)

# Cassandra driver configuration parameters
cassandra:
  # Thingsboard cluster name
  cluster_name: "${CASSANDRA_CLUSTER_NAME:Thingsboard Cluster}"
  # Thingsboard keyspace name
  keyspace_name: "${CASSANDRA_KEYSPACE_NAME:thingsboard}"
  # Specify node list
  url: "${CASSANDRA_URL:127.0.0.1:9042}"
  # Specify the local data center name
  local_datacenter: "${CASSANDRA_LOCAL_DATACENTER:datacenter1}"
  ssl:
    # Enable/disable secure connection
    enabled: "${CASSANDRA_USE_SSL:false}"
    # Enable/disable validation of Cassandra server hostname
    # If enabled, the hostname of the Cassandra server must match the CN of the server certificate
    hostname_validation: "${CASSANDRA_SSL_HOSTNAME_VALIDATION:true}"
    # Set trust store for client authentication of the server (optional, uses trust store from default SSLContext if not set)
    trust_store: "${CASSANDRA_SSL_TRUST_STORE:}"
    # The password for Cassandra trust store key
    trust_store_password: "${CASSANDRA_SSL_TRUST_STORE_PASSWORD:}"
    # Set key store for server authentication of the client (optional, uses key store from default SSLContext if not set)
    # A key store is only needed if the Cassandra server requires client authentication
    key_store: "${CASSANDRA_SSL_KEY_STORE:}"
    # The password for the Cassandra key store
    key_store_password: "${CASSANDRA_SSL_KEY_STORE_PASSWORD:}"
    # Comma-separated list of cipher suites (optional, uses Java default cipher suites if not set)
    cipher_suites: "${CASSANDRA_SSL_CIPHER_SUITES:}"
  # Enable/disable JMX
  jmx: "${CASSANDRA_USE_JMX:false}"
  # Enable/disable metrics collection.
  metrics: "${CASSANDRA_USE_METRICS:false}"
  # NONE SNAPPY LZ4
  compression: "${CASSANDRA_COMPRESSION:none}"
  # Specify cassandra cluster initialization timeout in milliseconds (if no hosts are available during startup)
  init_timeout_ms: "${CASSANDRA_CLUSTER_INIT_TIMEOUT_MS:300000}"
  # Specify cassandra cluster initialization retry interval (if no hosts available during startup)
  init_retry_interval_ms: "${CASSANDRA_CLUSTER_INIT_RETRY_INTERVAL_MS:3000}"
  # Cassandra max local requests per connection
  max_requests_per_connection_local: "${CASSANDRA_MAX_REQUESTS_PER_CONNECTION_LOCAL:32768}"
  # Cassandra max remote requests per connection
  max_requests_per_connection_remote: "${CASSANDRA_MAX_REQUESTS_PER_CONNECTION_REMOTE:32768}"
  # Credential parameters
  credentials: "${CASSANDRA_USE_CREDENTIALS:false}"
  # Specify your username
  username: "${CASSANDRA_USERNAME:}"
  # Specify your password
  password: "${CASSANDRA_PASSWORD:}"
  # Astra DB connect https://astra.datastax.com/
  cloud:
    # /etc/thingsboard/astra/secure-connect-thingsboard.zip
    secure_connect_bundle_path: "${CASSANDRA_CLOUD_SECURE_BUNDLE_PATH:}"
    # DucitQPHMzPCBOZqFYexAfKk
    client_id: "${CASSANDRA_CLOUD_CLIENT_ID:}"
    # ZnF7FpuHp43FP5BzM+KY8wGmSb4Ql6BhT4Z7sOU13ze+gXQ-n7OkFpNuB,oACUIQObQnK0g4bSPoZhK5ejkcF9F.j6f64j71Sr.tiRe0Fsq2hPS1ZCGSfAaIgg63IydG
    client_secret: "${CASSANDRA_CLOUD_CLIENT_SECRET:}"

  # Cassandra cluster connection socket parameters #
  socket:
    # Sets the timeout, in milliseconds, of a native connection from ThingsBoard to Cassandra. The default value is 5000
    connect_timeout: "${CASSANDRA_SOCKET_TIMEOUT:5000}"
    # Timeout before closing the connection. Value set in milliseconds
    read_timeout: "${CASSANDRA_SOCKET_READ_TIMEOUT:20000}"
    # Gets if TCP keep-alive must be used
    keep_alive: "${CASSANDRA_SOCKET_KEEP_ALIVE:true}"
    # Enable/Disable reuse-address. The socket option allows for the reuse of local addresses and ports
    reuse_address: "${CASSANDRA_SOCKET_REUSE_ADDRESS:true}"
    # Sets the linger-on-close timeout. By default, this option is not set by the driver. The actual value will be the default from the underlying Netty transport
    so_linger: "${CASSANDRA_SOCKET_SO_LINGER:}"
    # Enable/Disable Nagle's algorithm
    tcp_no_delay: "${CASSANDRA_SOCKET_TCP_NO_DELAY:false}"
    # Sets a hint to the size of the underlying buffers for incoming network I/O. By default, this option is not set by the driver. The actual value will be the default from the underlying Netty transport
    receive_buffer_size: "${CASSANDRA_SOCKET_RECEIVE_BUFFER_SIZE:}"
    # Returns the hint to the size of the underlying buffers for outgoing network I/O. By default, this option is not set by the driver. The actual value will be the default from the underlying Netty transport
    send_buffer_size: "${CASSANDRA_SOCKET_SEND_BUFFER_SIZE:}"

  # Cassandra cluster connection query parameters
  query:
    # Consistency levels in Cassandra can be configured to manage availability versus data accuracy. The consistency level defaults to ONE for all write and read operations
    read_consistency_level: "${CASSANDRA_READ_CONSISTENCY_LEVEL:ONE}"
    # Consistency levels in Cassandra can be configured to manage availability versus data accuracy. The consistency level defaults to ONE for all write and read operations
    write_consistency_level: "${CASSANDRA_WRITE_CONSISTENCY_LEVEL:ONE}"
    # The fetch size specifies how many rows will be returned at once by Cassandra (in other words, it’s the size of each page)
    default_fetch_size: "${CASSANDRA_DEFAULT_FETCH_SIZE:2000}"
    # Specify partitioning size for timestamp key-value storage. Example: MINUTES, HOURS, DAYS, MONTHS, INDEFINITE
    ts_key_value_partitioning: "${TS_KV_PARTITIONING:MONTHS}"
    # Enable/Disable timestamp key-value partioning on read queries
    use_ts_key_value_partitioning_on_read: "${USE_TS_KV_PARTITIONING_ON_READ:true}"
    # The number of partitions that are cached in memory of each service. It is useful to decrease the load of re-inserting the same partitions again
    ts_key_value_partitions_max_cache_size: "${TS_KV_PARTITIONS_MAX_CACHE_SIZE:100000}"
    # Timeseries Time To Live (in seconds) for Cassandra Record. 0 - record has never expired
    ts_key_value_ttl: "${TS_KV_TTL:0}"
    # Maximum number of Cassandra queries that are waiting for execution
    buffer_size: "${CASSANDRA_QUERY_BUFFER_SIZE:200000}"
    # Maximum number of concurrent Cassandra queries
    concurrent_limit: "${CASSANDRA_QUERY_CONCURRENT_LIMIT:1000}"
    # Max time in milliseconds query waits for execution
    permit_max_wait_time: "${PERMIT_MAX_WAIT_TIME:120000}"
    # Amount of threads to dispatch cassandra queries
    dispatcher_threads: "${CASSANDRA_QUERY_DISPATCHER_THREADS:2}"
    callback_threads: "${CASSANDRA_QUERY_CALLBACK_THREADS:4}" # Buffered rate executor (read, write) for managing I/O rate. See "nosql-*-callback" threads in JMX
    result_processing_threads: "${CASSANDRA_QUERY_RESULT_PROCESSING_THREADS:50}" # Result set transformer and processing. See "cassandra-callback" threads in JMX
    # Cassandra query queue polling interval in milliseconds
    poll_ms: "${CASSANDRA_QUERY_POLL_MS:50}"
    # Interval in milliseconds for printing Cassandra query queue statistic
    rate_limit_print_interval_ms: "${CASSANDRA_QUERY_RATE_LIMIT_PRINT_MS:10000}"
    # set all data type values except target to null for the same ts on save
    set_null_values_enabled: "${CASSANDRA_QUERY_SET_NULL_VALUES_ENABLED:true}"
    # log one of cassandra queries with specified frequency (0 - logging is disabled)
    print_queries_freq: "${CASSANDRA_QUERY_PRINT_FREQ:0}"
    tenant_rate_limits:
      # Whether to print rate-limited tenant names when printing Cassandra query queue statistic
      print_tenant_names: "${CASSANDRA_QUERY_TENANT_RATE_LIMITS_PRINT_TENANT_NAMES:false}"

# SQL configuration parameters
sql:
  # Specify batch size for persisting attribute updates
  attributes:
    batch_size: "${SQL_ATTRIBUTES_BATCH_SIZE:1000}" # Batch size for persisting attribute updates
    batch_max_delay: "${SQL_ATTRIBUTES_BATCH_MAX_DELAY_MS:50}" # Max timeout for attributes entries queue polling. The value is set in milliseconds
    stats_print_interval_ms: "${SQL_ATTRIBUTES_BATCH_STATS_PRINT_MS:10000}" # Interval in milliseconds for printing attributes updates statistic
    batch_threads: "${SQL_ATTRIBUTES_BATCH_THREADS:3}" # batch thread count has to be a prime number like 3 or 5 to gain perfect hash distribution
    value_no_xss_validation: "${SQL_ATTRIBUTES_VALUE_NO_XSS_VALIDATION:false}" # If true attribute values will be checked for XSS vulnerability
  ts:
    batch_size: "${SQL_TS_BATCH_SIZE:10000}" # Batch size for persisting timeseries inserts
    batch_max_delay: "${SQL_TS_BATCH_MAX_DELAY_MS:100}" # Max timeout for time-series entries queue polling. The value set in milliseconds
    stats_print_interval_ms: "${SQL_TS_BATCH_STATS_PRINT_MS:10000}" # Interval in milliseconds for printing timeseries insert statistic
    batch_threads: "${SQL_TS_BATCH_THREADS:3}" # batch thread count has to be a prime number like 3 or 5 to gain perfect hash distribution
    value_no_xss_validation: "${SQL_TS_VALUE_NO_XSS_VALIDATION:false}" # If true telemetry values will be checked for XSS vulnerability
  ts_latest:
    batch_size: "${SQL_TS_LATEST_BATCH_SIZE:1000}" # Batch size for persisting latest telemetry updates
    batch_max_delay: "${SQL_TS_LATEST_BATCH_MAX_DELAY_MS:50}" # Maximum timeout for latest telemetry entries queue polling. The value set in milliseconds
    stats_print_interval_ms: "${SQL_TS_LATEST_BATCH_STATS_PRINT_MS:10000}" # Interval in milliseconds for printing latest telemetry updates statistic
    batch_threads: "${SQL_TS_LATEST_BATCH_THREADS:3}" # batch thread count has to be a prime number like 3 or 5 to gain perfect hash distribution
    update_by_latest_ts: "${SQL_TS_UPDATE_BY_LATEST_TIMESTAMP:true}" # Update latest values only if the timestamp of the new record is greater or equals the timestamp of the previously saved latest value. The latest values are stored separately from historical values for fast lookup from DB. Insert of historical value happens in any case
  events:
    batch_size: "${SQL_EVENTS_BATCH_SIZE:10000}" # Batch size for persisting latest telemetry updates
    batch_max_delay: "${SQL_EVENTS_BATCH_MAX_DELAY_MS:100}" # Max timeout for latest telemetry entries queue polling. The value set in milliseconds
    stats_print_interval_ms: "${SQL_EVENTS_BATCH_STATS_PRINT_MS:10000}" # Interval in milliseconds for printing latest telemetry updates statistic
    batch_threads: "${SQL_EVENTS_BATCH_THREADS:3}" # batch thread count has to be a prime number like 3 or 5 to gain perfect hash distribution
    partition_size: "${SQL_EVENTS_REGULAR_PARTITION_SIZE_HOURS:168}" # Number of hours to partition the events. The current value corresponds to one week.
    debug_partition_size: "${SQL_EVENTS_DEBUG_PARTITION_SIZE_HOURS:1}" # Number of hours to partition the debug events. The current value corresponds to one hour.
  edge_events:
    batch_size: "${SQL_EDGE_EVENTS_BATCH_SIZE:1000}" # Batch size for persisting latest telemetry updates
    batch_max_delay: "${SQL_EDGE_EVENTS_BATCH_MAX_DELAY_MS:100}" # Max timeout for latest telemetry entries queue polling. The value set in milliseconds
    stats_print_interval_ms: "${SQL_EDGE_EVENTS_BATCH_STATS_PRINT_MS:10000}" # Interval in milliseconds for printing latest telemetry updates statistic
    partition_size: "${SQL_EDGE_EVENTS_PARTITION_SIZE_HOURS:168}" # Number of hours to partition the events. The current value corresponds to one week.
  audit_logs:
    partition_size: "${SQL_AUDIT_LOGS_PARTITION_SIZE_HOURS:168}" # Default value - 1 week
  alarm_comments:
    partition_size: "${SQL_ALARM_COMMENTS_PARTITION_SIZE_HOURS:168}" # Default value - 1 week
  notifications:
    partition_size: "${SQL_NOTIFICATIONS_PARTITION_SIZE_HOURS:168}" # Default value - 1 week
  # Specify whether to sort entities before batch update. Should be enabled for cluster mode to avoid deadlocks
  batch_sort: "${SQL_BATCH_SORT:true}"
  # Specify whether to remove null characters from strValue of attributes and timeseries before insert
  remove_null_chars: "${SQL_REMOVE_NULL_CHARS:true}"
  # Specify whether to log database queries and their parameters generated by the entity query repository
  log_queries: "${SQL_LOG_QUERIES:false}"
  # Threshold of slow SQL queries to log. The value set in milliseconds
  log_queries_threshold: "${SQL_LOG_QUERIES_THRESHOLD:5000}"
  # Enable/Disable logging statistic information about tenants
  log_tenant_stats: "${SQL_LOG_TENANT_STATS:true}"
  # Interval in milliseconds for printing the latest statistic information about the tenant
  log_tenant_stats_interval_ms: "${SQL_LOG_TENANT_STATS_INTERVAL_MS:60000}"
  postgres:
    # Specify partitioning size for timestamp key-value storage. Example: DAYS, MONTHS, YEARS, INDEFINITE.
    ts_key_value_partitioning: "${SQL_POSTGRES_TS_KV_PARTITIONING:MONTHS}"
  timescale:
    # Specify Interval size for new data chunks storage.
    chunk_time_interval: "${SQL_TIMESCALE_CHUNK_TIME_INTERVAL:604800000}"
    batch_threads: "${SQL_TIMESCALE_BATCH_THREADS:3}" # batch thread count has to be a prime number like 3 or 5 to gain perfect hash distribution
  ttl:
    ts:
      # Enable/disable TTL (Time To Live) for timeseries records
      enabled: "${SQL_TTL_TS_ENABLED:true}"
      execution_interval_ms: "${SQL_TTL_TS_EXECUTION_INTERVAL:86400000}" # Number of milliseconds. The current value corresponds to one day
      # The parameter to specify system TTL(Time To Live) value for timeseries records. Value set in seconds.
      # 0 - records are never expired.
      ts_key_value_ttl: "${SQL_TTL_TS_TS_KEY_VALUE_TTL:0}"
    events:
      # Enable/disable TTL (Time To Live) for event records
      enabled: "${SQL_TTL_EVENTS_ENABLED:true}"
      execution_interval_ms: "${SQL_TTL_EVENTS_EXECUTION_INTERVAL:3600000}" # Number of milliseconds (max random initial delay and fixed period).
      # Number of seconds. TTL is disabled by default. The accuracy of the cleanup depends on the sql.events.partition_size parameter.
      events_ttl: "${SQL_TTL_EVENTS_EVENTS_TTL:0}"
      # Number of seconds. The current value corresponds to one week. The accuracy of the cleanup depends on the sql.events.debug_partition_size parameter.
      debug_events_ttl: "${SQL_TTL_EVENTS_DEBUG_EVENTS_TTL:604800}"
    edge_events:
      enabled: "${SQL_TTL_EDGE_EVENTS_ENABLED:true}" # Enable/disable TTL (Time To Live) for edge event records
      execution_interval_ms: "${SQL_TTL_EDGE_EVENTS_EXECUTION_INTERVAL:86400000}" # Number of milliseconds. The current value corresponds to one day
      edge_events_ttl: "${SQL_TTL_EDGE_EVENTS_TTL:2628000}" # Number of seconds. The current value corresponds to one month
    alarms:
      checking_interval: "${SQL_ALARMS_TTL_CHECKING_INTERVAL:7200000}" # Number of milliseconds. The current value corresponds to two hours
      removal_batch_size: "${SQL_ALARMS_TTL_REMOVAL_BATCH_SIZE:3000}" # To delete outdated alarms not all at once but in batches
    rpc:
      enabled: "${SQL_TTL_RPC_ENABLED:true}" # Enable/disable TTL (Time To Live) for rpc call records
      checking_interval: "${SQL_RPC_TTL_CHECKING_INTERVAL:7200000}" # Number of milliseconds. The current value corresponds to two hours
    audit_logs:
      enabled: "${SQL_TTL_AUDIT_LOGS_ENABLED:true}" # Enable/disable TTL (Time To Live) for audit log records
      ttl: "${SQL_TTL_AUDIT_LOGS_SECS:0}" # Disabled by default. The accuracy of the cleanup depends on the sql.audit_logs.partition_size
      checking_interval_ms: "${SQL_TTL_AUDIT_LOGS_CHECKING_INTERVAL_MS:86400000}" # Default value - 1 day
    notifications:
      enabled: "${SQL_TTL_NOTIFICATIONS_ENABLED:true}" # Enable/disable TTL (Time To Live) for notification center records
      ttl: "${SQL_TTL_NOTIFICATIONS_SECS:2592000}" # Default value - 30 days
      checking_interval_ms: "${SQL_TTL_NOTIFICATIONS_CHECKING_INTERVAL_MS:86400000}" # Default value - 1 day
  relations:
    max_level: "${SQL_RELATIONS_MAX_LEVEL:50}" # This value has to be reasonably small to prevent infinite recursion as early as possible
    pool_size: "${SQL_RELATIONS_POOL_SIZE:4}" # This value has to be reasonably small to prevent the relation query from blocking all other DB calls
    query_timeout: "${SQL_RELATIONS_QUERY_TIMEOUT_SEC:20}" # This value has to be reasonably small to prevent the relation query from blocking all other DB calls

# Actor system parameters
actors:
  system:
    throughput: "${ACTORS_SYSTEM_THROUGHPUT:5}" # Number of messages the actor system will process per actor before switching to processing of messages for the next actor
    scheduler_pool_size: "${ACTORS_SYSTEM_SCHEDULER_POOL_SIZE:1}" # Thread pool size for actor system scheduler
    max_actor_init_attempts: "${ACTORS_SYSTEM_MAX_ACTOR_INIT_ATTEMPTS:10}" # Maximum number of attempts to init the actor before disabling the actor
    app_dispatcher_pool_size: "${ACTORS_SYSTEM_APP_DISPATCHER_POOL_SIZE:1}" # Thread pool size for main actor system dispatcher
    tenant_dispatcher_pool_size: "${ACTORS_SYSTEM_TENANT_DISPATCHER_POOL_SIZE:2}" # Thread pool size for actor system dispatcher that process messages for tenant actors
    device_dispatcher_pool_size: "${ACTORS_SYSTEM_DEVICE_DISPATCHER_POOL_SIZE:4}" # Thread pool size for actor system dispatcher that process messages for device actors
    rule_dispatcher_pool_size: "${ACTORS_SYSTEM_RULE_DISPATCHER_POOL_SIZE:8}" # Thread pool size for actor system dispatcher that process messages for rule engine (chain/node) actors
    edge_dispatcher_pool_size: "${ACTORS_SYSTEM_EDGE_DISPATCHER_POOL_SIZE:4}" # Thread pool size for actor system dispatcher that process messages for edge actors
    cfm_dispatcher_pool_size: "${ACTORS_SYSTEM_CFM_DISPATCHER_POOL_SIZE:2}" # Thread pool size for actor system dispatcher that process messages for CalculatedField manager actors
    cfe_dispatcher_pool_size: "${ACTORS_SYSTEM_CFE_DISPATCHER_POOL_SIZE:8}" # Thread pool size for actor system dispatcher that process messages for CalculatedField entity actors
  tenant:
    create_components_on_init: "${ACTORS_TENANT_CREATE_COMPONENTS_ON_INIT:true}" # Create components in initialization
  session:
    max_concurrent_sessions_per_device: "${ACTORS_MAX_CONCURRENT_SESSION_PER_DEVICE:1}" # Max number of concurrent sessions per device
    sync:
      # Default timeout for processing requests using synchronous session (HTTP, CoAP) in milliseconds
      timeout: "${ACTORS_SESSION_SYNC_TIMEOUT:10000}"
  rule:
    # Specify thread pool size for database request callbacks executor service
    db_callback_thread_pool_size: "${ACTORS_RULE_DB_CALLBACK_THREAD_POOL_SIZE:50}"
    # Specify thread pool size for mail sender executor service
    mail_thread_pool_size: "${ACTORS_RULE_MAIL_THREAD_POOL_SIZE:40}"
    # Specify thread pool size for password reset emails
    mail_password_reset_thread_pool_size: "${ACTORS_RULE_MAIL_PASSWORD_RESET_THREAD_POOL_SIZE:10}"
    # Specify thread pool size for sms sender executor service
    sms_thread_pool_size: "${ACTORS_RULE_SMS_THREAD_POOL_SIZE:50}"
    # Whether to allow usage of system mail service for rules
    allow_system_mail_service: "${ACTORS_RULE_ALLOW_SYSTEM_MAIL_SERVICE:true}"
    # Whether to allow usage of system sms service for rules
    allow_system_sms_service: "${ACTORS_RULE_ALLOW_SYSTEM_SMS_SERVICE:true}"
    # Specify thread pool size for external call service
    external_call_thread_pool_size: "${ACTORS_RULE_EXTERNAL_CALL_THREAD_POOL_SIZE:50}"
    chain:
      # Errors for particular actors are persisted once per specified amount of milliseconds
      error_persist_frequency: "${ACTORS_RULE_CHAIN_ERROR_FREQUENCY:3000}"
      debug_mode_rate_limits_per_tenant:
        # Enable/Disable the rate limit of persisted debug events for all rule nodes per tenant
        enabled: "${ACTORS_RULE_CHAIN_DEBUG_MODE_RATE_LIMITS_PER_TENANT_ENABLED:true}"
        # The value of DEBUG mode rate limit. By default, no more than 50 thousand events per hour
        configuration: "${ACTORS_RULE_CHAIN_DEBUG_MODE_RATE_LIMITS_PER_TENANT_CONFIGURATION:50000:3600}"
    node:
      # Errors for particular actor are persisted once per specified amount of milliseconds
      error_persist_frequency: "${ACTORS_RULE_NODE_ERROR_FREQUENCY:3000}"
    transaction:
      # Size of queues that store messages for transaction rule nodes
      queue_size: "${ACTORS_RULE_TRANSACTION_QUEUE_SIZE:15000}"
      # Time in milliseconds for transaction to complete
      duration: "${ACTORS_RULE_TRANSACTION_DURATION:60000}"
    external:
      # Force acknowledgment of the incoming message for external rule nodes to decrease processing latency.
      # Enqueue the result of external node processing as a separate message to the rule engine.
      force_ack: "${ACTORS_RULE_EXTERNAL_NODE_FORCE_ACK:false}"
  rpc:
    # Maximum number of persistent RPC call retries in case of failed request delivery.
    max_retries: "${ACTORS_RPC_MAX_RETRIES:5}"
    # RPC submit strategies. Allowed values: BURST, SEQUENTIAL_ON_ACK_FROM_DEVICE, SEQUENTIAL_ON_RESPONSE_FROM_DEVICE.
    submit_strategy: "${ACTORS_RPC_SUBMIT_STRATEGY_TYPE:BURST}"
    # Time in milliseconds for RPC to receive a response after delivery. Used only for SEQUENTIAL_ON_RESPONSE_FROM_DEVICE submit strategy.
    response_timeout_ms: "${ACTORS_RPC_RESPONSE_TIMEOUT_MS:30000}"
    # Close transport session if RPC delivery timed out. If enabled, RPC will be reverted to the queued state.
    # Note:
    # - For MQTT transport:
    #   - QoS level 0: This feature does not apply, as no acknowledgment is expected, and therefore no timeout is triggered.
    #   - QoS level 1: This feature applies, as an acknowledgment is expected.
    #   - QoS level 2: Unsupported.
    # - For CoAP transport:
    #   - Confirmable requests: This feature applies, as delivery confirmation is expected.
    #   - Non-confirmable requests: This feature does not apply, as no delivery acknowledgment is expected.
    # - For HTTP and SNPM transports: RPC is considered delivered immediately, and there is no logic to await acknowledgment.
    close_session_on_rpc_delivery_timeout: "${ACTORS_RPC_CLOSE_SESSION_ON_RPC_DELIVERY_TIMEOUT:false}"
  statistics:
    # Enable/disable actor statistics
    enabled: "${ACTORS_STATISTICS_ENABLED:true}"
    # Actors statistic persistence frequency in milliseconds
    persist_frequency: "${ACTORS_STATISTICS_PERSIST_FREQUENCY:3600000}"
  calculated_fields:
    debug_mode_rate_limits_per_tenant:
      # Enable/Disable the rate limit of persisted debug events for all calculated fields per tenant
      enabled: "${ACTORS_CALCULATED_FIELD_DEBUG_MODE_RATE_LIMITS_PER_TENANT_ENABLED:true}"
      # The value of DEBUG mode rate limit. By default, no more than 50 thousand events per hour
      configuration: "${ACTORS_CALCULATED_FIELD_DEBUG_MODE_RATE_LIMITS_PER_TENANT_CONFIGURATION:50000:3600}"
    # Time in seconds to receive calculation result.
    calculation_timeout: "${ACTORS_CALCULATION_TIMEOUT_SEC:5}"

debug:
  settings:
    # Default duration (in minutes) for debug mode. Min value is 1 minute. Tenant profile settings override this one.
    # If value from this setting is invalid, the default value (15 minutes) will be used.
    default_duration: "${DEBUG_SETTINGS_DEFAULT_DURATION_MINUTES:15}"

# Cache settings parameters
cache:
  # caffeine or redis(7.2 - latest compatible version)
  type: "${CACHE_TYPE:caffeine}"
  maximumPoolSize: "${CACHE_MAXIMUM_POOL_SIZE:16}" # max pool size to process futures that call the external cache
  attributes:
    # make sure that if cache.type is 'redis' and cache.attributes.enabled is 'true' if you change 'maxmemory-policy' Redis config property to 'allkeys-lru', 'allkeys-lfu' or 'allkeys-random'
    enabled: "${CACHE_ATTRIBUTES_ENABLED:true}"
  ts_latest:
    # Will enable cache-aside strategy for SQL timeseries latest DAO.
    # make sure that if cache.type is 'redis' and cache.ts_latest.enabled is 'true' if you change 'maxmemory-policy' Redis config property to 'allkeys-lru', 'allkeys-lfu' or 'allkeys-random'
    enabled: "${CACHE_TS_LATEST_ENABLED:true}"
  specs:
    relations:
      timeToLiveInMinutes: "${CACHE_SPECS_RELATIONS_TTL:1440}" # Relations cache TTL
      maxSize: "${CACHE_SPECS_RELATIONS_MAX_SIZE:10000}" # 0 means the cache is disabled
    deviceCredentials:
      timeToLiveInMinutes: "${CACHE_SPECS_DEVICE_CREDENTIALS_TTL:1440}" # Device credentials cache TTL
      maxSize: "${CACHE_SPECS_DEVICE_CREDENTIALS_MAX_SIZE:10000}" # 0 means the cache is disabled
    devices:
      timeToLiveInMinutes: "${CACHE_SPECS_DEVICES_TTL:1440}" # Device cache TTL
      maxSize: "${CACHE_SPECS_DEVICES_MAX_SIZE:10000}" # 0 means the cache is disabled
    sessions:
      timeToLiveInMinutes: "${CACHE_SPECS_SESSIONS_TTL:1440}" # Sessions cache TTL
      maxSize: "${CACHE_SPECS_SESSIONS_MAX_SIZE:10000}" # 0 means the cache is disabled
    assets:
      timeToLiveInMinutes: "${CACHE_SPECS_ASSETS_TTL:1440}" # Asset cache TTL
      maxSize: "${CACHE_SPECS_ASSETS_MAX_SIZE:10000}" # 0 means the cache is disabled
    customers:
      timeToLiveInMinutes: "${CACHE_SPECS_CUSTOMERS_TTL:1440}" # Customer cache TTL
      maxSize: "${CACHE_SPECS_CUSTOMERS_MAX_SIZE:10000}" # 0 means the cache is disabled
    users:
      timeToLiveInMinutes: "${CACHE_SPECS_USERS_TTL:1440}" # User cache TTL
      maxSize: "${CACHE_SPECS_USERS_MAX_SIZE:10000}" # 0 means the cache is disabled
    entityViews:
      timeToLiveInMinutes: "${CACHE_SPECS_ENTITY_VIEWS_TTL:1440}" # Entity view cache TTL
      maxSize: "${CACHE_SPECS_ENTITY_VIEWS_MAX_SIZE:10000}" # 0 means the cache is disabled
    claimDevices:
      timeToLiveInMinutes: "${CACHE_SPECS_CLAIM_DEVICES_TTL:1440}" # Claim devices cache TTL
      maxSize: "${CACHE_SPECS_CLAIM_DEVICES_MAX_SIZE:1000}" # 0 means the cache is disabled
    securitySettings:
      timeToLiveInMinutes: "${CACHE_SPECS_SECURITY_SETTINGS_TTL:1440}" # Security settings cache TTL
      maxSize: "${CACHE_SPECS_SECURITY_SETTINGS_MAX_SIZE:10000}" # 0 means the cache is disabled
    tenantProfiles:
      timeToLiveInMinutes: "${CACHE_SPECS_TENANT_PROFILES_TTL:1440}" # Tenant profiles cache TTL
      maxSize: "${CACHE_SPECS_TENANT_PROFILES_MAX_SIZE:10000}" # 0 means the cache is disabled
    tenants:
      timeToLiveInMinutes: "${CACHE_SPECS_TENANTS_TTL:1440}" # Tenant cache TTL
      maxSize: "${CACHE_SPECS_TENANTS_MAX_SIZE:10000}" # 0 means the cache is disabled
    tenantsExist:
      # Environment variables are intentionally the same as in 'tenants' cache to be equal.
      timeToLiveInMinutes: "${CACHE_SPECS_TENANTS_TTL:1440}"
      maxSize: "${CACHE_SPECS_TENANTS_MAX_SIZE:10000}" # 0 means the cache is disabled
    deviceProfiles:
      timeToLiveInMinutes: "${CACHE_SPECS_DEVICE_PROFILES_TTL:1440}" # Device profile cache TTL
      maxSize: "${CACHE_SPECS_DEVICE_PROFILES_MAX_SIZE:10000}" # 0 means the cache is disabled
    assetProfiles:
      timeToLiveInMinutes: "${CACHE_SPECS_ASSET_PROFILES_TTL:1440}" # Asset profile cache TTL
      maxSize: "${CACHE_SPECS_ASSET_PROFILES_MAX_SIZE:10000}" # 0 means the cache is disabled
    notificationSettings:
      timeToLiveInMinutes: "${CACHE_SPECS_NOTIFICATION_SETTINGS_TTL:10}" # Notification settings cache TTL
      maxSize: "${CACHE_SPECS_NOTIFICATION_SETTINGS_MAX_SIZE:1000}" # 0 means the cache is disabled
    sentNotifications:
      timeToLiveInMinutes: "${CACHE_SPECS_SENT_NOTIFICATIONS_TTL:1440}" # Sent notifications cache TTL
      maxSize: "${CACHE_SPECS_SENT_NOTIFICATIONS_MAX_SIZE:10000}" # 0 means the cache is disabled
    attributes:
      timeToLiveInMinutes: "${CACHE_SPECS_ATTRIBUTES_TTL:1440}" # Attributes cache TTL
      maxSize: "${CACHE_SPECS_ATTRIBUTES_MAX_SIZE:100000}" # 0 means the cache is disabled
    tsLatest:
      timeToLiveInMinutes: "${CACHE_SPECS_TS_LATEST_TTL:1440}" # Timeseries latest cache TTL
      maxSize: "${CACHE_SPECS_TS_LATEST_MAX_SIZE:100000}" # 0 means the cache is disabled
    userSessionsInvalidation:
      # The value of this TTL is ignored and replaced by the JWT refresh token expiration time
      timeToLiveInMinutes: "0"
      maxSize: "${CACHE_SPECS_USERS_UPDATE_TIME_MAX_SIZE:10000}" # 0 means the cache is disabled
    otaPackages:
      timeToLiveInMinutes: "${CACHE_SPECS_OTA_PACKAGES_TTL:60}" # Ota packages cache TTL
      maxSize: "${CACHE_SPECS_OTA_PACKAGES_MAX_SIZE:10}" # 0 means the cache is disabled
    otaPackagesData:
      timeToLiveInMinutes: "${CACHE_SPECS_OTA_PACKAGES_DATA_TTL:60}" # Ota packages data cache TTL
      maxSize: "${CACHE_SPECS_OTA_PACKAGES_DATA_MAX_SIZE:10}" # 0 means the cache is disabled
    edges:
      timeToLiveInMinutes: "${CACHE_SPECS_EDGES_TTL:1440}" # Edges cache TTL
      maxSize: "${CACHE_SPECS_EDGES_MAX_SIZE:10000}" # 0 means the cache is disabled
    edgeSessions:
      timeToLiveInMinutes: "${CACHE_SPECS_EDGE_SESSIONS_TTL:0}" # Edge Sessions cache TTL; no expiration time if set to '0'
      maxSize: "${CACHE_SPECS_EDGE_SESSIONS_MAX_SIZE:10000}" # 0 means the cache is disabled
    relatedEdges:
      timeToLiveInMinutes: "${CACHE_SPECS_RELATED_EDGES_TTL:1440}" # Related Edges cache TTL
      maxSize: "${CACHE_SPECS_RELATED_EDGES_MAX_SIZE:10000}" # 0 means the cache is disabled
    repositorySettings:
      timeToLiveInMinutes: "${CACHE_SPECS_REPOSITORY_SETTINGS_TTL:1440}" # Repository settings cache TTL
      maxSize: "${CACHE_SPECS_REPOSITORY_SETTINGS_MAX_SIZE:10000}" # 0 means the cache is disabled
    autoCommitSettings:
      timeToLiveInMinutes: "${CACHE_SPECS_AUTO_COMMIT_SETTINGS_TTL:1440}" # Autocommit settings cache TTL
      maxSize: "${CACHE_SPECS_AUTO_COMMIT_SETTINGS_MAX_SIZE:10000}" # 0 means the cache is disabled
    twoFaVerificationCodes:
      timeToLiveInMinutes: "${CACHE_SPECS_TWO_FA_VERIFICATION_CODES_TTL:60}" # Two factor verification codes cache TTL
      maxSize: "${CACHE_SPECS_TWO_FA_VERIFICATION_CODES_MAX_SIZE:100000}" # 0 means the cache is disabled
    versionControlTask:
      timeToLiveInMinutes: "${CACHE_SPECS_VERSION_CONTROL_TASK_TTL:20}" # Version control task cache TTL
      maxSize: "${CACHE_SPECS_VERSION_CONTROL_TASK_MAX_SIZE:100000}" # 0 means the cache is disabled
    userSettings:
      timeToLiveInMinutes: "${CACHE_SPECS_USER_SETTINGS_TTL:1440}" # User settings cache TTL
      maxSize: "${CACHE_SPECS_USER_SETTINGS_MAX_SIZE:100000}" # 0 means the cache is disabled
    dashboardTitles:
      timeToLiveInMinutes: "${CACHE_SPECS_DASHBOARD_TITLES_TTL:1440}" # Dashboard titles cache TTL
      maxSize: "${CACHE_SPECS_DASHBOARD_TITLES_MAX_SIZE:100000}" # 0 means the cache is disabled
    entityCount:
      timeToLiveInMinutes: "${CACHE_SPECS_ENTITY_COUNT_TTL:1440}" # Entity count cache TTL
      maxSize: "${CACHE_SPECS_ENTITY_COUNT_MAX_SIZE:100000}" # 0 means the cache is disabled
    resourceInfo:
      timeToLiveInMinutes: "${CACHE_SPECS_RESOURCE_INFO_TTL:1440}" # Resource info cache TTL
      maxSize: "${CACHE_SPECS_RESOURCE_INFO_MAX_SIZE:100000}" # 0 means the cache is disabled
    alarmTypes:
      timeToLiveInMinutes: "${CACHE_SPECS_ALARM_TYPES_TTL:60}" # Alarm types cache TTL
      maxSize: "${CACHE_SPECS_ALARM_TYPES_MAX_SIZE:10000}" # 0 means the cache is disabled
    qrCodeSettings:
      timeToLiveInMinutes: "${CACHE_SPECS_MOBILE_APP_SETTINGS_TTL:1440}" # Qr code settings cache TTL
      maxSize: "${CACHE_SPECS_MOBILE_APP_SETTINGS_MAX_SIZE:10000}" # 0 means the cache is disabled
    mobileSecretKey:
      timeToLiveInMinutes: "${CACHE_MOBILE_SECRET_KEY_TTL:2}" # QR secret key cache TTL
      maxSize: "${CACHE_MOBILE_SECRET_KEY_MAX_SIZE:10000}" # 0 means the cache is disabled

  # Deliberately placed outside the 'specs' group above
  notificationRules:
    timeToLiveInMinutes: "${CACHE_SPECS_NOTIFICATION_RULES_TTL:30}" # Notification rules cache TTL
    maxSize: "${CACHE_SPECS_NOTIFICATION_RULES_MAX_SIZE:1000}" # 0 means the cache is disabled
  rateLimits:
    timeToLiveInMinutes: "${CACHE_SPECS_RATE_LIMITS_TTL:120}" # Rate limits cache TTL
    maxSize: "${CACHE_SPECS_RATE_LIMITS_MAX_SIZE:200000}" # 0 means the cache is disabled
  entityLimits:
    timeToLiveInMinutes: "${CACHE_SPECS_ENTITY_LIMITS_TTL:5}" # Entity limits cache TTL
    maxSize: "${CACHE_SPECS_ENTITY_LIMITS_MAX_SIZE:100000}" # 0 means the cache is disabled
  image:
    etag:
      timeToLiveInMinutes: "${CACHE_SPECS_IMAGE_ETAGS_TTL:44640}" # Image ETags cache TTL
      maxSize: "${CACHE_SPECS_IMAGE_ETAGS_MAX_SIZE:10000}" # 0 means the cache is disabled
    systemImagesBrowserTtlInMinutes: "${CACHE_SPECS_IMAGE_SYSTEM_BROWSER_TTL:0}" # Browser cache TTL for system images in minutes. 0 means the cache is disabled
    tenantImagesBrowserTtlInMinutes: "${CACHE_SPECS_IMAGE_TENANT_BROWSER_TTL:0}" # Browser cache TTL for tenant images in minutes. 0 means the cache is disabled

# Spring data parameters
spring.data.redis.repositories.enabled: false # Disable this because it is not required.

# Redis configuration parameters
redis:
  # standalone or cluster or sentinel
  connection:
    # Redis deployment type: Standalone (single Redis node deployment) OR Cluster
    type: "${REDIS_CONNECTION_TYPE:standalone}"
  standalone:
    # Redis connection host
    host: "${REDIS_HOST:localhost}"
    # Redis connection port
    port: "${REDIS_PORT:6379}"
    # Use the default Redis configuration file
    useDefaultClientConfig: "${REDIS_USE_DEFAULT_CLIENT_CONFIG:true}"
    # This value may be used only if you used not default ClientConfig
    clientName: "${REDIS_CLIENT_NAME:standalone}"
    # This value may be used only if you used not default ClientConfig
    connectTimeout: "${REDIS_CLIENT_CONNECT_TIMEOUT:30000}"
    # This value may be used only if you used not default ClientConfig
    readTimeout: "${REDIS_CLIENT_READ_TIMEOUT:60000}"
    # This value may be used only if you used not default ClientConfig
    usePoolConfig: "${REDIS_CLIENT_USE_POOL_CONFIG:false}"
  cluster:
    # Comma-separated list of "host:port" pairs to bootstrap from.
    nodes: "${REDIS_NODES:}"
    # Maximum number of redirects to follow when executing commands across the cluster.
    max-redirects: "${REDIS_MAX_REDIRECTS:12}"
    # if set false will be used pool config build from values of the pool config section
    useDefaultPoolConfig: "${REDIS_USE_DEFAULT_POOL_CONFIG:true}"
  sentinel:
    # name of the master node
    master: "${REDIS_MASTER:}"
    # comma-separated list of "host:port" pairs of sentinels
    sentinels: "${REDIS_SENTINELS:}"
    # password to authenticate with sentinel
    password: "${REDIS_SENTINEL_PASSWORD:}"
    # if set false will be used pool config build from values of the pool config section
    useDefaultPoolConfig: "${REDIS_USE_DEFAULT_POOL_CONFIG:true}"
  # db index
  db: "${REDIS_DB:0}"
  # db password
  password: "${REDIS_PASSWORD:}"
  # ssl config
  ssl:
    # Enable/disable secure connection
    enabled: "${TB_REDIS_SSL_ENABLED:false}"
    # Server SSL credentials (only PEM format is supported)
    credentials:
      # Path redis server (CA) certificate
      cert_file: "${TB_REDIS_SSL_PEM_CERT:}"
      # Path to user certificate file. This is optional for the client and can be used for two-way authentication for the client
      user_cert_file: "${TB_REDIS_SSL_PEM_KEY:}"
      # Path to user private key file. This is optional for the client and only needed if ‘user_cert_file’ is configured.
      user_key_file: "${TB_REDIS_SSL_PEM_KEY_PASSWORD:}"
  # pool config
  pool_config:
    # Maximum number of connections that can be allocated by the connection pool
    maxTotal: "${REDIS_POOL_CONFIG_MAX_TOTAL:128}"
    # Maximum number of idle connections that can be maintained in the pool without being closed
    maxIdle: "${REDIS_POOL_CONFIG_MAX_IDLE:128}"
    # Minumum number of idle connections that can be maintained in the pool without being closed
    minIdle: "${REDIS_POOL_CONFIG_MIN_IDLE:16}"
    # Enable/Disable PING command sent when a connection is borrowed
    testOnBorrow: "${REDIS_POOL_CONFIG_TEST_ON_BORROW:true}"
    # The property is used to specify whether to test the connection before returning it to the connection pool.
    testOnReturn: "${REDIS_POOL_CONFIG_TEST_ON_RETURN:true}"
    # The property is used in the context of connection pooling in Redis
    testWhileIdle: "${REDIS_POOL_CONFIG_TEST_WHILE_IDLE:true}"
    # Minimum time that an idle connection should be idle before it can be evicted from the connection pool. The value is set in milliseconds
    minEvictableMs: "${REDIS_POOL_CONFIG_MIN_EVICTABLE_MS:60000}"
    # Specifies the time interval in milliseconds between two consecutive eviction runs
    evictionRunsMs: "${REDIS_POOL_CONFIG_EVICTION_RUNS_MS:30000}"
    # Maximum time in milliseconds where a client is willing to wait for a connection from the pool when all connections are exhausted
    maxWaitMills: "${REDIS_POOL_CONFIG_MAX_WAIT_MS:60000}"
    # Specifies the number of connections to test for eviction during each eviction run
    numberTestsPerEvictionRun: "${REDIS_POOL_CONFIG_NUMBER_TESTS_PER_EVICTION_RUN:3}"
    # Determines the behavior when a thread requests a connection from the pool, but there are no available connections, and the pool cannot create more due to the maxTotal configuration
    blockWhenExhausted: "${REDIS_POOL_CONFIG_BLOCK_WHEN_EXHAUSTED:true}"
  # TTL for short-living SET commands that are used to replace DEL to enable transaction support
  evictTtlInMs: "${REDIS_EVICT_TTL_MS:60000}"


# Update version parameters
updates:
  # Enable/disable checks for the new version
  enabled: "${UPDATES_ENABLED:true}"

# Spring CORS configuration parameters
spring.mvc.cors:
  mappings:
    # Intercept path
    "[/api/**]":
      #Comma-separated list of origins to allow. '*' allows all origins. When not set, CORS support is disabled.
      allowed-origin-patterns: "*"
      #Comma-separated list of methods to allow. '*' allows all methods.
      allowed-methods: "*"
      #Comma-separated list of headers to allow in a request. '*' allows all headers.
      allowed-headers: "*"
      #How long, in seconds, the response from a pre-flight request can be cached by clients.
      max-age: "1800"
      #Set whether credentials are supported. When not set, credentials are not supported.
      allow-credentials: "true"

# General spring parameters
spring.main.allow-circular-references: "true" # Spring Boot configuration property that controls whether circular dependencies between beans are allowed.
spring.freemarker.checkTemplateLocation: "false" # spring freemarker configuration
spring.mvc.async.request-timeout: "${SPRING_MVC_ASYNC_REQUEST_TIMEOUT:30000}" # The default timeout for asynchronous requests in milliseconds
spring.mvc.pathmatch.matching-strategy: "ANT_PATH_MATCHER" # For endpoints matching in Swagger
spring.resources.chain:
  compressed: "true" # This property enables or disables support for serving pre-compressed resources (for example, a .gzip or .br file)
  strategy:
    content:
      enabled: "true" # This property enables or disables the content Version Strategy. This strategy allows Spring to generate a unique version for static resources, which is based on the content of the resource

spring.servlet.multipart.max-file-size: "${SPRING_SERVLET_MULTIPART_MAX_FILE_SIZE:50MB}" # Total file size cannot exceed 50MB when configuring file uploads
spring.servlet.multipart.max-request-size: "${SPRING_SERVLET_MULTIPART_MAX_REQUEST_SIZE:50MB}" # Total request size for a multipart/form-data cannot exceed 50MB

spring.jpa.properties.hibernate.jdbc.lob.non_contextual_creation: "true" #Fix Postgres JPA Error (Method org.postgresql.jdbc.PgConnection.createClob() is not yet implemented)
spring.jpa.properties.hibernate.order_by.default_null_ordering: "${SPRING_JPA_PROPERTIES_HIBERNATE_ORDER_BY_DEFAULT_NULL_ORDERING:last}" # Note: as for current Spring JPA version, custom NullHandling for the Sort.Order is ignored and this parameter is used
spring.jpa.properties.hibernate.dialect: "${SPRING_JPA_DIALECT:org.thingsboard.server.dao.ThingsboardPostgreSQLDialect}" # we use custom dialect that contains ilike(arg1, arg2) function (is interpreted to postgres ILIKE operator)

# SQL DAO Configuration parameters
spring:
  data:
    jpa:
      repositories:
        enabled: "true" # Enable/Disable the Spring Data JPA repositories support
  jpa:
    properties:
      jakarta.persistence.query.timeout: "${JAVAX_PERSISTENCE_QUERY_TIMEOUT:30000}" # General timeout for JDBC queries
    open-in-view: "false" # Enabled by default. Therefore, database queries may be performed during view rendering. Explicitly configure spring.jpa.open-in-view to disable this warning
    hibernate:
      # You can set a Hibernate feature that controls the DDL behavior in a more fine-grained way. The standard Hibernate property values are none, validate, update, create-drop. Spring Boot chooses a default value for you based on whether it thinks your database is embedded (default create-drop) or not (default none)
      ddl-auto: "none"
  datasource:
    # Database driver for Spring JPA - org.postgresql.Driver
    driverClassName: "${SPRING_DRIVER_CLASS_NAME:org.postgresql.Driver}"
    # Database connection URL
    url: "${SPRING_DATASOURCE_URL:jdbc:postgresql://localhost:5432/thingsboard}"
    # Database user name
    username: "${SPRING_DATASOURCE_USERNAME:postgres}"
    # Database user password
    password: "${SPRING_DATASOURCE_PASSWORD:postgres}"
    hikari:
      # This property controls the amount of time that a connection can be out of the pool before a message is logged indicating a possible connection leak. A value of 0 means leak detection is disabled
      leakDetectionThreshold: "${SPRING_DATASOURCE_HIKARI_LEAK_DETECTION_THRESHOLD:0}"
      # This property increases the number of connections in the pool as demand increases. At the same time, the property ensures that the pool doesn't grow to the point of exhausting a system's resources, which ultimately affects an application's performance and availability
      maximumPoolSize: "${SPRING_DATASOURCE_MAXIMUM_POOL_SIZE:16}"
      # Enable MBean to diagnose pools state via JMX
      registerMbeans: "${SPRING_DATASOURCE_HIKARI_REGISTER_MBEANS:false}"
    events:
      # Enable dedicated datasource (a separate database) for events and audit logs.
      # Before enabling this, make sure you have set up the following tables in the new DB:
      # error_event, lc_event, rule_chain_debug_event, rule_node_debug_event, stats_event, audit_log, cf_debug_event
      enabled: "${SPRING_DEDICATED_EVENTS_DATASOURCE_ENABLED:false}"
      # Database driver for Spring JPA for events datasource
      driverClassName: "${SPRING_EVENTS_DATASOURCE_DRIVER_CLASS_NAME:org.postgresql.Driver}"
      # Database connection URL for events datasource
      url: "${SPRING_EVENTS_DATASOURCE_URL:jdbc:postgresql://localhost:5432/thingsboard_events}"
      # Database username for events datasource
      username: "${SPRING_EVENTS_DATASOURCE_USERNAME:postgres}"
      # Database user password for events datasource
      password: "${SPRING_EVENTS_DATASOURCE_PASSWORD:postgres}"
      hikari:
        # This property controls the amount of time that a connection can be out of the pool before a message is logged indicating a possible connection leak for events datasource. A value of 0 means leak detection is disabled
        leakDetectionThreshold: "${SPRING_EVENTS_DATASOURCE_HIKARI_LEAK_DETECTION_THRESHOLD:0}"
        # This property increases the number of connections in the pool as demand increases for events datasource. At the same time, the property ensures that the pool doesn't grow to the point of exhausting a system's resources, which ultimately affects an application's performance and availability
        maximumPoolSize: "${SPRING_EVENTS_DATASOURCE_MAXIMUM_POOL_SIZE:4}"
        # Enable MBean to diagnose pools state via JMX for events datasource
        registerMbeans: "${SPRING_EVENTS_DATASOURCE_HIKARI_REGISTER_MBEANS:false}"

# Audit log parameters
audit-log:
  # Enable/disable audit log functionality.
  enabled: "${AUDIT_LOG_ENABLED:true}"
  # Logging levels per each entity type.
  # Allowed values: OFF (disable), W (log write operations), RW (log read and write operations)
  logging-level:
    mask:
      "device": "${AUDIT_LOG_MASK_DEVICE:W}" # Device logging levels. Allowed values: OFF (disable), W (log write operations), RW (log read and write operation
      "asset": "${AUDIT_LOG_MASK_ASSET:W}" # Asset logging levels. Allowed values: OFF (disable), W (log write operations), RW (log read and write operation
      "dashboard": "${AUDIT_LOG_MASK_DASHBOARD:W}" # Dashboard logging levels. Allowed values: OFF (disable), W (log write operations), RW (log read and write operation
      "widget_type": "${AUDIT_LOG_MASK_WIDGET_TYPE:W}" # Widget type logging levels. Allowed values: OFF (disable), W (log write operations), RW (log read and write operation
      "widgets_bundle": "${AUDIT_LOG_MASK_WIDGETS_BUNDLE:W}" # Widget bundles logging levels. Allowed values: OFF (disable), W (log write operations), RW (log read and write operation
      "customer": "${AUDIT_LOG_MASK_CUSTOMER:W}" # Customer logging levels. Allowed values: OFF (disable), W (log write operations), RW (log read and write operation
      "user": "${AUDIT_LOG_MASK_USER:W}" # User logging levels. Allowed values: OFF (disable), W (log write operations), RW (log read and write operation
      "rule_chain": "${AUDIT_LOG_MASK_RULE_CHAIN:W}" # Rule chain logging levels. Allowed values: OFF (disable), W (log write operations), RW (log read and write operation
      "alarm": "${AUDIT_LOG_MASK_ALARM:W}" # Alarm logging levels. Allowed values: OFF (disable), W (log write operations), RW (log read and write operation
      "entity_view": "${AUDIT_LOG_MASK_ENTITY_VIEW:W}" # Entity view logging levels. Allowed values: OFF (disable), W (log write operations), RW (log read and write operation
      "device_profile": "${AUDIT_LOG_MASK_DEVICE_PROFILE:W}" # Device profile logging levels. Allowed values: OFF (disable), W (log write operations), RW (log read and write operation
      "asset_profile": "${AUDIT_LOG_MASK_ASSET_PROFILE:W}" # Asset profile logging levels. Allowed values: OFF (disable), W (log write operations), RW (log read and write operation
      "edge": "${AUDIT_LOG_MASK_EDGE:W}" # Edge logging levels. Allowed values: OFF (disable), W (log write operations), RW (log read and write operation
      "tb_resource": "${AUDIT_LOG_MASK_RESOURCE:W}" # TB resource logging levels. Allowed values: OFF (disable), W (log write operations), RW (log read and write operation
      "ota_package": "${AUDIT_LOG_MASK_OTA_PACKAGE:W}" # Ota package logging levels. Allowed values: OFF (disable), W (log write operations), RW (log read and write operation
      "calculated_field": "${AUDIT_LOG_MASK_CALCULATED_FIELD:W}" # Calculated field logging levels. Allowed values: OFF (disable), W (log write operations), RW (log read and write operation
  sink:
    # Type of external sink. possible options: none, elasticsearch
    type: "${AUDIT_LOG_SINK_TYPE:none}"
    # Name of the index where audit logs are stored
    # Index name could contain next placeholders (not mandatory):
    # @{TENANT} - substituted by tenant ID
    # @{DATE} - substituted by current date in format provided in audit_log.sink.date_format
    index_pattern: "${AUDIT_LOG_SINK_INDEX_PATTERN:@{TENANT}_AUDIT_LOG_@{DATE}}"
    # Date format. Details of the pattern can be found here:
    # https://docs.oracle.com/javase/8/docs/api/java/time/format/DateTimeFormatter.html
    date_format: "${AUDIT_LOG_SINK_DATE_FORMAT:YYYY.MM.dd}"
    scheme_name: "${AUDIT_LOG_SINK_SCHEME_NAME:http}" # http or https
    host: "${AUDIT_LOG_SINK_HOST:localhost}" # Host of external sink system
    port: "${AUDIT_LOG_SINK_PORT:9200}" # Port of external sink system
    user_name: "${AUDIT_LOG_SINK_USER_NAME:}" # Username used to access external sink system
    password: "${AUDIT_LOG_SINK_PASSWORD:}" # Password used to access external sink system

# Device state parameters
state:
  # Device inactivity timeout is a global configuration parameter that defines when the device will be marked as "inactive" by the server.
  # The parameter value is in seconds. A user can overwrite this parameter for an individual device by setting the “inactivityTimeout” server-side attribute (NOTE: expects value in milliseconds).
  # We recommend this parameter to be in sync with session inactivity timeout ("transport.sessions.inactivity_timeout" or TB_TRANSPORT_SESSIONS_INACTIVITY_TIMEOUT) parameter
  # which is responsible for detection of the stale device connection sessions.
  # The value of the session inactivity timeout parameter should be greater or equal to the device inactivity timeout.
  # Note that the session inactivity timeout is set in milliseconds while device inactivity timeout is in seconds.
  defaultInactivityTimeoutInSec: "${DEFAULT_INACTIVITY_TIMEOUT:600}"
  defaultStateCheckIntervalInSec: "${DEFAULT_STATE_CHECK_INTERVAL:60}" # Interval for checking the device state after a specified period. Time in seconds
  # Controls whether we store the device 'active' flag in attributes (default) or telemetry.
  # If you decide to change this parameter, you should re-create the device info view as one of the following:
  # If 'persistToTelemetry' is changed from 'false' to 'true': 'CREATE OR REPLACE VIEW device_info_view AS SELECT * FROM device_info_active_ts_view;'
  # If 'persistToTelemetry' is changed from 'true' to 'false': 'CREATE OR REPLACE VIEW device_info_view AS SELECT * FROM device_info_active_attribute_view;'
  persistToTelemetry: "${PERSIST_STATE_TO_TELEMETRY:false}"
  # Millisecond value defining time-to-live for device state telemetry data (e.g. 'active', 'lastActivityTime').
  # Used only when state.persistToTelemetry is set to 'true' and Cassandra is used for timeseries data.
  # 0 means time-to-live mechanism is disabled.
  telemetryTtl: "${STATE_TELEMETRY_TTL:0}"
  # Configuration properties for rule nodes related to device activity state
  rule:
    node:
      # Device state rule node
      deviceState:
        # Defines the rate at which device connectivity events can be triggered.
        # Comma-separated list of capacity:duration pairs that define bandwidth capacity and refill duration for token bucket rate limit algorithm.
        # Refill is set to be greedy. Please refer to Bucket4j library documentation for more details.
        rateLimit: "${DEVICE_STATE_NODE_RATE_LIMIT_CONFIGURATION:1:1,30:60,60:3600}"

# Tbel parameters
tbel:
  # Enable/Disable TBEL feature.
  enabled: "${TBEL_ENABLED:true}"
  # Limit the number of arguments that are passed to the function to execute the script
  max_total_args_size: "${TBEL_MAX_TOTAL_ARGS_SIZE:100000}"
  # Maximum allowed symbols in a result after processing a script
  max_result_size: "${TBEL_MAX_RESULT_SIZE:300000}"
  # Maximum allowed symbols in the script body
  max_script_body_size: "${TBEL_MAX_SCRIPT_BODY_SIZE:50000}"
  # Maximum allowed TBEL script execution memory
  max_memory_limit_mb: "${TBEL_MAX_MEMORY_LIMIT_MB: 8}"
  # Maximum allowed TBEL script execution errors before it will be blacklisted
  max_errors: "${TBEL_MAX_ERRORS:3}"
  # TBEL Eval max request timeout in milliseconds. 0 - no timeout
  max_requests_timeout: "${TBEL_MAX_REQUEST_TIMEOUT:500}"
  # Maximum time in seconds for black listed function to stay in the list.
  max_black_list_duration_sec: "${TBEL_MAX_BLACKLIST_DURATION_SEC:60}"
  # Specify thread pool size for javascript executor service
  thread_pool_size: "${TBEL_THREAD_POOL_SIZE:50}"
  # Maximum cache size of TBEL compiled scripts
  compiled_scripts_cache_size: "${TBEL_COMPILED_SCRIPTS_CACHE_SIZE:1000}"
  stats:
    # Enable/Disable stats collection for TBEL engine
    enabled: "${TB_TBEL_STATS_ENABLED:false}"
    # Interval of logging for TBEL stats
    print_interval_ms: "${TB_TBEL_STATS_PRINT_INTERVAL_MS:10000}"

# JS parameters
js:
  # local (Nashorn Engine, deprecated) OR remote JS-Executors (NodeJS)
  evaluator: "${JS_EVALUATOR:local}"
  # Limit the number of arguments that are passed to the function to execute the script
  max_total_args_size: "${JS_MAX_TOTAL_ARGS_SIZE:100000}"
  # Maximum allowed symbols in a result after processing a script
  max_result_size: "${JS_MAX_RESULT_SIZE:300000}"
  # Maximum allowed symbols in script body
  max_script_body_size: "${JS_MAX_SCRIPT_BODY_SIZE:50000}"
  # Built-in JVM JavaScript environment properties
  local:
    # Specify thread pool size for javascript executor service
    js_thread_pool_size: "${LOCAL_JS_THREAD_POOL_SIZE:50}"
    # Use Sandboxed (secured) JVM JavaScript environment
    use_js_sandbox: "${USE_LOCAL_JS_SANDBOX:true}"
    # Specify thread pool size for JavaScript sandbox resource monitor
    monitor_thread_pool_size: "${LOCAL_JS_SANDBOX_MONITOR_THREAD_POOL_SIZE:4}"
    # Maximum CPU time in milliseconds allowed for script execution
    max_cpu_time: "${LOCAL_JS_SANDBOX_MAX_CPU_TIME:8000}"
    # Maximum memory in Bytes which JS executor thread can allocate (approximate calculation). A zero memory limit in combination with a non-zero CPU limit is not recommended due to the implementation of Nashorn 0.4.2. 100MiB is effectively unlimited for most cases
    max_memory: "${LOCAL_JS_SANDBOX_MAX_MEMORY:104857600}"
    # Maximum allowed JavaScript execution errors before JavaScript will be blacklisted
    max_errors: "${LOCAL_JS_SANDBOX_MAX_ERRORS:3}"
    # JS Eval max request timeout. 0 - no timeout
    max_requests_timeout: "${LOCAL_JS_MAX_REQUEST_TIMEOUT:0}"
    # Maximum time in seconds for black listed function to stay in the list.
    max_black_list_duration_sec: "${LOCAL_JS_SANDBOX_MAX_BLACKLIST_DURATION_SEC:60}"
    stats:
      # Enable/Disable stats collection for local JS executor
      enabled: "${TB_JS_LOCAL_STATS_ENABLED:false}"
      # Interval of logging for local JS executor stats
      print_interval_ms: "${TB_JS_LOCAL_STATS_PRINT_INTERVAL_MS:10000}"
  # Remote JavaScript environment properties
  remote:
    # Specify thread pool size for javascript executor service
    js_thread_pool_size: "${REMOTE_JS_THREAD_POOL_SIZE:50}"
    # Maximum allowed JavaScript execution errors before JavaScript will be blacklisted
    max_errors: "${REMOTE_JS_SANDBOX_MAX_ERRORS:3}"
    # Maximum time in seconds for black listed function to stay in the list.
    max_black_list_duration_sec: "${REMOTE_JS_SANDBOX_MAX_BLACKLIST_DURATION_SEC:60}"
    stats:
      # Enable/Disable stats collection for remote JS executor
      enabled: "${TB_JS_REMOTE_STATS_ENABLED:false}"
      # Interval of logging for remote JS executor stats
      print_interval_ms: "${TB_JS_REMOTE_STATS_PRINT_INTERVAL_MS:10000}"

# Transport configuration parameters
transport:
  sessions:
    # Session inactivity timeout is a global configuration parameter that defines how long the device transport session will be opened after the last message arrives from the device.
    # The parameter value is in milliseconds.
    # The last activity time of the device session is updated if the device sends any message, including keepalive messages
    # If there is no activity, the session will be closed, and all subscriptions will be deleted.
    # We recommend this parameter to be in sync with device inactivity timeout ("state.defaultInactivityTimeoutInSec" or DEFAULT_INACTIVITY_TIMEOUT) parameter
    # which is responsible for detection of the device connectivity status in the core service of the platform.
    # The value of the session inactivity timeout parameter should be greater or equal to the device inactivity timeout.
    # Note that the session inactivity timeout is set in milliseconds while device inactivity timeout is in seconds.
    inactivity_timeout: "${TB_TRANSPORT_SESSIONS_INACTIVITY_TIMEOUT:600000}"
    # Interval of periodic check for expired sessions and report of the changes to session last activity time
    report_timeout: "${TB_TRANSPORT_SESSIONS_REPORT_TIMEOUT:3000}"
  activity:
    # This property specifies the strategy for reporting activity events within each reporting period.
    # The accepted values are 'FIRST', 'LAST', 'FIRST_AND_LAST' and 'ALL'.
    # - 'FIRST': Only the first activity event in each reporting period is reported.
    # - 'LAST': Only the last activity event in the reporting period is reported.
    # - 'FIRST_AND_LAST': Both the first and last activity events in the reporting period are reported.
    # - 'ALL': All activity events in the reporting period are reported.
    reporting_strategy: "${TB_TRANSPORT_ACTIVITY_REPORTING_STRATEGY:LAST}"
  json:
    # Cast String data types to Numeric if possible when processing Telemetry/Attributes JSON
    type_cast_enabled: "${JSON_TYPE_CAST_ENABLED:true}"
    # Maximum allowed string value length when processing Telemetry/Attributes JSON (0 value disables string value length check)
    max_string_value_length: "${JSON_MAX_STRING_VALUE_LENGTH:0}"
  client_side_rpc:
    # Processing timeout interval of the RPC command on the CLIENT SIDE. Time in milliseconds
    timeout: "${CLIENT_SIDE_RPC_TIMEOUT:60000}"
  # Enable/disable http/mqtt/coap/lwm2m transport protocols (has higher priority than certain protocol's 'enabled' property)
  api_enabled: "${TB_TRANSPORT_API_ENABLED:true}"
  log:
    # Enable/Disable log of transport messages to telemetry. For example, logging of LwM2M registration update
    enabled: "${TB_TRANSPORT_LOG_ENABLED:true}"
    # Maximum length of the log message. The content will be truncated to the specified value if needed
    max_length: "${TB_TRANSPORT_LOG_MAX_LENGTH:1024}"
  rate_limits:
    # Enable or disable generic rate limits. Device and Tenant-specific rate limits are controlled in Tenant Profile.
    ip_limits_enabled: "${TB_TRANSPORT_IP_RATE_LIMITS_ENABLED:false}"
    # Maximum number of connect attempts with invalid credentials
    max_wrong_credentials_per_ip: "${TB_TRANSPORT_MAX_WRONG_CREDENTIALS_PER_IP:10}"
    # Timeout (in milliseconds) to expire block IP addresses
    ip_block_timeout: "${TB_TRANSPORT_IP_BLOCK_TIMEOUT:60000}"
  # Local HTTP transport parameters
  http:
    # Enable/Disable local HTTP transport protocol
    enabled: "${HTTP_ENABLED:true}"
    # HTTP request processing timeout in milliseconds
    request_timeout: "${HTTP_REQUEST_TIMEOUT:60000}"
    # HTTP maximum request processing timeout in milliseconds
    max_request_timeout: "${HTTP_MAX_REQUEST_TIMEOUT:300000}"
    # Semi-colon-separated list of urlPattern=maxPayloadSize pairs that define max http request size for specified url pattern. After first match all other will be skipped
    max_payload_size: "${HTTP_TRANSPORT_MAX_PAYLOAD_SIZE_LIMIT_CONFIGURATION:/api/v1/*/rpc/**=65536;/api/v1/**=52428800}"
  # Local MQTT transport parameters
  mqtt:
    # Enable/disable mqtt transport protocol.
    enabled: "${MQTT_ENABLED:true}"
    # MQTT bind-address
    bind_address: "${MQTT_BIND_ADDRESS:0.0.0.0}"
    # MQTT bind port
    bind_port: "${MQTT_BIND_PORT:1883}"
    # Enable proxy protocol support. Disabled by default. If enabled, supports both v1 and v2.
    # Useful to get the real IP address of the client in the logs and for rate limits.
    proxy_enabled: "${MQTT_PROXY_PROTOCOL_ENABLED:false}"
    # MQTT processing timeout in milliseconds
    timeout: "${MQTT_TIMEOUT:10000}"
    # MQTT disconnect timeout in milliseconds. The time to wait for the client to disconnect after the server sends a disconnect message.
    disconnect_timeout: "${MQTT_DISCONNECT_TIMEOUT:1000}"
    msg_queue_size_per_device_limit: "${MQTT_MSG_QUEUE_SIZE_PER_DEVICE_LIMIT:100}" # messages await in the queue before the device connected state. This limit works on the low level before TenantProfileLimits mechanism
    # Interval of periodic report of the gateway metrics
    gateway_metrics_report_interval_sec: "${MQTT_GATEWAY_METRICS_REPORT_INTERVAL_SEC:60}"
    netty:
      # Netty leak detector level
      leak_detector_level: "${NETTY_LEAK_DETECTOR_LVL:DISABLED}"
      # Netty BOSS threads count
      boss_group_thread_count: "${NETTY_BOSS_GROUP_THREADS:1}"
      # Netty worker threads count
      worker_group_thread_count: "${NETTY_WORKER_GROUP_THREADS:12}"
      # Max payload size in bytes
      max_payload_size: "${NETTY_MAX_PAYLOAD_SIZE:65536}"
      # Enables TCP keepalive. This means that TCP starts sending keepalive probes when a connection is idle for some time
      so_keep_alive: "${NETTY_SO_KEEPALIVE:false}"
    # MQTT SSL configuration
    ssl:
      # Enable/disable SSL support
      enabled: "${MQTT_SSL_ENABLED:false}"
      # MQTT SSL bind-address
      bind_address: "${MQTT_SSL_BIND_ADDRESS:0.0.0.0}"
      # MQTT SSL bind port
      bind_port: "${MQTT_SSL_BIND_PORT:8883}"
      # SSL protocol: See https://docs.oracle.com/en/java/javase/11/docs/specs/security/standard-names.html#sslcontext-algorithms
      protocol: "${MQTT_SSL_PROTOCOL:TLSv1.2}"
      # Server SSL credentials
      credentials:
        # Server credentials type (PEM - pem certificate file; KEYSTORE - java keystore)
        type: "${MQTT_SSL_CREDENTIALS_TYPE:PEM}"
        # PEM server credentials
        pem:
          # Path to the server certificate file (holds server certificate or certificate chain, may include server private key)
          cert_file: "${MQTT_SSL_PEM_CERT:mqttserver.pem}"
          # Path to the server certificate private key file. Optional by default. Required if the private key is not present in server certificate file;
          key_file: "${MQTT_SSL_PEM_KEY:mqttserver_key.pem}"
          # Server certificate private key password (optional)
          key_password: "${MQTT_SSL_PEM_KEY_PASSWORD:server_key_password}"
        # Keystore server credentials
        keystore:
          # Type of the key store (JKS or PKCS12)
          type: "${MQTT_SSL_KEY_STORE_TYPE:JKS}"
          # Path to the key store that holds the SSL certificate
          store_file: "${MQTT_SSL_KEY_STORE:mqttserver.jks}"
          # Password used to access the key store
          store_password: "${MQTT_SSL_KEY_STORE_PASSWORD:server_ks_password}"
          # Optional alias of the private key. If not set, the platform will load the first private key from the keystore
          key_alias: "${MQTT_SSL_KEY_ALIAS:}"
          # Optional password to access the private key. If not set, the platform will attempt to load the private keys that are not protected with the password;
          key_password: "${MQTT_SSL_KEY_PASSWORD:server_key_password}"
      # Skip certificate validity check for client certificates.
      skip_validity_check_for_client_cert: "${MQTT_SSL_SKIP_VALIDITY_CHECK_FOR_CLIENT_CERT:false}"
  # Local CoAP transport parameters
  coap:
    # Enable/disable CoAP transport protocol.
    enabled: "${COAP_ENABLED:true}"
    # CoaP processing timeout in milliseconds
    timeout: "${COAP_TIMEOUT:10000}"
    # CoaP piggyback response timeout in milliseconds
    piggyback_timeout: "${COAP_PIGGYBACK_TIMEOUT:500}"
    # Default PSM Activity Timer if not specified in device profile
    psm_activity_timer: "${COAP_PSM_ACTIVITY_TIMER:10000}"
    # Default PSM Activity Timer if not specified in device profile
    paging_transmission_window: "${COAP_PAGING_TRANSMISSION_WINDOW:10000}"
  # Local LwM2M transport parameters
  lwm2m:
    # Enable/disable LwM2M transport protocol.
    enabled: "${LWM2M_ENABLED:true}"
    dtls:
      # RFC7925_RETRANSMISSION_TIMEOUT_IN_MILLISECONDS = 9000
      retransmission_timeout: "${LWM2M_DTLS_RETRANSMISSION_TIMEOUT_MS:9000}"
      # CoAP DTLS connection ID length for LWM2M. RFC 9146, Connection Identifier for DTLS 1.2
      # Default: off
      # Control usage of DTLS connection ID length (CID).
      # - 'off' to deactivate it.
      # - 'on' to activate Connection ID support (same as CID 0 or more 0).
      # - A positive value defines generated CID size in bytes.
      # - A value of 0 means we accept using CID but will not generate one for foreign peer (enables support but not for incoming traffic).
      # - A value between 0 and <= 4: SingleNodeConnectionIdGenerator is used
      # - A value that are > 4: MultiNodeConnectionIdGenerator is used
      connection_id_length: "${LWM2M_DTLS_CONNECTION_ID_LENGTH:}"
    server:
      # LwM2M Server ID
      id: "${LWM2M_SERVER_ID:123}"
      # LwM2M server bind address. Bind to all interfaces by default
      bind_address: "${LWM2M_BIND_ADDRESS:0.0.0.0}"
      # LwM2M server bind port
      bind_port: "${LWM2M_BIND_PORT:5685}"
      security:
        # LwM2M server bind address for DTLS. Bind to all interfaces by default
        bind_address: "${LWM2M_SECURITY_BIND_ADDRESS:0.0.0.0}"
        # LwM2M server bind port for DTLS
        bind_port: "${LWM2M_SECURITY_BIND_PORT:5686}"
        # Server X509 Certificates support
        credentials:
          # Whether to enable LWM2M server X509 Certificate/RPK support
          enabled: "${LWM2M_SERVER_CREDENTIALS_ENABLED:false}"
          # Server credentials type (PEM - pem certificate file; KEYSTORE - java keystore)
          type: "${LWM2M_SERVER_CREDENTIALS_TYPE:PEM}"
          # PEM server credentials
          pem:
            # Path to the server certificate file (holds server certificate or certificate chain, may include server private key)
            cert_file: "${LWM2M_SERVER_PEM_CERT:lwm2mserver.pem}"
            # Path to the server certificate private key file. Optional by default. Required if the private key is not present in the server certificate file;
            key_file: "${LWM2M_SERVER_PEM_KEY:lwm2mserver_key.pem}"
            # Server certificate private key password (optional)
            key_password: "${LWM2M_SERVER_PEM_KEY_PASSWORD:server_key_password}"
          # Keystore server credentials
          keystore:
            # Type of the key store (JKS or PKCS12)
            type: "${LWM2M_SERVER_KEY_STORE_TYPE:JKS}"
            # Path to the key store that holds the SSL certificate
            store_file: "${LWM2M_SERVER_KEY_STORE:lwm2mserver.jks}"
            # Password used to access the key store
            store_password: "${LWM2M_SERVER_KEY_STORE_PASSWORD:server_ks_password}"
            # Key alias
            key_alias: "${LWM2M_SERVER_KEY_ALIAS:server}"
            # Password used to access the key
            key_password: "${LWM2M_SERVER_KEY_PASSWORD:server_ks_password}"
        # Only Certificate_x509:
        skip_validity_check_for_client_cert: "${TB_LWM2M_SERVER_SECURITY_SKIP_VALIDITY_CHECK_FOR_CLIENT_CERT:false}"
    bootstrap:
      # Enable/disable Bootstrap Server
      enabled: "${LWM2M_ENABLED_BS:true}"
      # Default value in LwM2M client after start in mode Bootstrap for the object : name "LWM2M Security" field: "Short Server ID" (deviceProfile: Bootstrap.BOOTSTRAP SERVER.Short ID)
      id: "${LWM2M_SERVER_ID_BS:111}"
      # LwM2M bootstrap server bind address. Bind to all interfaces by default
      bind_address: "${LWM2M_BS_BIND_ADDRESS:0.0.0.0}"
      # LwM2M bootstrap server bind port
      bind_port: "${LWM2M_BS_BIND_PORT:5687}"
      security:
        # LwM2M bootstrap server bind address for DTLS. Bind to all interfaces by default
        bind_address: "${LWM2M_BS_SECURITY_BIND_ADDRESS:0.0.0.0}"
        # LwM2M bootstrap server bind address for DTLS. Bind to all interfaces by default
        bind_port: "${LWM2M_BS_SECURITY_BIND_PORT:5688}"
        # Bootstrap server X509 Certificates support
        credentials:
          # Whether to enable LWM2M bootstrap server X509 Certificate/RPK support
          enabled: "${LWM2M_BS_CREDENTIALS_ENABLED:false}"
          # Server credentials type (PEM - pem certificate file; KEYSTORE - java keystore)
          type: "${LWM2M_BS_CREDENTIALS_TYPE:PEM}"
          # PEM server credentials
          pem:
            # Path to the server certificate file (holds server certificate or certificate chain, may include server private key)
            cert_file: "${LWM2M_BS_PEM_CERT:lwm2mserver.pem}"
            # Path to the server certificate private key file. Optional by default. Required if the private key is not present in server certificate file
            key_file: "${LWM2M_BS_PEM_KEY:lwm2mserver_key.pem}"
            # Server certificate private key password (optional)
            key_password: "${LWM2M_BS_PEM_KEY_PASSWORD:server_key_password}"
          # Keystore server credentials
          keystore:
            # Type of the key store (JKS or PKCS12)
            type: "${LWM2M_BS_KEY_STORE_TYPE:JKS}"
            # Path to the key store that holds the SSL certificate
            store_file: "${LWM2M_BS_KEY_STORE:lwm2mserver.jks}"
            # Password used to access the key store
            store_password: "${LWM2M_BS_KEY_STORE_PASSWORD:server_ks_password}"
            # Key alias
            key_alias: "${LWM2M_BS_KEY_ALIAS:bootstrap}"
            # Password used to access the key
            key_password: "${LWM2M_BS_KEY_PASSWORD:server_ks_password}"
    security:
      # X509 trust certificates
      trust-credentials:
        # Whether to load X509 trust certificates
        enabled: "${LWM2M_TRUST_CREDENTIALS_ENABLED:false}"
        # Trust certificates store type (PEM - pem certificates file; KEYSTORE - java keystore)
        type: "${LWM2M_TRUST_CREDENTIALS_TYPE:PEM}"
        # PEM certificates
        pem:
          # Path to the certificates file (holds trust certificates)
          cert_file: "${LWM2M_TRUST_PEM_CERT:lwm2mtruststorechain.pem}"
        # Keystore with trust certificates
        keystore:
          # Type of the key store (JKS or PKCS12)
          type: "${LWM2M_TRUST_KEY_STORE_TYPE:JKS}"
          # Path to the key store that holds the X509 certificates
          store_file: "${LWM2M_TRUST_KEY_STORE:lwm2mtruststorechain.jks}"
          # Password used to access the key store
          store_password: "${LWM2M_TRUST_KEY_STORE_PASSWORD:server_ks_password}"
      # Set usage of recommended cipher suites; true - allow only recommended cipher suites; false - allow not recommended cipher suites
      recommended_ciphers: "${LWM2M_RECOMMENDED_CIPHERS:false}"
      # Set usage of recommended supported groups (curves); true - allow only recommended supported groups, false - allow not recommended supported groups
      recommended_supported_groups: "${LWM2M_RECOMMENDED_SUPPORTED_GROUPS:true}"
    # Timeout of LwM2M operation
    timeout: "${LWM2M_TIMEOUT:120000}"
    # Thread pool size for processing of the LwM2M uplinks
    uplink_pool_size: "${LWM2M_UPLINK_POOL_SIZE:10}"
    # Thread pool size for processing of the LwM2M downlinks
    downlink_pool_size: "${LWM2M_DOWNLINK_POOL_SIZE:10}"
    # Thread pool size for processing of the OTA updates
    ota_pool_size: "${LWM2M_OTA_POOL_SIZE:10}"
    # Period of cleanup for the registrations in store
    clean_period_in_sec: "${LWM2M_CLEAN_PERIOD_IN_SEC:2}"
    # Maximum log size
    log_max_length: "${LWM2M_LOG_MAX_LENGTH:1024}"
    # PSM Activity Timer if not specified in the device profile
    psm_activity_timer: "${LWM2M_PSM_ACTIVITY_TIMER:10000}"
    # Paging Transmission Window for eDRX support if not specified in the device profile
    paging_transmission_window: "${LWM2M_PAGING_TRANSMISSION_WINDOW:10000}"
    network_config: # In this section you can specify custom parameters for LwM2M network configuration and expose the env variables to configure outside
  #      - key: "PROTOCOL_STAGE_THREAD_COUNT"
  #        value: "${LWM2M_PROTOCOL_STAGE_THREAD_COUNT:4}"
  snmp:
    # Enable/disable SNMP transport protocol
    enabled: "${SNMP_ENABLED:true}"
    # SNMP bind address
    bind_address: "${SNMP_BIND_ADDRESS:0.0.0.0}"
    # SNMP bind port. Zero (random) by default. When using SNMP TRAPs - make sure to specify some static value, e.g. 1620
    bind_port: "${SNMP_BIND_PORT:0}"
    response_processing:
      # parallelism level for executor (workStealingPool) that is responsible for handling responses from SNMP devices
      parallelism_level: "${SNMP_RESPONSE_PROCESSING_PARALLELISM_LEVEL:4}"
    # to configure SNMP to work over UDP or TCP
    underlying_protocol: "${SNMP_UNDERLYING_PROTOCOL:udp}"
    # Maximum size of a PDU (amount of OID mappings in a single SNMP request). The request will be split into multiple PDUs if mappings amount exceeds this number
    max_request_oids: "${SNMP_MAX_REQUEST_OIDS:100}"
    # Delay after sending each request chunk (in case the request was split into multiple PDUs due to max_request_oids)
    request_chunk_delay_ms: "${SNMP_REQUEST_CHUNK_DELAY_MS:100}"
    response:
      # To ignore SNMP response values that do not match the data type of the configured OID mapping (by default false - will throw an error if any value of the response not match configured data types)
      ignore_type_cast_errors: "${SNMP_RESPONSE_IGNORE_TYPE_CAST_ERRORS:false}"
    # Thread pool size for scheduler that executes device querying tasks
    scheduler_thread_pool_size: "${SNMP_SCHEDULER_THREAD_POOL_SIZE:4}"
  stats:
    # Enable/Disable the collection of transport statistics
    enabled: "${TB_TRANSPORT_STATS_ENABLED:true}"
    # Interval of transport statistics logging
    print-interval-ms: "${TB_TRANSPORT_STATS_PRINT_INTERVAL_MS:60000}"
  gateway:
    dashboard:
      sync:
        # Enable/disable gateways dashboard sync with git repository
        enabled: "${TB_GATEWAY_DASHBOARD_SYNC_ENABLED:true}"
        # URL of gateways dashboard repository
        repository_url: "${TB_GATEWAY_DASHBOARD_SYNC_REPOSITORY_URL:https://github.com/thingsboard/gateway-management-extensions-dist.git}"
        # Branch of gateways dashboard repository to work with
        branch: "${TB_GATEWAY_DASHBOARD_SYNC_BRANCH:release/4.0.0}"
        # Fetch frequency in hours for gateways dashboard repository
        fetch_frequency: "${TB_GATEWAY_DASHBOARD_SYNC_FETCH_FREQUENCY:24}"

# CoAP server parameters
coap:
  server:
    # Enable/disable coap server.
    enabled: "${COAP_SERVER_ENABLED:true}"
  # CoAP bind address
  bind_address: "${COAP_BIND_ADDRESS:0.0.0.0}"
  # CoAP bind port
  bind_port: "${COAP_BIND_PORT:5683}"
  dtls:
    # Enable/disable DTLS 1.2 support
    enabled: "${COAP_DTLS_ENABLED:false}"
    # RFC7925_RETRANSMISSION_TIMEOUT_IN_MILLISECONDS = 9000
    retransmission_timeout: "${COAP_DTLS_RETRANSMISSION_TIMEOUT_MS:9000}"
    # CoAP DTLS bind address
    bind_address: "${COAP_DTLS_BIND_ADDRESS:0.0.0.0}"
    # CoAP DTLS bind port
    bind_port: "${COAP_DTLS_BIND_PORT:5684}"
    # CoAP DTLS connection ID length. RFC 9146, Connection Identifier for DTLS 1.2
    # Default: off
    # Control usage of DTLS connection ID length (CID).
    # - 'off' to deactivate it.
    # - 'on' to activate Connection ID support (same as CID 0 or more 0).
    # - A positive value defines generated CID size in bytes.
    # - A value of 0 means we accept using CID but will not generate one for foreign peer (enables support but not for incoming traffic).
    # - A value between 0 and <= 4: SingleNodeConnectionIdGenerator is used
    # - A value that are > 4: MultiNodeConnectionIdGenerator is used
    connection_id_length: "${COAP_DTLS_CONNECTION_ID_LENGTH:}"
    # Specify the MTU (Maximum Transmission Unit).
    # Should be used if LAN MTU is not used, e.g. if IP tunnels are used or if the client uses a smaller value than the LAN MTU.
    # Default = 1024
    # Minimum value = 64
    # If set to 0 - LAN MTU is used.
    max_transmission_unit: "${COAP_DTLS_MAX_TRANSMISSION_UNIT:1024}"
    # DTLS maximum fragment length (RFC 6066, Section 4).
    # Default = 1024
    # Possible values: 512, 1024, 2048, 4096.
    # If set to 0, the default maximum fragment size of 2^14 bytes (16,384 bytes) is used.
    # Without this extension, TLS specifies a fixed maximum plaintext fragment length of 2^14 bytes.
    # It may be desirable for constrained clients to negotiate a smaller maximum fragment length due to memory limitations or bandwidth limitations.
    # In order to negotiate smaller maximum fragment lengths,
    # clients MAY include an extension of type "max_fragment_length" in the (extended) client hello.
    # The "extension_data" field of this extension SHALL contain:
    # enum {
    #   2^9(1) == 512,
    #   2^10(2) == 1024,
    #   2^11(3) == 2048,
    #   2^12(4) == 4096,
    #   (255)
    # } MaxFragmentLength;
    # TLS already requires clients and servers to support fragmentation of handshake messages.
    max_fragment_length: "${COAP_DTLS_MAX_FRAGMENT_LENGTH:1024}"
    # Server DTLS credentials
    credentials:
      # Server credentials type (PEM - pem certificate file; KEYSTORE - java keystore)
      type: "${COAP_DTLS_CREDENTIALS_TYPE:PEM}"
      # PEM server credentials
      pem:
        # Path to the server certificate file (holds server certificate or certificate chain, may include server private key)
        cert_file: "${COAP_DTLS_PEM_CERT:coapserver.pem}"
        # Path to the server certificate private key file. Optional by default. Required if the private key is not present in the server certificate file;
        key_file: "${COAP_DTLS_PEM_KEY:coapserver_key.pem}"
        # Server certificate private key password (optional)
        key_password: "${COAP_DTLS_PEM_KEY_PASSWORD:server_key_password}"
      # Keystore server credentials
      keystore:
        # Type of the key store (JKS or PKCS12)
        type: "${COAP_DTLS_KEY_STORE_TYPE:JKS}"
        # Path to the key store that holds the SSL certificate
        store_file: "${COAP_DTLS_KEY_STORE:coapserver.jks}"
        # Password used to access the key store
        store_password: "${COAP_DTLS_KEY_STORE_PASSWORD:server_ks_password}"
        # Key alias
        key_alias: "${COAP_DTLS_KEY_ALIAS:serveralias}"
        # Password used to access the key
        key_password: "${COAP_DTLS_KEY_PASSWORD:server_key_password}"
    x509:
      # Skip certificate validity check for client certificates.
      skip_validity_check_for_client_cert: "${TB_COAP_X509_DTLS_SKIP_VALIDITY_CHECK_FOR_CLIENT_CERT:false}"
      # Inactivity timeout of DTLS session. Used to cleanup cache
      dtls_session_inactivity_timeout: "${TB_COAP_X509_DTLS_SESSION_INACTIVITY_TIMEOUT:86400000}"
      # Interval of periodic eviction of the timed-out DTLS sessions
      dtls_session_report_timeout: "${TB_COAP_X509_DTLS_SESSION_REPORT_TIMEOUT:1800000}"

# Device connectivity parameters
device:
  connectivity:
    http:
      # If true check-connectivity service will include curl command to the list of all test commands using DEVICE_CONNECTIVITY_HTTP_HOST and DEVICE_CONNECTIVITY_HTTP_PORT variables
      enabled: "${DEVICE_CONNECTIVITY_HTTP_ENABLED:true}"
      # Host of http transport service. If empty, the base URL will be used.
      host: "${DEVICE_CONNECTIVITY_HTTP_HOST:}"
      # Port of http transport service. If empty, default http port will be used.
      port: "${DEVICE_CONNECTIVITY_HTTP_PORT:8080}"
    https:
      # If true check-connectivity service will include curl command to the list of all test commands using DEVICE_CONNECTIVITY_HTTPS_HOST and DEVICE_CONNECTIVITY_HTTPS_PORT variables
      enabled: "${DEVICE_CONNECTIVITY_HTTPS_ENABLED:false}"
      # Host of http transport service. If empty, the base URL will be used.
      host: "${DEVICE_CONNECTIVITY_HTTPS_HOST:}"
      # Port of http transport service. If empty, the default https port will be used.
      port: "${DEVICE_CONNECTIVITY_HTTPS_PORT:443}"
    mqtt:
      # If true mosquito command will be included to the list of all test commands using DEVICE_CONNECTIVITY_MQTT_HOST and DEVICE_CONNECTIVITY_MQTT_PORT
      enabled: "${DEVICE_CONNECTIVITY_MQTT_ENABLED:true}"
      # Host of mqtt transport service. If empty, the base url host will be used.
      host: "${DEVICE_CONNECTIVITY_MQTT_HOST:}"
      # Port of mqtt transport service
      port: "${DEVICE_CONNECTIVITY_MQTT_PORT:1883}"
    mqtts:
      # If true mosquito command will be included in the list of all test commands using DEVICE_CONNECTIVITY_MQTTS_HOST and DEVICE_CONNECTIVITY_MQTTS_PORT<
      enabled: "${DEVICE_CONNECTIVITY_MQTTS_ENABLED:false}"
      # Host of mqtt transport service. If empty, the base URL host will be used.
      host: "${DEVICE_CONNECTIVITY_MQTTS_HOST:}"
      # Port of mqtt transport service. If empty, the default port for mqtts will be used.
      port: "${DEVICE_CONNECTIVITY_MQTTS_PORT:8883}"
      # Path to the MQTT CA root certificate file
      pem_cert_file: "${DEVICE_CONNECTIVITY_MQTTS_CA_ROOT_CERT:cafile.pem}"
    coap:
      # If true coap command will be included in the list of all test commands using DEVICE_CONNECTIVITY_COAP_HOST and DEVICE_CONNECTIVITY_COAP_PORT.
      enabled: "${DEVICE_CONNECTIVITY_COAP_ENABLED:true}"
      # Host of coap transport service. If empty, the base URL host will be used.
      host: "${DEVICE_CONNECTIVITY_COAP_HOST:}"
      # Port of coap transport service. If empty, the default port for coap will be used.
      port: "${DEVICE_CONNECTIVITY_COAP_PORT:5683}"
    coaps:
      # If true coap command will be included in the list of all test commands using DEVICE_CONNECTIVITY_COAPS_HOST and DEVICE_CONNECTIVITY_COAPS_PORT.
      enabled: "${DEVICE_CONNECTIVITY_COAPS_ENABLED:false}"
      # Host of coap transport service. If empty, the base URL host will be used.
      host: "${DEVICE_CONNECTIVITY_COAPS_HOST:}"
      # Port of coap transport service. If empty, the default port for coaps will be used.
      port: "${DEVICE_CONNECTIVITY_COAPS_PORT:5684}"

# Edges parameters
edges:
  # Enable/disable Edge instance
  enabled: "${EDGES_ENABLED:true}"
  rpc:
    # RPC port bind
    port: "${EDGES_RPC_PORT:7070}"
    # Specifies the minimum amount of time that should elapse between keepalive pings sent by the client
    # This prevents clients from sending pings too frequently, which can be a nuisance to the server (potentially even a denial-of-service attack vector if abused)
    # If a client sends pings more frequently than this interval, the server may terminate the connection.
    client_max_keep_alive_time_sec: "${EDGES_RPC_CLIENT_MAX_KEEP_ALIVE_TIME_SEC:1}"
    # Sets the time of inactivity (no read operations on the connection) after which the server will send a keepalive ping to the client.
    # This is used to ensure that the connection is still alive and to prevent network intermediaries from dropping connections due to inactivity.
    # It's a way for the server to proactively check if the client is still responsive.
    keep_alive_time_sec: "${EDGES_RPC_KEEP_ALIVE_TIME_SEC:10}"
    # Specifies the maximum amount of time the server waits for a response to its keepalive ping.
    # If the ping is not acknowledged within this time frame, the server considers the connection dead and may close it.
    # This timeout helps detect unresponsive clients.
    keep_alive_timeout_sec: "${EDGES_RPC_KEEP_ALIVE_TIMEOUT_SEC:5}"
    ssl:
      # Enable/disable SSL support
      enabled: "${EDGES_RPC_SSL_ENABLED:false}"
      # Cert file to be used during TLS connectivity to the cloud
      cert: "${EDGES_RPC_SSL_CERT:certChainFile.pem}"
      # Private key file associated with the Cert certificate. This key is used in the encryption process during a secure connection
      private_key: "${EDGES_RPC_SSL_PRIVATE_KEY:privateKeyFile.pem}"
    # Maximum size (in bytes) of inbound messages the cloud can handle from the edge. By default, it can handle messages up to 4 Megabytes
    max_inbound_message_size: "${EDGES_RPC_MAX_INBOUND_MESSAGE_SIZE:4194304}"
    # Maximum length of telemetry (time-series and attributes) message the cloud sends to the edge. By default, there is no limitation.
    max_telemetry_message_size: "${EDGES_RPC_MAX_TELEMETRY_MESSAGE_SIZE:0}"
  storage:
    # Max records of edge event to read from DB and sent to the edge
    max_read_records_count: "${EDGES_STORAGE_MAX_READ_RECORDS_COUNT:50}"
    # Number of milliseconds to wait before the next check of edge events in DB
    no_read_records_sleep: "${EDGES_NO_READ_RECORDS_SLEEP:1000}"
    # Number of milliseconds to wait before resending failed batch of edge events to edge
    sleep_between_batches: "${EDGES_SLEEP_BETWEEN_BATCHES:60000}"
  # Max number of high priority edge events per edge session. No persistence - stored in memory
  max_high_priority_queue_size_per_session: "${EDGES_MAX_HIGH_PRIORITY_QUEUE_SIZE_PER_SESSION:10000}"
  # Number of threads that are used to check DB for edge events
  scheduler_pool_size: "${EDGES_SCHEDULER_POOL_SIZE:4}"
  # Number of threads that are used to send downlink messages to edge over gRPC
  send_scheduler_pool_size: "${EDGES_SEND_SCHEDULER_POOL_SIZE:4}"
  # Number of threads that are used to convert edge events from DB into downlink messages and send them for delivery
  grpc_callback_thread_pool_size: "${EDGES_GRPC_CALLBACK_POOL_SIZE:4}"
  state:
    # Persist state of edge (active, last connect, last disconnect) into timeseries or attributes tables. 'false' means to store edge state into attributes table
    persistToTelemetry: "${EDGES_PERSIST_STATE_TO_TELEMETRY:false}"

# Spring doc common parameters
springdoc:
  # If false swagger API docs will be unavailable
  api-docs.enabled: "${SWAGGER_ENABLED:true}"
  # Swagger default produces media-type
  default-produces-media-type: "${SWAGGER_DEFAULT_PRODUCES_MEDIA_TYPE:application/json}"

# Swagger common parameters
swagger:
  # General swagger match pattern of swagger UI links
  api_path: "${SWAGGER_API_PATH:/api/**}"
  # General swagger match pattern path of swagger UI links
  security_path_regex: "${SWAGGER_SECURITY_PATH_REGEX:/api/.*}"
  # Nonsecurity API path match pattern of swagger UI links
  non_security_path_regex: "${SWAGGER_NON_SECURITY_PATH_REGEX:/api/(?:noauth|v1)/.*}"
  # The title on the API doc UI page
  title: "${SWAGGER_TITLE:ThingsBoard REST API}"
  # The description on the API doc UI page
  description: "${SWAGGER_DESCRIPTION: ThingsBoard open-source IoT platform REST API documentation.}"
  contact:
    # The contact name on the API doc UI page
    name: "${SWAGGER_CONTACT_NAME:ThingsBoard team}"
    # The contact URL on the API doc UI page
    url: "${SWAGGER_CONTACT_URL:https://thingsboard.io}"
    # The contact email on the API doc UI page
    email: "${SWAGGER_CONTACT_EMAIL:info@thingsboard.io}"
  license:
    # The license title on the API doc UI page
    title: "${SWAGGER_LICENSE_TITLE:Apache License Version 2.0}"
    # Link to the license body on the API doc UI page
    url: "${SWAGGER_LICENSE_URL:https://github.com/thingsboard/thingsboard/blob/master/LICENSE}"
  # The version of the API doc to display. Default to the package version.
  version: "${SWAGGER_VERSION:}"
  # The group name (definition) on the API doc UI page.
  group_name: "${SWAGGER_GROUP_NAME:thingsboard}"

# Queue configuration parameters
queue:
  type: "${TB_QUEUE_TYPE:in-memory}" # in-memory or kafka (Apache Kafka)
  prefix: "${TB_QUEUE_PREFIX:}" # Global queue prefix. If specified, prefix is added before default topic name: 'prefix.default_topic_name'. Prefix is applied to all topics (and consumer groups for kafka).
  in_memory:
    stats:
      # For debug level
      print-interval-ms: "${TB_QUEUE_IN_MEMORY_STATS_PRINT_INTERVAL_MS:60000}"
  kafka:
    # Kafka Bootstrap nodes in "host:port" format
    bootstrap.servers: "${TB_KAFKA_SERVERS:localhost:9092}"
    ssl:
      # Enable/Disable SSL Kafka communication
      enabled: "${TB_KAFKA_SSL_ENABLED:false}"
      # The location of the trust store file
      truststore.location: "${TB_KAFKA_SSL_TRUSTSTORE_LOCATION:}"
      # The password of trust store file if specified
      truststore.password: "${TB_KAFKA_SSL_TRUSTSTORE_PASSWORD:}"
      # The location of the key store file. This is optional for the client and can be used for two-way authentication for the client
      keystore.location: "${TB_KAFKA_SSL_KEYSTORE_LOCATION:}"
      # The store password for the key store file. This is optional for the client and only needed if ‘ssl.keystore.location’ is configured. Key store password is not supported for PEM format
      keystore.password: "${TB_KAFKA_SSL_KEYSTORE_PASSWORD:}"
      # The password of the private key in the key store file or the PEM key specified in ‘keystore.key’
      key.password: "${TB_KAFKA_SSL_KEY_PASSWORD:}"
    # The number of acknowledgments the producer requires the leader to have received before considering a request complete. This controls the durability of records that are sent. The following settings are allowed:0, 1 and all
    acks: "${TB_KAFKA_ACKS:all}"
    # Number of retries. Resend any record whose send fails with a potentially transient error
    retries: "${TB_KAFKA_RETRIES:1}"
    # The compression type for all data generated by the producer. The default is none (i.e. no compression). Valid values none or gzip
    compression.type: "${TB_KAFKA_COMPRESSION_TYPE:none}" # none or gzip
    # Default batch size. This setting gives the upper bound of the batch size to be sent
    batch.size: "${TB_KAFKA_BATCH_SIZE:16384}"
    # This variable creates a small amount of artificial delay—that is, rather than immediately sending out a record
    linger.ms: "${TB_KAFKA_LINGER_MS:1}"
    # The maximum size of a request in bytes. This setting will limit the number of record batches the producer will send in a single request to avoid sending huge requests
    max.request.size: "${TB_KAFKA_MAX_REQUEST_SIZE:1048576}"
    # The maximum number of unacknowledged requests the client will send on a single connection before blocking
    max.in.flight.requests.per.connection: "${TB_KAFKA_MAX_IN_FLIGHT_REQUESTS_PER_CONNECTION:5}"
    # The total bytes of memory the producer can use to buffer records waiting to be sent to the server
    buffer.memory: "${TB_BUFFER_MEMORY:33554432}"
    # The multiple copies of data over the multiple brokers of Kafka
    replication_factor: "${TB_QUEUE_KAFKA_REPLICATION_FACTOR:1}"
    # The maximum delay between invocations of poll() method when using consumer group management. This places an upper bound on the amount of time that the consumer can be idle before fetching more records
    max_poll_interval_ms: "${TB_QUEUE_KAFKA_MAX_POLL_INTERVAL_MS:300000}"
    # The maximum number of records returned in a single call of poll() method
    max_poll_records: "${TB_QUEUE_KAFKA_MAX_POLL_RECORDS:8192}"
    # The maximum amount of data per-partition the server will return. Records are fetched in batches by the consumer
    max_partition_fetch_bytes: "${TB_QUEUE_KAFKA_MAX_PARTITION_FETCH_BYTES:16777216}"
    # The maximum amount of data the server will return. Records are fetched in batches by the consumer
    fetch_max_bytes: "${TB_QUEUE_KAFKA_FETCH_MAX_BYTES:134217728}"
    request.timeout.ms: "${TB_QUEUE_KAFKA_REQUEST_TIMEOUT_MS:30000}" # (30 seconds) # refer to https://docs.confluent.io/platform/current/installation/configuration/producer-configs.html#producerconfigs_request.timeout.ms
    session.timeout.ms: "${TB_QUEUE_KAFKA_SESSION_TIMEOUT_MS:10000}" # (10 seconds) # refer to https://docs.confluent.io/platform/current/installation/configuration/consumer-configs.html#consumerconfigs_session.timeout.ms
    auto_offset_reset: "${TB_QUEUE_KAFKA_AUTO_OFFSET_RESET:earliest}" # earliest, latest or none
    # Enable/Disable using of Confluent Cloud
    use_confluent_cloud: "${TB_QUEUE_KAFKA_USE_CONFLUENT_CLOUD:false}"
    confluent:
      # The endpoint identification algorithm used by clients to validate server hostname. The default value is https
      ssl.algorithm: "${TB_QUEUE_KAFKA_CONFLUENT_SSL_ALGORITHM:https}"
      # The mechanism used to authenticate Schema Registry requests. SASL/PLAIN should only be used with TLS/SSL as a transport layer to ensure that clear passwords are not transmitted on the wire without encryption
      sasl.mechanism: "${TB_QUEUE_KAFKA_CONFLUENT_SASL_MECHANISM:PLAIN}"
      # Using JAAS Configuration for specifying multiple SASL mechanisms on a broker
      sasl.config: "${TB_QUEUE_KAFKA_CONFLUENT_SASL_JAAS_CONFIG:org.apache.kafka.common.security.plain.PlainLoginModule required username=\"CLUSTER_API_KEY\" password=\"CLUSTER_API_SECRET\";}"
      # Protocol used to communicate with brokers. Valid values are: PLAINTEXT, SSL, SASL_PLAINTEXT, SASL_SSL
      security.protocol: "${TB_QUEUE_KAFKA_CONFLUENT_SECURITY_PROTOCOL:SASL_SSL}"
    # Key-value properties for Kafka consumer per specific topic, e.g. tb_ota_package is a topic name for ota, tb_rule_engine.sq is a topic name for default SequentialByOriginator queue.
    # Check TB_QUEUE_CORE_OTA_TOPIC and TB_QUEUE_RE_SQ_TOPIC params
    consumer-properties-per-topic:
      tb_ota_package:
        # Key-value properties for Kafka consumer per specific topic, e.g. tb_ota_package is a topic name for ota, tb_rule_engine.sq is a topic name for default SequentialByOriginator queue. Check TB_QUEUE_CORE_OTA_TOPIC and TB_QUEUE_RE_SQ_TOPIC params
        - key: max.poll.records
          # Example of specific consumer properties value per topic
          value: "${TB_QUEUE_KAFKA_OTA_MAX_POLL_RECORDS:10}"
      tb_version_control:
        # Example of specific consumer properties value per topic for VC
        - key: max.poll.interval.ms
          # Example of specific consumer properties value per topic for VC
          value: "${TB_QUEUE_KAFKA_VC_MAX_POLL_INTERVAL_MS:600000}"
    #      tb_rule_engine.sq:
    #        - key: max.poll.records
    #          value: "${TB_QUEUE_KAFKA_SQ_MAX_POLL_RECORDS:1024}"
      tb_edge_event.notifications:
        # Example of specific consumer properties value per topic for edge event
        - key: max.poll.records
          # Example of specific consumer properties value per topic for edge event
          value: "${TB_QUEUE_KAFKA_EDGE_EVENT_MAX_POLL_RECORDS:50}"
      tb_housekeeper:
        # Consumer properties for Housekeeper tasks topic
        - key: max.poll.records
          # Amount of records to be returned in a single poll. For Housekeeper tasks topic, we should consume messages (tasks) one by one
          value: "${TB_QUEUE_KAFKA_HOUSEKEEPER_MAX_POLL_RECORDS:1}"
      tb_housekeeper.reprocessing:
        # Consumer properties for Housekeeper reprocessing topic
        - key: max.poll.records
          # Amount of records to be returned in a single poll. For Housekeeper reprocessing topic, we should consume messages (tasks) one by one
          value: "${TB_QUEUE_KAFKA_HOUSEKEEPER_REPROCESSING_MAX_POLL_RECORDS:1}"
      edqs.events:
        # Key-value properties for Kafka consumer for edqs.events topic
        - key: max.poll.records
          # Max poll records for edqs.events topic
          value: "${TB_QUEUE_KAFKA_EDQS_EVENTS_MAX_POLL_RECORDS:512}"
      edqs.state:
        # Key-value properties for Kafka consumer for edqs.state topic
        - key: max.poll.records
          # Max poll records for edqs.state topic
          value: "${TB_QUEUE_KAFKA_EDQS_STATE_MAX_POLL_RECORDS:512}"
    other-inline: "${TB_QUEUE_KAFKA_OTHER_PROPERTIES:}" # In this section you can specify custom parameters (semicolon separated) for Kafka consumer/producer/admin # Example "metrics.recording.level:INFO;metrics.sample.window.ms:30000"
    other: # DEPRECATED. In this section, you can specify custom parameters for Kafka consumer/producer and expose the env variables to configure outside
    #  - key: "request.timeout.ms" # refer to https://docs.confluent.io/platform/current/installation/configuration/producer-configs.html#producerconfigs_request.timeout.ms
    #    value: "${TB_QUEUE_KAFKA_REQUEST_TIMEOUT_MS:30000}" # (30 seconds)
    #  - key: "session.timeout.ms" # refer to https://docs.confluent.io/platform/current/installation/configuration/consumer-configs.html#consumerconfigs_session.timeout.ms
    #    value: "${TB_QUEUE_KAFKA_SESSION_TIMEOUT_MS:10000}" # (10 seconds)
    topic-properties:
      # Kafka properties for Rule Engine
      rule-engine: "${TB_QUEUE_KAFKA_RE_TOPIC_PROPERTIES:retention.ms:604800000;segment.bytes:52428800;retention.bytes:1048576000;partitions:1;min.insync.replicas:1}"
      # Kafka properties for Core topics
      core: "${TB_QUEUE_KAFKA_CORE_TOPIC_PROPERTIES:retention.ms:604800000;segment.bytes:52428800;retention.bytes:1048576000;partitions:1;min.insync.replicas:1}"
      # Kafka properties for Transport Api topics
      transport-api: "${TB_QUEUE_KAFKA_TA_TOPIC_PROPERTIES:retention.ms:604800000;segment.bytes:52428800;retention.bytes:1048576000;partitions:10;min.insync.replicas:1}"
      # Kafka properties for Notifications topics
      notifications: "${TB_QUEUE_KAFKA_NOTIFICATIONS_TOPIC_PROPERTIES:retention.ms:604800000;segment.bytes:52428800;retention.bytes:1048576000;partitions:1;min.insync.replicas:1}"
      # Kafka properties for JS Executor topics
      js-executor: "${TB_QUEUE_KAFKA_JE_TOPIC_PROPERTIES:retention.ms:604800000;segment.bytes:52428800;retention.bytes:104857600;partitions:100;min.insync.replicas:1}"
      # Kafka properties for OTA updates topic
      ota-updates: "${TB_QUEUE_KAFKA_OTA_TOPIC_PROPERTIES:retention.ms:604800000;segment.bytes:52428800;retention.bytes:1048576000;partitions:10;min.insync.replicas:1}"
      # Kafka properties for Version Control topic
      version-control: "${TB_QUEUE_KAFKA_VC_TOPIC_PROPERTIES:retention.ms:604800000;segment.bytes:52428800;retention.bytes:1048576000;partitions:1;min.insync.replicas:1}"
      # Kafka properties for Housekeeper tasks topic
      housekeeper: "${TB_QUEUE_KAFKA_HOUSEKEEPER_TOPIC_PROPERTIES:retention.ms:604800000;segment.bytes:52428800;retention.bytes:1048576000;partitions:10;min.insync.replicas:1}"
      # Kafka properties for Housekeeper reprocessing topic; retention.ms is set to 90 days; partitions is set to 1 since only one reprocessing service is running at a time
      housekeeper-reprocessing: "${TB_QUEUE_KAFKA_HOUSEKEEPER_REPROCESSING_TOPIC_PROPERTIES:retention.ms:7776000000;segment.bytes:52428800;retention.bytes:1048576000;partitions:1;min.insync.replicas:1}"
      # Kafka properties for Edge topic
      edge: "${TB_QUEUE_KAFKA_EDGE_TOPIC_PROPERTIES:retention.ms:604800000;segment.bytes:52428800;retention.bytes:1048576000;partitions:1;min.insync.replicas:1}"
      # Kafka properties for Edge event topic
      edge-event: "${TB_QUEUE_KAFKA_EDGE_EVENT_TOPIC_PROPERTIES:retention.ms:2592000000;segment.bytes:52428800;retention.bytes:1048576000;partitions:1;min.insync.replicas:1}"
      # Kafka properties for Calculated Field topics
      calculated-field: "${TB_QUEUE_KAFKA_CF_TOPIC_PROPERTIES:retention.ms:604800000;segment.bytes:52428800;retention.bytes:1048576000;partitions:1;min.insync.replicas:1}"
      # Kafka properties for Calculated Field State topics
      calculated-field-state: "${TB_QUEUE_KAFKA_CF_STATE_TOPIC_PROPERTIES:retention.ms:-1;segment.bytes:52428800;retention.bytes:104857600000;partitions:1;min.insync.replicas:1;cleanup.policy:compact}"
      # Kafka properties for EDQS events topics. Partitions number must be the same as queue.edqs.partitions
      edqs-events: "${TB_QUEUE_KAFKA_EDQS_EVENTS_TOPIC_PROPERTIES:retention.ms:604800000;segment.bytes:52428800;retention.bytes:-1;partitions:12;min.insync.replicas:1}"
      # Kafka properties for EDQS requests topic (default: 3 minutes retention). Partitions number must be the same as queue.edqs.partitions
      edqs-requests: "${TB_QUEUE_KAFKA_EDQS_REQUESTS_TOPIC_PROPERTIES:retention.ms:180000;segment.bytes:52428800;retention.bytes:1048576000;partitions:12;min.insync.replicas:1}"
      # Kafka properties for EDQS state topic (infinite retention, compaction). Partitions number must be the same as queue.edqs.partitions
      edqs-state: "${TB_QUEUE_KAFKA_EDQS_STATE_TOPIC_PROPERTIES:retention.ms:-1;segment.bytes:52428800;retention.bytes:-1;partitions:12;min.insync.replicas:1;cleanup.policy:compact}"
    consumer-stats:
      # Prints lag between consumer group offset and last messages offset in Kafka topics
      enabled: "${TB_QUEUE_KAFKA_CONSUMER_STATS_ENABLED:true}"
      # Statistics printing interval for Kafka's consumer-groups stats
      print-interval-ms: "${TB_QUEUE_KAFKA_CONSUMER_STATS_MIN_PRINT_INTERVAL_MS:60000}"
      # Time to wait for the stats-loading requests to Kafka to finish
      kafka-response-timeout-ms: "${TB_QUEUE_KAFKA_CONSUMER_STATS_RESPONSE_TIMEOUT_MS:1000}"
  partitions:
    hash_function_name: "${TB_QUEUE_PARTITIONS_HASH_FUNCTION_NAME:murmur3_128}" # murmur3_32, murmur3_128 or sha256
  transport_api:
    # Topic used to consume api requests from transport microservices
    requests_topic: "${TB_QUEUE_TRANSPORT_API_REQUEST_TOPIC:tb_transport.api.requests}"
    # Topic used to produce api responses to transport microservices
    responses_topic: "${TB_QUEUE_TRANSPORT_API_RESPONSE_TOPIC:tb_transport.api.responses}"
    # Maximum pending api requests from transport microservices to be handled by server
    max_pending_requests: "${TB_QUEUE_TRANSPORT_MAX_PENDING_REQUESTS:10000}"
    # Maximum timeout in milliseconds to handle api request from transport microservice by server
    max_requests_timeout: "${TB_QUEUE_TRANSPORT_MAX_REQUEST_TIMEOUT:10000}"
    # Amount of threads used to invoke callbacks
    max_callback_threads: "${TB_QUEUE_TRANSPORT_MAX_CALLBACK_THREADS:100}"
    # Amount of threads used for transport API requests
    max_core_handler_threads: "${TB_QUEUE_TRANSPORT_MAX_CORE_HANDLER_THREADS:16}"
    # Interval in milliseconds to poll api requests from transport microservices
    request_poll_interval: "${TB_QUEUE_TRANSPORT_REQUEST_POLL_INTERVAL_MS:25}"
    # Interval in milliseconds to poll api response from transport microservices
    response_poll_interval: "${TB_QUEUE_TRANSPORT_RESPONSE_POLL_INTERVAL_MS:25}"
  core:
    # Default topic name
    topic: "${TB_QUEUE_CORE_TOPIC:tb_core}"
    # For high-priority notifications that require minimum latency and processing time
    notifications_topic: "${TB_QUEUE_CORE_NOTIFICATIONS_TOPIC:tb_core.notifications}"
    # Interval in milliseconds to poll messages by Core microservices
    poll-interval: "${TB_QUEUE_CORE_POLL_INTERVAL_MS:25}"
    # Amount of partitions used by Core microservices
    partitions: "${TB_QUEUE_CORE_PARTITIONS:10}"
    # Timeout for processing a message pack by Core microservices
    pack-processing-timeout: "${TB_QUEUE_CORE_PACK_PROCESSING_TIMEOUT_MS:2000}"
    # Enable/disable a separate consumer per partition for Core queue
    consumer-per-partition: "${TB_QUEUE_CORE_CONSUMER_PER_PARTITION:true}"
    ota:
      # Default topic name for OTA updates
      topic: "${TB_QUEUE_CORE_OTA_TOPIC:tb_ota_package}"
      # The interval of processing the OTA updates for devices. Used to avoid any harm to the network due to many parallel OTA updates
      pack-interval-ms: "${TB_QUEUE_CORE_OTA_PACK_INTERVAL_MS:60000}"
      # The size of OTA updates notifications fetched from the queue. The queue stores pairs of firmware and device ids
      pack-size: "${TB_QUEUE_CORE_OTA_PACK_SIZE:100}"
    # Stats topic name
    usage-stats-topic: "${TB_QUEUE_US_TOPIC:tb_usage_stats}"
    stats:
      # Enable/disable statistics for Core microservices
      enabled: "${TB_QUEUE_CORE_STATS_ENABLED:true}"
      # Statistics printing interval for Core microservices
      print-interval-ms: "${TB_QUEUE_CORE_STATS_PRINT_INTERVAL_MS:60000}"
    housekeeper:
      # Topic name for Housekeeper tasks
      topic: "${TB_HOUSEKEEPER_TOPIC:tb_housekeeper}"
      # Topic name for Housekeeper tasks to be reprocessed
      reprocessing-topic: "${TB_HOUSEKEEPER_REPROCESSING_TOPIC:tb_housekeeper.reprocessing}"
      # Poll interval for topics related to Housekeeper
      poll-interval-ms: "${TB_HOUSEKEEPER_POLL_INTERVAL_MS:500}"
      # Timeout in milliseconds for task processing. Tasks that fail to finish on time will be submitted for reprocessing
      task-processing-timeout-ms: "${TB_HOUSEKEEPER_TASK_PROCESSING_TIMEOUT_MS:120000}"
      # Comma-separated list of task types that shouldn't be processed. Available task types:
      # DELETE_ATTRIBUTES, DELETE_TELEMETRY (both DELETE_LATEST_TS and DELETE_TS_HISTORY will be disabled),
      # DELETE_LATEST_TS, DELETE_TS_HISTORY, DELETE_EVENTS, DELETE_ALARMS, UNASSIGN_ALARMS
      disabled-task-types: "${TB_HOUSEKEEPER_DISABLED_TASK_TYPES:}"
      # Delay in milliseconds between tasks reprocessing
      task-reprocessing-delay-ms: "${TB_HOUSEKEEPER_TASK_REPROCESSING_DELAY_MS:3000}"
      # Maximum amount of task reprocessing attempts. After exceeding, the task will be dropped
      max-reprocessing-attempts: "${TB_HOUSEKEEPER_MAX_REPROCESSING_ATTEMPTS:10}"
      stats:
        # Enable/disable statistics for Housekeeper
        enabled: "${TB_HOUSEKEEPER_STATS_ENABLED:true}"
        # Statistics printing interval for Housekeeper
        print-interval-ms: "${TB_HOUSEKEEPER_STATS_PRINT_INTERVAL_MS:60000}"
  edqs:
    sync:
      # Enable/disable EDQS synchronization
      enabled: "${TB_EDQS_SYNC_ENABLED:false}"
      # Batch size of entities being synced with EDQS
      entity_batch_size: "${TB_EDQS_SYNC_ENTITY_BATCH_SIZE:10000}"
      # Batch size of timeseries data being synced with EDQS
      ts_batch_size: "${TB_EDQS_SYNC_TS_BATCH_SIZE:10000}"
    api:
      # Whether to forward entity data query requests to EDQS (otherwise use PostgreSQL implementation)
      supported: "${TB_EDQS_API_SUPPORTED:false}"
      # Whether to auto-enable EDQS API (if queue.edqs.api.supported is true) when sync of data to Kafka is finished 
      auto_enable: "${TB_EDQS_API_AUTO_ENABLE:true}"
    # Mode of EDQS: local (for monolith) or remote (with separate EDQS microservices)
    mode: "${TB_EDQS_MODE:local}"
    local:
      # Path to RocksDB for EDQS backup when running in local mode
      rocksdb_path: "${TB_EDQS_ROCKSDB_PATH:${user.home}/.rocksdb/edqs}"
    # Number of partitions for EDQS topics
    partitions: "${TB_EDQS_PARTITIONS:12}"
    # EDQS partitioning strategy: tenant (partition is resolved by tenant id) or none (no specific strategy, resolving by message key)
    partitioning_strategy: "${TB_EDQS_PARTITIONING_STRATEGY:tenant}"
    # EDQS requests topic
    requests_topic: "${TB_EDQS_REQUESTS_TOPIC:edqs.requests}"
    # EDQS responses topic
    responses_topic: "${TB_EDQS_RESPONSES_TOPIC:edqs.responses}"
    # Poll interval for EDQS topics
    poll_interval: "${TB_EDQS_POLL_INTERVAL_MS:125}"
    # Maximum amount of pending requests to EDQS
    max_pending_requests: "${TB_EDQS_MAX_PENDING_REQUESTS:10000}"
    # Maximum timeout for requests to EDQS
    max_request_timeout: "${TB_EDQS_MAX_REQUEST_TIMEOUT:20000}"
    stats:
      # Enable/disable statistics for EDQS
      enabled: "${TB_EDQS_STATS_ENABLED:true}"
<<<<<<< HEAD

=======
      # Statistics printing interval for EDQS
      print-interval-ms: "${TB_EDQS_STATS_PRINT_INTERVAL_MS:300000}"
>>>>>>> 55f9f663
  vc:
    # Default topic name
    topic: "${TB_QUEUE_VC_TOPIC:tb_version_control}"
    # Number of partitions to associate with this queue. Used for scaling the number of messages that can be processed in parallel
    partitions: "${TB_QUEUE_VC_PARTITIONS:10}"
    # Interval in milliseconds between polling of the messages if no new messages arrive
    poll-interval: "${TB_QUEUE_VC_INTERVAL_MS:25}"
    # Timeout before retrying all failed and timed-out messages from the processing pack
    pack-processing-timeout: "${TB_QUEUE_VC_PACK_PROCESSING_TIMEOUT_MS:180000}"
    # Timeout for a request to VC-executor (for a request for the version of the entity, for a commit charge, etc.)
    request-timeout: "${TB_QUEUE_VC_REQUEST_TIMEOUT:180000}"
    # Limit for single queue message size
    msg-chunk-size: "${TB_QUEUE_VC_MSG_CHUNK_SIZE:250000}"
  js:
    # JS Eval request topic
    request_topic: "${REMOTE_JS_EVAL_REQUEST_TOPIC:js_eval.requests}"
    # JS Eval responses topic prefix that is combined with node id
    response_topic_prefix: "${REMOTE_JS_EVAL_RESPONSE_TOPIC:js_eval.responses}"
    # JS Eval max pending requests
    max_pending_requests: "${REMOTE_JS_MAX_PENDING_REQUESTS:10000}"
    # JS Eval max request timeout
    max_eval_requests_timeout: "${REMOTE_JS_MAX_EVAL_REQUEST_TIMEOUT:60000}"
    # JS max request timeout
    max_requests_timeout: "${REMOTE_JS_MAX_REQUEST_TIMEOUT:10000}"
    # JS execution max request timeout
    max_exec_requests_timeout: "${REMOTE_JS_MAX_EXEC_REQUEST_TIMEOUT:2000}"
    # JS response poll interval
    response_poll_interval: "${REMOTE_JS_RESPONSE_POLL_INTERVAL_MS:25}"
  rule-engine:
    # Deprecated. It will be removed in the nearest releases
    topic: "${TB_QUEUE_RULE_ENGINE_TOPIC:tb_rule_engine}"
    # For high-priority notifications that require minimum latency and processing time
    notifications_topic: "${TB_QUEUE_RULE_ENGINE_NOTIFICATIONS_TOPIC:tb_rule_engine.notifications}"
    # Interval in milliseconds to poll messages by Rule Engine
    poll-interval: "${TB_QUEUE_RULE_ENGINE_POLL_INTERVAL_MS:25}"
    # Timeout for processing a message pack of Rule Engine
    pack-processing-timeout: "${TB_QUEUE_RULE_ENGINE_PACK_PROCESSING_TIMEOUT_MS:2000}"
    stats:
      # Enable/disable statistics for Rule Engine
      enabled: "${TB_QUEUE_RULE_ENGINE_STATS_ENABLED:true}"
      # Statistics printing interval for Rule Engine
      print-interval-ms: "${TB_QUEUE_RULE_ENGINE_STATS_PRINT_INTERVAL_MS:60000}"
      # Max length of the error message that is printed by statistics
      max-error-message-length: "${TB_QUEUE_RULE_ENGINE_MAX_ERROR_MESSAGE_LENGTH:4096}"
    # After a queue is deleted (or the profile's isolation option was disabled), Rule Engine will continue reading related topics during this period before deleting the actual topics
    topic-deletion-delay: "${TB_QUEUE_RULE_ENGINE_TOPIC_DELETION_DELAY_SEC:15}"
    # Size of the thread pool that handles such operations as partition changes, config updates, queue deletion
    management-thread-pool-size: "${TB_QUEUE_RULE_ENGINE_MGMT_THREAD_POOL_SIZE:12}"
  calculated_fields:
    # Topic name for Calculated Field (CF) events from Rule Engine
    event_topic: "${TB_QUEUE_CF_EVENT_TOPIC:tb_cf_event}"
    # Topic name for Calculated Field (CF) compacted states
    state_topic: "${TB_QUEUE_CF_STATE_TOPIC:tb_cf_state}"
    # For high-priority notifications that require minimum latency and processing time
    notifications_topic: "${TB_QUEUE_CF_NOTIFICATIONS_TOPIC:calculated_field.notifications}"
    # Interval in milliseconds to poll messages by CF (Rule Engine) microservices
    poll_interval: "${TB_QUEUE_CF_POLL_INTERVAL_MS:1000}"
    # Timeout for processing a message pack by CF microservices
    pack_processing_timeout: "${TB_QUEUE_CF_PACK_PROCESSING_TIMEOUT_MS:60000}"
    # Thread pool size for processing of the incoming messages
    pool_size: "${TB_QUEUE_CF_POOL_SIZE:8}"
    # RocksDB path for storing CF states
    rocks_db_path: "${TB_QUEUE_CF_ROCKS_DB_PATH:${user.home}/.rocksdb/cf_states}"
  transport:
    # For high-priority notifications that require minimum latency and processing time
    notifications_topic: "${TB_QUEUE_TRANSPORT_NOTIFICATIONS_TOPIC:tb_transport.notifications}"
    # Interval in milliseconds to poll messages
    poll_interval: "${TB_QUEUE_TRANSPORT_NOTIFICATIONS_POLL_INTERVAL_MS:25}"
  edge:
    # Default topic name
    topic: "${TB_QUEUE_EDGE_TOPIC:tb_edge}"
    # For high-priority notifications that require minimum latency and processing time
    notifications_topic: "${TB_QUEUE_EDGE_NOTIFICATIONS_TOPIC:tb_edge.notifications}"
    # For edge events messages
    event_notifications_topic: "${TB_QUEUE_EDGE_EVENT_NOTIFICATIONS_TOPIC:tb_edge_event.notifications}"
    # Amount of partitions used by Edge services
    partitions: "${TB_QUEUE_EDGE_PARTITIONS:10}"
    # Poll interval for topics related to Edge services
    poll-interval: "${TB_QUEUE_EDGE_POLL_INTERVAL_MS:25}"
    # Timeout for processing a message pack by Edge services
    pack-processing-timeout: "${TB_QUEUE_EDGE_PACK_PROCESSING_TIMEOUT_MS:10000}"
    # Retries for processing a failure message pack by Edge services
    pack-processing-retries: "${TB_QUEUE_EDGE_MESSAGE_PROCESSING_RETRIES:3}"
    # Enable/disable a separate consumer per partition for Edge queue
    consumer-per-partition: "${TB_QUEUE_EDGE_CONSUMER_PER_PARTITION:false}"
    stats:
      # Enable/disable statistics for Edge services
      enabled: "${TB_QUEUE_EDGE_STATS_ENABLED:true}"
      # Statistics printing interval for Edge services
      print-interval-ms: "${TB_QUEUE_EDGE_STATS_PRINT_INTERVAL_MS:60000}"

# Event configuration parameters
event:
  debug:
    # Maximum number of symbols per debug event. The event content will be truncated if needed
    max-symbols: "${TB_MAX_DEBUG_EVENT_SYMBOLS:4096}"

# General service parameters
service:
  type: "${TB_SERVICE_TYPE:monolith}" # monolith or tb-core or tb-rule-engine
  # Unique id for this service (autogenerated if empty)
  id: "${TB_SERVICE_ID:}"
  rule_engine:
    # Comma-separated list of tenant profile ids assigned to this Rule Engine.
    # This Rule Engine will only be responsible for tenants with these profiles (in case 'isolation' option is enabled in the profile).
    assigned_tenant_profiles: "${TB_RULE_ENGINE_ASSIGNED_TENANT_PROFILES:}"
    pubsub:
      # Thread pool size for pubsub rule node executor provider. If not set - default pubsub executor provider value will be used (5 * number of available processors)
      executor_thread_pool_size: "${TB_RULE_ENGINE_PUBSUB_EXECUTOR_THREAD_POOL_SIZE:0}"

# Metrics parameters
metrics:
  # Enable/disable actuator metrics.
  enabled: "${METRICS_ENABLED:false}"
  timer:
    # Metrics percentiles returned by actuator for timer metrics. List of double values (divided by ,).
    percentiles: "${METRICS_TIMER_PERCENTILES:0.5}"
  system_info:
    # Persist frequency of system info (CPU, memory usage, etc.) in seconds
    persist_frequency: "${METRICS_SYSTEM_INFO_PERSIST_FREQUENCY_SECONDS:60}"
    # TTL in days for system info timeseries
    ttl: "${METRICS_SYSTEM_INFO_TTL_DAYS:7}"

# Version control parameters
vc:
  # Pool size for handling export tasks
  thread_pool_size: "${TB_VC_POOL_SIZE:6}"
  git:
    # Pool size for handling the git IO operations
    io_pool_size: "${TB_VC_GIT_POOL_SIZE:3}"
    # Default storing repository path
    repositories-folder: "${TB_VC_GIT_REPOSITORIES_FOLDER:${java.io.tmpdir}/repositories}"

# Notification system parameters
notification_system:
  # Specify thread pool size for Notification System processing notification rules and notification sending. Recommend value <= 10
  thread_pool_size: "${TB_NOTIFICATION_SYSTEM_THREAD_POOL_SIZE:10}"
  rules:
    # Semicolon-separated deduplication durations (in millis) for trigger types. Format: 'NotificationRuleTriggerType1:123;NotificationRuleTriggerType2:456'
    deduplication_durations: "${TB_NOTIFICATION_RULES_DEDUPLICATION_DURATIONS:NEW_PLATFORM_VERSION:0;RATE_LIMITS:14400000;}"

# General management parameters
management:
  endpoints:
    web:
      exposure:
        # Expose metrics endpoint (use value 'prometheus' to enable prometheus metrics).
        include: '${METRICS_ENDPOINTS_EXPOSE:info}'
  health:
    elasticsearch:
      # Enable the org.springframework.boot.actuate.elasticsearch.ElasticsearchRestClientHealthIndicator.doHealthCheck
      enabled: "false"

# Mobile application settings for Thingsboard mobile application
mobileApp:
  # Server domain name for Thingsboard Live mobile application
  domain: "${TB_MOBILE_APP_DOMAIN:demo.thingsboard.io}"
  # Link to Google Play store for Thingsboard Live mobile application
  googlePlayLink: "${TB_MOBILE_APP_GOOGLE_PLAY_LINK:https://play.google.com/store/apps/details?id=org.thingsboard.demo.app}"
  # Link to App Store for Thingsboard Live mobile application
  appStoreLink: "${TB_MOBILE_APP_APP_STORE_LINK:https://apps.apple.com/us/app/thingsboard-live/id1594355695}"<|MERGE_RESOLUTION|>--- conflicted
+++ resolved
@@ -1757,12 +1757,6 @@
     stats:
       # Enable/disable statistics for EDQS
       enabled: "${TB_EDQS_STATS_ENABLED:true}"
-<<<<<<< HEAD
-
-=======
-      # Statistics printing interval for EDQS
-      print-interval-ms: "${TB_EDQS_STATS_PRINT_INTERVAL_MS:300000}"
->>>>>>> 55f9f663
   vc:
     # Default topic name
     topic: "${TB_QUEUE_VC_TOPIC:tb_version_control}"
