#
# Copyright © 2016-2023 The Thingsboard Authors
#
# Licensed under the Apache License, Version 2.0 (the "License");
# you may not use this file except in compliance with the License.
# You may obtain a copy of the License at
#
#     http://www.apache.org/licenses/LICENSE-2.0
#
# Unless required by applicable law or agreed to in writing, software
# distributed under the License is distributed on an "AS IS" BASIS,
# WITHOUT WARRANTIES OR CONDITIONS OF ANY KIND, either express or implied.
# See the License for the specific language governing permissions and
# limitations under the License.
#

# Server common parameters
server:
  # Server bind-address
  address: "${HTTP_BIND_ADDRESS:0.0.0.0}"
  # Server bind port
  port: "${HTTP_BIND_PORT:8080}"
  # Server forward headers strategy
  forward_headers_strategy: "${HTTP_FORWARD_HEADERS_STRATEGY:NONE}"
  # Server SSL configuration
  ssl:
    # Enable/disable SSL support
    enabled: "${SSL_ENABLED:false}"
    # Server SSL credentials
    credentials:
      # Server credentials type (PEM - pem certificate file; KEYSTORE - java keystore)
      type: "${SSL_CREDENTIALS_TYPE:PEM}"
      # PEM server credentials
      pem:
        # Path to the server certificate file (holds server certificate or certificate chain, may include server private key)
        cert_file: "${SSL_PEM_CERT:server.pem}"
        # Path to the server certificate private key file (optional). Required if the private key is not present in the server certificate file
        key_file: "${SSL_PEM_KEY:server_key.pem}"
        # Server certificate private key password (optional)
        key_password: "${SSL_PEM_KEY_PASSWORD:server_key_password}"
      # Keystore server credentials
      keystore:
        # Type of the key store (JKS or PKCS12)
        type: "${SSL_KEY_STORE_TYPE:PKCS12}"
        # Path to the key store that holds the SSL certificate
        store_file: "${SSL_KEY_STORE:classpath:keystore/keystore.p12}"
        # Password used to access the key store
        store_password: "${SSL_KEY_STORE_PASSWORD:thingsboard}"
        # Key alias
        key_alias: "${SSL_KEY_ALIAS:tomcat}"
        # Password used to access the key
        key_password: "${SSL_KEY_PASSWORD:thingsboard}"
  # HTTP/2 support (takes effect only if server SSL is enabled)
  http2:
    # Enable/disable HTTP/2 support
    enabled: "${HTTP2_ENABLED:true}"
  # Log errors with stacktrace when REST API throws an exception with the message "Please contact sysadmin"
  log_controller_error_stack_trace: "${HTTP_LOG_CONTROLLER_ERROR_STACK_TRACE:false}"
  ws:
    # Timeout for sending data to client WebSocket session in milliseconds
    send_timeout: "${TB_SERVER_WS_SEND_TIMEOUT:5000}"
    # recommended timeout >= 30 seconds. The platform will attempt to send a 'ping' request 3 times within the timeout
    ping_timeout: "${TB_SERVER_WS_PING_TIMEOUT:30000}"
    dynamic_page_link:
      # Refresh rate of the dynamic alarm end entity data queries
      refresh_interval: "${TB_SERVER_WS_DYNAMIC_PAGE_LINK_REFRESH_INTERVAL_SEC:60}"
      # Thread pool size to execute dynamic queries
      refresh_pool_size: "${TB_SERVER_WS_DYNAMIC_PAGE_LINK_REFRESH_POOL_SIZE:1}"
      # Maximum number of dynamic queries per refresh interval. For example, no more than 10 alarm queries are executed by the user simultaneously in all browsers.
      max_alarm_queries_per_refresh_interval: "${TB_SERVER_WS_MAX_ALARM_QUERIES_PER_REFRESH_INTERVAL:10}"
      # Maximum number of dynamic queries per user. For example, no more than 10 alarm widgets opened by the user simultaneously in all browsers
      max_per_user: "${TB_SERVER_WS_DYNAMIC_PAGE_LINK_MAX_PER_USER:10}"
    # Maximum number of entities returned for single entity subscription. For example, no more than 10,000 entities on the map widget
    max_entities_per_data_subscription: "${TB_SERVER_WS_MAX_ENTITIES_PER_DATA_SUBSCRIPTION:10000}"
    # Maximum number of alarms returned for single alarm subscription. For example, no more than 10,000 alarms on the alarm widget
    max_entities_per_alarm_subscription: "${TB_SERVER_WS_MAX_ENTITIES_PER_ALARM_SUBSCRIPTION:10000}"
    # Maximum queue size of the websocket updates per session. This restriction prevents infinite updates of WS
    max_queue_messages_per_session: "${TB_SERVER_WS_DEFAULT_QUEUE_MESSAGES_PER_SESSION:1000}"
  rest:
    server_side_rpc:
      # Minimum value of the server-side RPC timeout. May override value provided in the REST API call.
      # Since 2.5 migration to queues, the RPC delay depends on the size of the pending messages in the queue.
      # So default UI parameter of 500ms may not be sufficient for loaded environments.
      min_timeout: "${MIN_SERVER_SIDE_RPC_TIMEOUT:5000}"
      # Default value of the server-side RPC timeout.
      default_timeout: "${DEFAULT_SERVER_SIDE_RPC_TIMEOUT:10000}"
    rate_limits:
      # Limit that prohibits resetting the password for the user too often. The value of the rate limit. By default, no more than 5 requests per hour
      reset_password_per_user: "${RESET_PASSWORD_PER_USER_RATE_LIMIT_CONFIGURATION:5:3600}"

# Application info parameters
app:
  # Application version
  version: "@project.version@"

# Zookeeper connection parameters
zk:
  # Enable/disable zookeeper discovery service.
  enabled: "${ZOOKEEPER_ENABLED:false}"
  # Zookeeper connect string
  url: "${ZOOKEEPER_URL:localhost:2181}"
  # Zookeeper retry interval in milliseconds
  retry_interval_ms: "${ZOOKEEPER_RETRY_INTERVAL_MS:3000}"
  # Zookeeper connection timeout in milliseconds
  connection_timeout_ms: "${ZOOKEEPER_CONNECTION_TIMEOUT_MS:3000}"
  # Zookeeper session timeout in milliseconds
  session_timeout_ms: "${ZOOKEEPER_SESSION_TIMEOUT_MS:3000}"
  # Name of the directory in zookeeper 'filesystem'
  zk_dir: "${ZOOKEEPER_NODES_DIR:/thingsboard}"
  # The recalculate_delay property is recommended in a microservices architecture setup for rule-engine services.
  # This property provides a pause to ensure that when a rule-engine service is restarted, other nodes don't immediately attempt to recalculate their partitions.
  # The delay is recommended because the initialization of rule chain actors is time-consuming. Avoiding unnecessary recalculations during a restart can enhance system performance and stability.
  recalculate_delay: "${ZOOKEEPER_RECALCULATE_DELAY_MS:0}"

# Cluster parameters
cluster:
  stats:
    # Enable/Disable the cluster statistics. Calculates the number of messages sent between cluster nodes based on each type
    enabled: "${TB_CLUSTER_STATS_ENABLED:false}"
    # Interval of printing the cluster stats to the log file
    print_interval_ms: "${TB_CLUSTER_STATS_PRINT_INTERVAL_MS:10000}"

# Plugins configuration parameters
plugins:
  # Comma-separated package list used during classpath scanning for plugins
  scan_packages: "${PLUGINS_SCAN_PACKAGES:org.thingsboard.server.extensions,org.thingsboard.rule.engine}"

# Security parameters
security:
  # JWT Token parameters
  jwt: # Since 3.4.2 values are persisted in the database during installation or upgrade. On Install, the key will be generated randomly if no custom value set. You can change it later from Web UI under SYS_ADMIN
    tokenExpirationTime: "${JWT_TOKEN_EXPIRATION_TIME:9000}" # Number of seconds (2.5 hours)
    refreshTokenExpTime: "${JWT_REFRESH_TOKEN_EXPIRATION_TIME:604800}" # Number of seconds (1 week).
    tokenIssuer: "${JWT_TOKEN_ISSUER:thingsboard.io}" # User JWT Token issuer
    tokenSigningKey: "${JWT_TOKEN_SIGNING_KEY:thingsboardDefaultSigningKey}" # Base64 encoded
  # Enable/disable access to Tenant Administrators JWT token by System Administrator or Customer Users JWT token by Tenant Administrator
  user_token_access_enabled: "${SECURITY_USER_TOKEN_ACCESS_ENABLED:true}"
  # Enable/disable case-sensitive username login
  user_login_case_sensitive: "${SECURITY_USER_LOGIN_CASE_SENSITIVE:true}"
  claim:
    # Enable/disable claiming devices; if false -> the device's [claimingAllowed] SERVER_SCOPE attribute must be set to [true] to allow claiming the specific device
    allowClaimingByDefault: "${SECURITY_CLAIM_ALLOW_CLAIMING_BY_DEFAULT:true}"
    # Time allowed to claim the device in milliseconds
    duration: "${SECURITY_CLAIM_DURATION:86400000}" # 1 minute, note this value must equal claimDevices.timeToLiveInMinutes value
  basic:
    # Enable/Disable basic security options
    enabled: "${SECURITY_BASIC_ENABLED:false}"
  oauth2:
    # Redirect URL where access code from external user management system will be processed
    loginProcessingUrl: "${SECURITY_OAUTH2_LOGIN_PROCESSING_URL:/login/oauth2/code/}"
    githubMapper:
      # The email addresses that will be mapped from the URL
      emailUrl: "${SECURITY_OAUTH2_GITHUB_MAPPER_EMAIL_URL_KEY:https://api.github.com/user/emails}"
  java_cacerts:
    # CA certificates keystore default path. Typically this keystore is at JAVA_HOME/lib/security/cacerts
    path: "${SECURITY_JAVA_CACERTS_PATH:${java.home}/lib/security/cacerts}"
    # The password of the cacerts keystore file
    password: "${SECURITY_JAVA_CACERTS_PASSWORD:changeit}"

# Mail settings parameters
mail:
  oauth2:
    # Interval for checking refresh token expiration in seconds(by default, 1 day).
    refreshTokenCheckingInterval: "${REFRESH_TOKEN_EXPIRATION_CHECKING_INTERVAL:86400}"

# Usage statistics parameters
usage:
  stats:
    report:
      # Enable/Disable the collection of API usage statistics. Collected on a system and tenant level by default
      enabled: "${USAGE_STATS_REPORT_ENABLED:true}"
      # Enable/Disable the collection of API usage statistics on a customer level
      enabled_per_customer: "${USAGE_STATS_REPORT_PER_CUSTOMER_ENABLED:false}"
      # Statistics reporting interval, set to send summarized data every 10 seconds by default
      interval: "${USAGE_STATS_REPORT_INTERVAL:10}"
    check:
      # Interval of checking the start of the next cycle and re-enabling the blocked tenants/customers
      cycle: "${USAGE_STATS_CHECK_CYCLE:60000}"
    # In milliseconds. The default value is 3 minutes
    gauge_report_interval: "${USAGE_STATS_GAUGE_REPORT_INTERVAL:180000}"
    devices:
      # In seconds, the default value is 1 minute. When changing, in cluster mode, make sure usage.stats.gauge_report_interval is set to x2-x3 of this value
      report_interval: "${DEVICES_STATS_REPORT_INTERVAL:60}"

# UI settings parameters
ui:
  # Dashboard parameters
  dashboard:
    # Maximum allowed datapoints fetched by widgets
    max_datapoints_limit: "${DASHBOARD_MAX_DATAPOINTS_LIMIT:50000}"
  # Help parameters
  help:
    # Base URL for UI help assets
    base-url: "${UI_HELP_BASE_URL:https://raw.githubusercontent.com/thingsboard/thingsboard-ui-help/release-3.6}"

# Database telemetry parameters
database:
  ts_max_intervals: "${DATABASE_TS_MAX_INTERVALS:700}" # Max number of DB queries generated by a single API call to fetch telemetry records
  ts:
    type: "${DATABASE_TS_TYPE:sql}" # cassandra, sql, or timescale (for hybrid mode, DATABASE_TS_TYPE value should be cassandra, or timescale)
  ts_latest:
    type: "${DATABASE_TS_LATEST_TYPE:sql}" # cassandra, sql, or timescale (for hybrid mode, DATABASE_TS_TYPE value should be cassandra, or timescale)

# Cassandra driver configuration parameters
cassandra:
  # Thingsboard cluster name
  cluster_name: "${CASSANDRA_CLUSTER_NAME:Thingsboard Cluster}"
  # Thingsboard keyspace name
  keyspace_name: "${CASSANDRA_KEYSPACE_NAME:thingsboard}"
  # Specify node list
  url: "${CASSANDRA_URL:127.0.0.1:9042}"
  # Specify the local data center name
  local_datacenter: "${CASSANDRA_LOCAL_DATACENTER:datacenter1}"
  ssl:
    # Enable/disable secure connection
    enabled: "${CASSANDRA_USE_SSL:false}"
    # Enable/disable validation of Cassandra server hostname
    # If enabled, the hostname of the Cassandra server must match the CN of the server certificate
    hostname_validation: "${CASSANDRA_SSL_HOSTNAME_VALIDATION:true}"
    # Set trust store for client authentication of the server (optional, uses trust store from default SSLContext if not set)
    trust_store: "${CASSANDRA_SSL_TRUST_STORE:}"
    # The password for Cassandra trust store key
    trust_store_password: "${CASSANDRA_SSL_TRUST_STORE_PASSWORD:}"
    # Set key store for server authentication of the client (optional, uses key store from default SSLContext if not set)
    # A key store is only needed if the Cassandra server requires client authentication
    key_store: "${CASSANDRA_SSL_KEY_STORE:}"
    # The password for the Cassandra key store
    key_store_password: "${CASSANDRA_SSL_KEY_STORE_PASSWORD:}"
    # Comma-separated list of cipher suites (optional, uses Java default cipher suites if not set)
    cipher_suites: "${CASSANDRA_SSL_CIPHER_SUITES:}"
  # Enable/disable JMX
  jmx: "${CASSANDRA_USE_JMX:false}"
  # Enable/disable metrics collection.
  metrics: "${CASSANDRA_USE_METRICS:false}"
  # NONE SNAPPY LZ4
  compression: "${CASSANDRA_COMPRESSION:none}"
  # Specify cassandra cluster initialization timeout in milliseconds (if no hosts are available during startup)
  init_timeout_ms: "${CASSANDRA_CLUSTER_INIT_TIMEOUT_MS:300000}"
  # Specify cassandra cluster initialization retry interval (if no hosts available during startup)
  init_retry_interval_ms: "${CASSANDRA_CLUSTER_INIT_RETRY_INTERVAL_MS:3000}"
  # Cassandra max local requests per connection
  max_requests_per_connection_local: "${CASSANDRA_MAX_REQUESTS_PER_CONNECTION_LOCAL:32768}"
  # Cassandra max remote requests per connection
  max_requests_per_connection_remote: "${CASSANDRA_MAX_REQUESTS_PER_CONNECTION_REMOTE:32768}"
  # Credential parameters
  credentials: "${CASSANDRA_USE_CREDENTIALS:false}"
  # Specify your username
  username: "${CASSANDRA_USERNAME:}"
  # Specify your password
  password: "${CASSANDRA_PASSWORD:}"
  # Astra DB connect https://astra.datastax.com/
  cloud:
    # /etc/thingsboard/astra/secure-connect-thingsboard.zip
    secure_connect_bundle_path: "${CASSANDRA_CLOUD_SECURE_BUNDLE_PATH:}"
    # DucitQPHMzPCBOZqFYexAfKk
    client_id: "${CASSANDRA_CLOUD_CLIENT_ID:}"
    # ZnF7FpuHp43FP5BzM+KY8wGmSb4Ql6BhT4Z7sOU13ze+gXQ-n7OkFpNuB,oACUIQObQnK0g4bSPoZhK5ejkcF9F.j6f64j71Sr.tiRe0Fsq2hPS1ZCGSfAaIgg63IydG
    client_secret: "${CASSANDRA_CLOUD_CLIENT_SECRET:}"

  # Cassandra cluster connection socket parameters #
  socket:
    # Sets the timeout, in milliseconds, of a native connection from ThingsBoard to Cassandra. The default value is 5000
    connect_timeout: "${CASSANDRA_SOCKET_TIMEOUT:5000}"
    # Timeout before closing the connection. Value set in milliseconds
    read_timeout: "${CASSANDRA_SOCKET_READ_TIMEOUT:20000}"
    # Gets if TCP keep-alive must be used
    keep_alive: "${CASSANDRA_SOCKET_KEEP_ALIVE:true}"
    # Enable/Disable reuse-address. The socket option allows for the reuse of local addresses and ports
    reuse_address: "${CASSANDRA_SOCKET_REUSE_ADDRESS:true}"
    # Sets the linger-on-close timeout. By default, this option is not set by the driver. The actual value will be the default from the underlying Netty transport
    so_linger: "${CASSANDRA_SOCKET_SO_LINGER:}"
    # Enable/Disable Nagle's algorithm
    tcp_no_delay: "${CASSANDRA_SOCKET_TCP_NO_DELAY:false}"
    # Sets a hint to the size of the underlying buffers for incoming network I/O. By default, this option is not set by the driver. The actual value will be the default from the underlying Netty transport
    receive_buffer_size: "${CASSANDRA_SOCKET_RECEIVE_BUFFER_SIZE:}"
    # Returns the hint to the size of the underlying buffers for outgoing network I/O. By default, this option is not set by the driver. The actual value will be the default from the underlying Netty transport
    send_buffer_size: "${CASSANDRA_SOCKET_SEND_BUFFER_SIZE:}"

  # Cassandra cluster connection query parameters
  query:
    # Consistency levels in Cassandra can be configured to manage availability versus data accuracy. The consistency level defaults to ONE for all write and read operations
    read_consistency_level: "${CASSANDRA_READ_CONSISTENCY_LEVEL:ONE}"
    # Consistency levels in Cassandra can be configured to manage availability versus data accuracy. The consistency level defaults to ONE for all write and read operations
    write_consistency_level: "${CASSANDRA_WRITE_CONSISTENCY_LEVEL:ONE}"
    # The fetch size specifies how many rows will be returned at once by Cassandra (in other words, it’s the size of each page)
    default_fetch_size: "${CASSANDRA_DEFAULT_FETCH_SIZE:2000}"
    # Specify partitioning size for timestamp key-value storage. Example: MINUTES, HOURS, DAYS, MONTHS, INDEFINITE
    ts_key_value_partitioning: "${TS_KV_PARTITIONING:MONTHS}"
    # Enable/Disable timestamp key-value partioning on read queries
    use_ts_key_value_partitioning_on_read: "${USE_TS_KV_PARTITIONING_ON_READ:true}"
    # The number of partitions that are cached in memory of each service. It is useful to decrease the load of re-inserting the same partitions again
    ts_key_value_partitions_max_cache_size: "${TS_KV_PARTITIONS_MAX_CACHE_SIZE:100000}"
    # Timeseries Time To Live (in seconds) for Cassandra Record. 0 - record has never expired
    ts_key_value_ttl: "${TS_KV_TTL:0}"
    # Maximum number of Cassandra queries that are waiting for execution
    buffer_size: "${CASSANDRA_QUERY_BUFFER_SIZE:200000}"
    # Maximum number of concurrent Cassandra queries
    concurrent_limit: "${CASSANDRA_QUERY_CONCURRENT_LIMIT:1000}"
    # Max time in milliseconds query waits for execution
    permit_max_wait_time: "${PERMIT_MAX_WAIT_TIME:120000}"
    # Amount of threads to dispatch cassandra queries
    dispatcher_threads: "${CASSANDRA_QUERY_DISPATCHER_THREADS:2}"
    callback_threads: "${CASSANDRA_QUERY_CALLBACK_THREADS:4}" # Buffered rate executor (read, write) for managing I/O rate. See "nosql-*-callback" threads in JMX
    result_processing_threads: "${CASSANDRA_QUERY_RESULT_PROCESSING_THREADS:50}" # Result set transformer and processing. See "cassandra-callback" threads in JMX
    # Cassandra query queue polling interval in milliseconds
    poll_ms: "${CASSANDRA_QUERY_POLL_MS:50}"
    # Interval in milliseconds for printing Cassandra query queue statistic
    rate_limit_print_interval_ms: "${CASSANDRA_QUERY_RATE_LIMIT_PRINT_MS:10000}"
    # set all data type values except target to null for the same ts on save
    set_null_values_enabled: "${CASSANDRA_QUERY_SET_NULL_VALUES_ENABLED:false}"
    # log one of cassandra queries with specified frequency (0 - logging is disabled)
    print_queries_freq: "${CASSANDRA_QUERY_PRINT_FREQ:0}"
    tenant_rate_limits:
      # Whether to print rate-limited tenant names when printing Cassandra query queue statistic
      print_tenant_names: "${CASSANDRA_QUERY_TENANT_RATE_LIMITS_PRINT_TENANT_NAMES:false}"

# SQL configuration parameters
sql:
  # Specify batch size for persisting attribute updates
  attributes:
    batch_size: "${SQL_ATTRIBUTES_BATCH_SIZE:1000}" # Batch size for persisting attribute updates
    batch_max_delay: "${SQL_ATTRIBUTES_BATCH_MAX_DELAY_MS:50}" # Max timeout for attributes entries queue polling. The value is set in milliseconds
    stats_print_interval_ms: "${SQL_ATTRIBUTES_BATCH_STATS_PRINT_MS:10000}" # Interval in milliseconds for printing attributes updates statistic
    batch_threads: "${SQL_ATTRIBUTES_BATCH_THREADS:3}" # batch thread count has to be a prime number like 3 or 5 to gain perfect hash distribution
    value_no_xss_validation: "${SQL_ATTRIBUTES_VALUE_NO_XSS_VALIDATION:false}" # If true attribute values will be checked for XSS vulnerability
  ts:
    batch_size: "${SQL_TS_BATCH_SIZE:10000}" # Batch size for persisting timeseries inserts
    batch_max_delay: "${SQL_TS_BATCH_MAX_DELAY_MS:100}" # Max timeout for time-series entries queue polling. The value set in milliseconds
    stats_print_interval_ms: "${SQL_TS_BATCH_STATS_PRINT_MS:10000}" # Interval in milliseconds for printing timeseries insert statistic
    batch_threads: "${SQL_TS_BATCH_THREADS:3}" # batch thread count has to be a prime number like 3 or 5 to gain perfect hash distribution
    value_no_xss_validation: "${SQL_TS_VALUE_NO_XSS_VALIDATION:false}" # If true telemetry values will be checked for XSS vulnerability
  ts_latest:
    batch_size: "${SQL_TS_LATEST_BATCH_SIZE:1000}" # Batch size for persisting latest telemetry updates
    batch_max_delay: "${SQL_TS_LATEST_BATCH_MAX_DELAY_MS:50}" # Maximum timeout for latest telemetry entries queue polling. The value set in milliseconds
    stats_print_interval_ms: "${SQL_TS_LATEST_BATCH_STATS_PRINT_MS:10000}" # Interval in milliseconds for printing latest telemetry updates statistic
    batch_threads: "${SQL_TS_LATEST_BATCH_THREADS:3}" # batch thread count has to be a prime number like 3 or 5 to gain perfect hash distribution
    update_by_latest_ts: "${SQL_TS_UPDATE_BY_LATEST_TIMESTAMP:true}" # Update latest values only if the timestamp of the new record is greater or equals the timestamp of the previously saved latest value. The latest values are stored separately from historical values for fast lookup from DB. Insert of historical value happens in any case
  events:
    batch_size: "${SQL_EVENTS_BATCH_SIZE:10000}" # Batch size for persisting latest telemetry updates
    batch_max_delay: "${SQL_EVENTS_BATCH_MAX_DELAY_MS:100}" # Max timeout for latest telemetry entries queue polling. The value set in milliseconds
    stats_print_interval_ms: "${SQL_EVENTS_BATCH_STATS_PRINT_MS:10000}" # Interval in milliseconds for printing latest telemetry updates statistic
    batch_threads: "${SQL_EVENTS_BATCH_THREADS:3}" # batch thread count has to be a prime number like 3 or 5 to gain perfect hash distribution
    partition_size: "${SQL_EVENTS_REGULAR_PARTITION_SIZE_HOURS:168}" # Number of hours to partition the events. The current value corresponds to one week.
    debug_partition_size: "${SQL_EVENTS_DEBUG_PARTITION_SIZE_HOURS:1}" # Number of hours to partition the debug events. The current value corresponds to one hour.
  edge_events:
    batch_size: "${SQL_EDGE_EVENTS_BATCH_SIZE:1000}" # Batch size for persisting latest telemetry updates
    batch_max_delay: "${SQL_EDGE_EVENTS_BATCH_MAX_DELAY_MS:100}" # Max timeout for latest telemetry entries queue polling. The value set in milliseconds
    stats_print_interval_ms: "${SQL_EDGE_EVENTS_BATCH_STATS_PRINT_MS:10000}" # Interval in milliseconds for printing latest telemetry updates statistic
    partition_size: "${SQL_EDGE_EVENTS_PARTITION_SIZE_HOURS:168}" # Number of hours to partition the events. The current value corresponds to one week.
  audit_logs:
    partition_size: "${SQL_AUDIT_LOGS_PARTITION_SIZE_HOURS:168}" # Default value - 1 week
  alarm_comments:
    partition_size: "${SQL_ALARM_COMMENTS_PARTITION_SIZE_HOURS:168}" # Default value - 1 week
  notifications:
    partition_size: "${SQL_NOTIFICATIONS_PARTITION_SIZE_HOURS:168}" # Default value - 1 week
  # Specify whether to sort entities before batch update. Should be enabled for cluster mode to avoid deadlocks
  batch_sort: "${SQL_BATCH_SORT:true}"
  # Specify whether to remove null characters from strValue of attributes and timeseries before insert
  remove_null_chars: "${SQL_REMOVE_NULL_CHARS:true}"
  # Specify whether to log database queries and their parameters generated by the entity query repository
  log_queries: "${SQL_LOG_QUERIES:false}"
  # Threshold of slow SQL queries to log. The value set in milliseconds
  log_queries_threshold: "${SQL_LOG_QUERIES_THRESHOLD:5000}"
  # Enable/Disable logging statistic information about tenants
  log_tenant_stats: "${SQL_LOG_TENANT_STATS:true}"
  # Interval in milliseconds for printing the latest statistic information about the tenant
  log_tenant_stats_interval_ms: "${SQL_LOG_TENANT_STATS_INTERVAL_MS:60000}"
  postgres:
    # Specify partitioning size for timestamp key-value storage. Example: DAYS, MONTHS, YEARS, INDEFINITE.
    ts_key_value_partitioning: "${SQL_POSTGRES_TS_KV_PARTITIONING:MONTHS}"
  timescale:
    # Specify Interval size for new data chunks storage.
    chunk_time_interval: "${SQL_TIMESCALE_CHUNK_TIME_INTERVAL:604800000}"
    batch_threads: "${SQL_TIMESCALE_BATCH_THREADS:3}" # batch thread count has to be a prime number like 3 or 5 to gain perfect hash distribution
  ttl:
    ts:
      # Enable/disable TTL (Time To Live) for timeseries records
      enabled: "${SQL_TTL_TS_ENABLED:true}"
      execution_interval_ms: "${SQL_TTL_TS_EXECUTION_INTERVAL:86400000}" # Number of milliseconds. The current value corresponds to one day
      ts_key_value_ttl: "${SQL_TTL_TS_TS_KEY_VALUE_TTL:0}" # Number of seconds
    events:
      # Enable/disable TTL (Time To Live) for event records
      enabled: "${SQL_TTL_EVENTS_ENABLED:true}"
      execution_interval_ms: "${SQL_TTL_EVENTS_EXECUTION_INTERVAL:3600000}" # Number of milliseconds (max random initial delay and fixed period).
      # Number of seconds. TTL is disabled by default. The accuracy of the cleanup depends on the sql.events.partition_size parameter.
      events_ttl: "${SQL_TTL_EVENTS_EVENTS_TTL:0}"
      # Number of seconds. The current value corresponds to one week. The accuracy of the cleanup depends on the sql.events.debug_partition_size parameter.
      debug_events_ttl: "${SQL_TTL_EVENTS_DEBUG_EVENTS_TTL:604800}"
    edge_events:
      enabled: "${SQL_TTL_EDGE_EVENTS_ENABLED:true}" # Enable/disable TTL (Time To Live) for edge event records
      execution_interval_ms: "${SQL_TTL_EDGE_EVENTS_EXECUTION_INTERVAL:86400000}" # Number of milliseconds. The current value corresponds to one day
      edge_events_ttl: "${SQL_TTL_EDGE_EVENTS_TTL:2628000}" # Number of seconds. The current value corresponds to one month
    alarms:
      checking_interval: "${SQL_ALARMS_TTL_CHECKING_INTERVAL:7200000}" # Number of milliseconds. The current value corresponds to two hours
      removal_batch_size: "${SQL_ALARMS_TTL_REMOVAL_BATCH_SIZE:3000}" # To delete outdated alarms not all at once but in batches
    rpc:
      enabled: "${SQL_TTL_RPC_ENABLED:true}" # Enable/disable TTL (Time To Live) for rpc call records
      checking_interval: "${SQL_RPC_TTL_CHECKING_INTERVAL:7200000}" # Number of milliseconds. The current value corresponds to two hours
    audit_logs:
      enabled: "${SQL_TTL_AUDIT_LOGS_ENABLED:true}" # Enable/disable TTL (Time To Live) for audit log records
      ttl: "${SQL_TTL_AUDIT_LOGS_SECS:0}" # Disabled by default. The accuracy of the cleanup depends on the sql.audit_logs.partition_size
      checking_interval_ms: "${SQL_TTL_AUDIT_LOGS_CHECKING_INTERVAL_MS:86400000}" # Default value - 1 day
    notifications:
      enabled: "${SQL_TTL_NOTIFICATIONS_ENABLED:true}" # Enable/disable TTL (Time To Live) for notification center records
      ttl: "${SQL_TTL_NOTIFICATIONS_SECS:2592000}" # Default value - 30 days
      checking_interval_ms: "${SQL_TTL_NOTIFICATIONS_CHECKING_INTERVAL_MS:86400000}" # Default value - 1 day
  relations:
    max_level: "${SQL_RELATIONS_MAX_LEVEL:50}" # This value has to be reasonably small to prevent infinite recursion as early as possible
    pool_size: "${SQL_RELATIONS_POOL_SIZE:4}" # This value has to be reasonably small to prevent the relation query from blocking all other DB calls
    query_timeout: "${SQL_RELATIONS_QUERY_TIMEOUT_SEC:20}" # This value has to be reasonably small to prevent the relation query from blocking all other DB calls

# Actor system parameters
actors:
  system:
    throughput: "${ACTORS_SYSTEM_THROUGHPUT:5}" # Number of messages the actor system will process per actor before switching to processing of messages for the next actor
    scheduler_pool_size: "${ACTORS_SYSTEM_SCHEDULER_POOL_SIZE:1}" # Thread pool size for actor system scheduler
    max_actor_init_attempts: "${ACTORS_SYSTEM_MAX_ACTOR_INIT_ATTEMPTS:10}" # Maximum number of attempts to init the actor before disabling the actor
    app_dispatcher_pool_size: "${ACTORS_SYSTEM_APP_DISPATCHER_POOL_SIZE:1}" # Thread pool size for main actor system dispatcher
    tenant_dispatcher_pool_size: "${ACTORS_SYSTEM_TENANT_DISPATCHER_POOL_SIZE:2}" # Thread pool size for actor system dispatcher that process messages for tenant actors
    device_dispatcher_pool_size: "${ACTORS_SYSTEM_DEVICE_DISPATCHER_POOL_SIZE:4}" # Thread pool size for actor system dispatcher that process messages for device actors
    rule_dispatcher_pool_size: "${ACTORS_SYSTEM_RULE_DISPATCHER_POOL_SIZE:8}" # Thread pool size for actor system dispatcher that process messages for rule engine (chain/node) actors
    edge_dispatcher_pool_size: "${ACTORS_SYSTEM_EDGE_DISPATCHER_POOL_SIZE:4}" # Thread pool size for actor system dispatcher that process messages for edge actors
  tenant:
    create_components_on_init: "${ACTORS_TENANT_CREATE_COMPONENTS_ON_INIT:true}" # Create components in initialization
  session:
    max_concurrent_sessions_per_device: "${ACTORS_MAX_CONCURRENT_SESSION_PER_DEVICE:1}" # Max number of concurrent sessions per device
    sync:
      # Default timeout for processing requests using synchronous session (HTTP, CoAP) in milliseconds
      timeout: "${ACTORS_SESSION_SYNC_TIMEOUT:10000}"
  rule:
    # Specify thread pool size for database request callbacks executor service
    db_callback_thread_pool_size: "${ACTORS_RULE_DB_CALLBACK_THREAD_POOL_SIZE:50}"
    # Specify thread pool size for mail sender executor service
    mail_thread_pool_size: "${ACTORS_RULE_MAIL_THREAD_POOL_SIZE:40}"
    # Specify thread pool size for password reset emails
    mail_password_reset_thread_pool_size: "${ACTORS_RULE_MAIL_PASSWORD_RESET_THREAD_POOL_SIZE:10}"
    # Specify thread pool size for sms sender executor service
    sms_thread_pool_size: "${ACTORS_RULE_SMS_THREAD_POOL_SIZE:50}"
    # Whether to allow usage of system mail service for rules
    allow_system_mail_service: "${ACTORS_RULE_ALLOW_SYSTEM_MAIL_SERVICE:true}"
    # Whether to allow usage of system sms service for rules
    allow_system_sms_service: "${ACTORS_RULE_ALLOW_SYSTEM_SMS_SERVICE:true}"
    # Specify thread pool size for external call service
    external_call_thread_pool_size: "${ACTORS_RULE_EXTERNAL_CALL_THREAD_POOL_SIZE:50}"
    chain:
      # Errors for particular actors are persisted once per specified amount of milliseconds
      error_persist_frequency: "${ACTORS_RULE_CHAIN_ERROR_FREQUENCY:3000}"
      debug_mode_rate_limits_per_tenant:
        # Enable/Disable the rate limit of persisted debug events for all rule nodes per tenant
        enabled: "${ACTORS_RULE_CHAIN_DEBUG_MODE_RATE_LIMITS_PER_TENANT_ENABLED:true}"
        # The value of DEBUG mode rate limit. By default, no more then 50 thousand events per hour
        configuration: "${ACTORS_RULE_CHAIN_DEBUG_MODE_RATE_LIMITS_PER_TENANT_CONFIGURATION:50000:3600}"
    node:
      # Errors for particular actor are persisted once per specified amount of milliseconds
      error_persist_frequency: "${ACTORS_RULE_NODE_ERROR_FREQUENCY:3000}"
    transaction:
      # Size of queues that store messages for transaction rule nodes
      queue_size: "${ACTORS_RULE_TRANSACTION_QUEUE_SIZE:15000}"
      # Time in milliseconds for transaction to complete
      duration: "${ACTORS_RULE_TRANSACTION_DURATION:60000}"
    external:
      # Force acknowledgment of the incoming message for external rule nodes to decrease processing latency.
      # Enqueue the result of external node processing as a separate message to the rule engine.
      force_ack: "${ACTORS_RULE_EXTERNAL_NODE_FORCE_ACK:false}"
  rpc:
    # Maximum number of persistent RPC call retries in case of failed request delivery.
    max_retries: "${ACTORS_RPC_MAX_RETRIES:5}"
    # RPC submit strategies. Allowed values: BURST, SEQUENTIAL_ON_ACK_FROM_DEVICE, SEQUENTIAL_ON_RESPONSE_FROM_DEVICE.
    submit_strategy: "${ACTORS_RPC_SUBMIT_STRATEGY_TYPE:BURST}"
    # Time in milliseconds for RPC to receive a response after delivery. Used only for SEQUENTIAL_ON_RESPONSE_FROM_DEVICE submit strategy.
    response_timeout_ms: "${ACTORS_RPC_RESPONSE_TIMEOUT_MS:30000}"
  statistics:
    # Enable/disable actor statistics
    enabled: "${ACTORS_STATISTICS_ENABLED:true}"
    # Frequency of printing the JS executor statistics
    js_print_interval_ms: "${ACTORS_JS_STATISTICS_PRINT_INTERVAL_MS:10000}"
    # Actors statistic persistence frequency in milliseconds
    persist_frequency: "${ACTORS_STATISTICS_PERSIST_FREQUENCY:3600000}"

# Cache settings parameters
cache:
  # caffeine or redis
  type: "${CACHE_TYPE:caffeine}"
  maximumPoolSize: "${CACHE_MAXIMUM_POOL_SIZE:16}" # max pool size to process futures that call the external cache
  attributes:
    # make sure that if cache.type is 'redis' and cache.attributes.enabled is 'true' if you change 'maxmemory-policy' Redis config property to 'allkeys-lru', 'allkeys-lfu' or 'allkeys-random'
    enabled: "${CACHE_ATTRIBUTES_ENABLED:true}"
  specs:
    relations:
      timeToLiveInMinutes: "${CACHE_SPECS_RELATIONS_TTL:1440}" # Relations cache TTL
      maxSize: "${CACHE_SPECS_RELATIONS_MAX_SIZE:10000}" # 0 means the cache is disabled
    deviceCredentials:
      timeToLiveInMinutes: "${CACHE_SPECS_DEVICE_CREDENTIALS_TTL:1440}" # Device credentials cache TTL
      maxSize: "${CACHE_SPECS_DEVICE_CREDENTIALS_MAX_SIZE:10000}" # 0 means the cache is disabled
    devices:
      timeToLiveInMinutes: "${CACHE_SPECS_DEVICES_TTL:1440}" # Device cache TTL
      maxSize: "${CACHE_SPECS_DEVICES_MAX_SIZE:10000}" # 0 means the cache is disabled
    sessions:
      timeToLiveInMinutes: "${CACHE_SPECS_SESSIONS_TTL:1440}" # Sessions cache TTL
      maxSize: "${CACHE_SPECS_SESSIONS_MAX_SIZE:10000}" # 0 means the cache is disabled
    assets:
      timeToLiveInMinutes: "${CACHE_SPECS_ASSETS_TTL:1440}" # Asset cache TTL
      maxSize: "${CACHE_SPECS_ASSETS_MAX_SIZE:10000}" # 0 means the cache is disabled
    entityViews:
      timeToLiveInMinutes: "${CACHE_SPECS_ENTITY_VIEWS_TTL:1440}" # Entity view cache TTL
      maxSize: "${CACHE_SPECS_ENTITY_VIEWS_MAX_SIZE:10000}" # 0 means the cache is disabled
    claimDevices:
      timeToLiveInMinutes: "${CACHE_SPECS_CLAIM_DEVICES_TTL:1440}" # Claim devices cache TTL
      maxSize: "${CACHE_SPECS_CLAIM_DEVICES_MAX_SIZE:1000}" # 0 means the cache is disabled
    securitySettings:
      timeToLiveInMinutes: "${CACHE_SPECS_SECURITY_SETTINGS_TTL:1440}" # Security settings cache TTL
      maxSize: "${CACHE_SPECS_SECURITY_SETTINGS_MAX_SIZE:10000}" # 0 means the cache is disabled
    tenantProfiles:
      timeToLiveInMinutes: "${CACHE_SPECS_TENANT_PROFILES_TTL:1440}" # Tenant profiles cache TTL
      maxSize: "${CACHE_SPECS_TENANT_PROFILES_MAX_SIZE:10000}" # 0 means the cache is disabled
    tenants:
      timeToLiveInMinutes: "${CACHE_SPECS_TENANTS_TTL:1440}" # Tenant cache TTL
      maxSize: "${CACHE_SPECS_TENANTS_MAX_SIZE:10000}" # 0 means the cache is disabled
    tenantsExist:
      # Environment variables are intentionally the same as in 'tenants' cache to be equal.
      timeToLiveInMinutes: "${CACHE_SPECS_TENANTS_TTL:1440}"
      maxSize: "${CACHE_SPECS_TENANTS_MAX_SIZE:10000}" # 0 means the cache is disabled
    deviceProfiles:
      timeToLiveInMinutes: "${CACHE_SPECS_DEVICE_PROFILES_TTL:1440}" # Device profile cache TTL
      maxSize: "${CACHE_SPECS_DEVICE_PROFILES_MAX_SIZE:10000}" # 0 means the cache is disabled
    assetProfiles:
      timeToLiveInMinutes: "${CACHE_SPECS_ASSET_PROFILES_TTL:1440}" # Asset profile cache TTL
      maxSize: "${CACHE_SPECS_ASSET_PROFILES_MAX_SIZE:10000}" # 0 means the cache is disabled
    notificationSettings:
      timeToLiveInMinutes: "${CACHE_SPECS_NOTIFICATION_SETTINGS_TTL:10}" # Notification settings cache TTL
      maxSize: "${CACHE_SPECS_NOTIFICATION_SETTINGS_MAX_SIZE:1000}" # 0 means the cache is disabled
    sentNotifications:
      timeToLiveInMinutes: "${CACHE_SPECS_SENT_NOTIFICATIONS_TTL:1440}" # Sent notifications cache TTL
      maxSize: "${CACHE_SPECS_SENT_NOTIFICATIONS_MAX_SIZE:10000}" # 0 means the cache is disabled
    attributes:
      timeToLiveInMinutes: "${CACHE_SPECS_ATTRIBUTES_TTL:1440}" # Attributes cache TTL
      maxSize: "${CACHE_SPECS_ATTRIBUTES_MAX_SIZE:100000}" # 0 means the cache is disabled
    userSessionsInvalidation:
      # The value of this TTL is ignored and replaced by the JWT refresh token expiration time
      timeToLiveInMinutes: "0"
      maxSize: "${CACHE_SPECS_USERS_UPDATE_TIME_MAX_SIZE:10000}" # 0 means the cache is disabled
    otaPackages:
      timeToLiveInMinutes: "${CACHE_SPECS_OTA_PACKAGES_TTL:60}" # Ota packages cache TTL
      maxSize: "${CACHE_SPECS_OTA_PACKAGES_MAX_SIZE:10}" # 0 means the cache is disabled
    otaPackagesData:
      timeToLiveInMinutes: "${CACHE_SPECS_OTA_PACKAGES_DATA_TTL:60}" # Ota packages data cache TTL
      maxSize: "${CACHE_SPECS_OTA_PACKAGES_DATA_MAX_SIZE:10}" # 0 means the cache is disabled
    edges:
      timeToLiveInMinutes: "${CACHE_SPECS_EDGES_TTL:1440}" # Edges cache TTL
      maxSize: "${CACHE_SPECS_EDGES_MAX_SIZE:10000}" # 0 means the cache is disabled
    repositorySettings:
      timeToLiveInMinutes: "${CACHE_SPECS_REPOSITORY_SETTINGS_TTL:1440}" # Repository settings cache TTL
      maxSize: "${CACHE_SPECS_REPOSITORY_SETTINGS_MAX_SIZE:10000}" # 0 means the cache is disabled
    autoCommitSettings:
      timeToLiveInMinutes: "${CACHE_SPECS_AUTO_COMMIT_SETTINGS_TTL:1440}" # Autocommit settings cache TTL
      maxSize: "${CACHE_SPECS_AUTO_COMMIT_SETTINGS_MAX_SIZE:10000}" # 0 means the cache is disabled
    twoFaVerificationCodes:
      timeToLiveInMinutes: "${CACHE_SPECS_TWO_FA_VERIFICATION_CODES_TTL:60}" # Two factor verification codes cache TTL
      maxSize: "${CACHE_SPECS_TWO_FA_VERIFICATION_CODES_MAX_SIZE:100000}" # 0 means the cache is disabled
    versionControlTask:
      timeToLiveInMinutes: "${CACHE_SPECS_VERSION_CONTROL_TASK_TTL:20}" # Version control task cache TTL
      maxSize: "${CACHE_SPECS_VERSION_CONTROL_TASK_MAX_SIZE:100000}" # 0 means the cache is disabled
    userSettings:
      timeToLiveInMinutes: "${CACHE_SPECS_USER_SETTINGS_TTL:1440}" # User settings cache TTL
      maxSize: "${CACHE_SPECS_USER_SETTINGS_MAX_SIZE:100000}" # 0 means the cache is disabled
    dashboardTitles:
      timeToLiveInMinutes: "${CACHE_SPECS_DASHBOARD_TITLES_TTL:1440}" # Dashboard titles cache TTL
      maxSize: "${CACHE_SPECS_DASHBOARD_TITLES_MAX_SIZE:100000}" # 0 means the cache is disabled
    entityCount:
      timeToLiveInMinutes: "${CACHE_SPECS_ENTITY_COUNT_TTL:1440}" # Entity count cache TTL
      maxSize: "${CACHE_SPECS_ENTITY_COUNT_MAX_SIZE:100000}" # 0 means the cache is disabled
    resourceInfo:
      timeToLiveInMinutes: "${CACHE_SPECS_RESOURCE_INFO_TTL:1440}" # Resource info cache TTL
      maxSize: "${CACHE_SPECS_RESOURCE_INFO_MAX_SIZE:100000}" # 0 means the cache is disabled
    alarmTypes:
      timeToLiveInMinutes: "${CACHE_SPECS_ALARM_TYPES_TTL:60}" # Alarm types cache TTL
      maxSize: "${CACHE_SPECS_ALARM_TYPES_MAX_SIZE:10000}" # 0 means the cache is disabled

  # Deliberately placed outside the 'specs' group above
  notificationRules:
    timeToLiveInMinutes: "${CACHE_SPECS_NOTIFICATION_RULES_TTL:30}" # Notification rules cache TTL
    maxSize: "${CACHE_SPECS_NOTIFICATION_RULES_MAX_SIZE:1000}" # 0 means the cache is disabled
  rateLimits:
    timeToLiveInMinutes: "${CACHE_SPECS_RATE_LIMITS_TTL:120}" # Rate limits cache TTL
    maxSize: "${CACHE_SPECS_RATE_LIMITS_MAX_SIZE:200000}" # 0 means the cache is disabled

# Spring data parameters
spring.data.redis.repositories.enabled: false # Disable this because it is not required.

# Redis configuration parameters
redis:
  # standalone or cluster or sentinel
  connection:
    # Redis deployment type: Standalone (single Redis node deployment) OR Cluster
    type: "${REDIS_CONNECTION_TYPE:standalone}"
  standalone:
    # Redis connection host
    host: "${REDIS_HOST:localhost}"
    # Redis connection port
    port: "${REDIS_PORT:6379}"
    # Use the default Redis configuration file
    useDefaultClientConfig: "${REDIS_USE_DEFAULT_CLIENT_CONFIG:true}"
    # This value may be used only if you used not default ClientConfig
    clientName: "${REDIS_CLIENT_NAME:standalone}"
    # This value may be used only if you used not default ClientConfig
    connectTimeout: "${REDIS_CLIENT_CONNECT_TIMEOUT:30000}"
    # This value may be used only if you used not default ClientConfig
    readTimeout: "${REDIS_CLIENT_READ_TIMEOUT:60000}"
    # This value may be used only if you used not default ClientConfig
    usePoolConfig: "${REDIS_CLIENT_USE_POOL_CONFIG:false}"
  cluster:
    # Comma-separated list of "host:port" pairs to bootstrap from.
    nodes: "${REDIS_NODES:}"
    # Maximum number of redirects to follow when executing commands across the cluster.
    max-redirects: "${REDIS_MAX_REDIRECTS:12}"
    # if set false will be used pool config build from values of the pool config section
    useDefaultPoolConfig: "${REDIS_USE_DEFAULT_POOL_CONFIG:true}"
  sentinel:
    # name of the master node
    master: "${REDIS_MASTER:}"
    # comma-separated list of "host:port" pairs of sentinels
    sentinels: "${REDIS_SENTINELS:}"
    # password to authenticate with sentinel
    password: "${REDIS_SENTINEL_PASSWORD:}"
    # if set false will be used pool config build from values of the pool config section
    useDefaultPoolConfig: "${REDIS_USE_DEFAULT_POOL_CONFIG:true}"
  # db index
  db: "${REDIS_DB:0}"
  # db password
  password: "${REDIS_PASSWORD:}"
  # pool config
  pool_config:
    # Maximum number of connections that can be allocated by the connection pool
    maxTotal: "${REDIS_POOL_CONFIG_MAX_TOTAL:128}"
    # Maximum number of idle connections that can be maintained in the pool without being closed
    maxIdle: "${REDIS_POOL_CONFIG_MAX_IDLE:128}"
    # Minumum number of idle connections that can be maintained in the pool without being closed
    minIdle: "${REDIS_POOL_CONFIG_MIN_IDLE:16}"
    # Enable/Disable PING command sent when a connection is borrowed
    testOnBorrow: "${REDIS_POOL_CONFIG_TEST_ON_BORROW:true}"
    # The property is used to specify whether to test the connection before returning it to the connection pool.
    testOnReturn: "${REDIS_POOL_CONFIG_TEST_ON_RETURN:true}"
    # The property is used in the context of connection pooling in Redis
    testWhileIdle: "${REDIS_POOL_CONFIG_TEST_WHILE_IDLE:true}"
    # Minimum time that an idle connection should be idle before it can be evicted from the connection pool. The value is set in milliseconds
    minEvictableMs: "${REDIS_POOL_CONFIG_MIN_EVICTABLE_MS:60000}"
    # Specifies the time interval in milliseconds between two consecutive eviction runs
    evictionRunsMs: "${REDIS_POOL_CONFIG_EVICTION_RUNS_MS:30000}"
    # Maximum time in milliseconds where a client is willing to wait for a connection from the pool when all connections are exhausted
    maxWaitMills: "${REDIS_POOL_CONFIG_MAX_WAIT_MS:60000}"
    # Specifies the number of connections to test for eviction during each eviction run
    numberTestsPerEvictionRun: "${REDIS_POOL_CONFIG_NUMBER_TESTS_PER_EVICTION_RUN:3}"
    # Determines the behavior when a thread requests a connection from the pool, but there are no available connections, and the pool cannot create more due to the maxTotal configuration
    blockWhenExhausted: "${REDIS_POOL_CONFIG_BLOCK_WHEN_EXHAUSTED:true}"
  # TTL for short-living SET commands that are used to replace DEL to enable transaction support
  evictTtlInMs: "${REDIS_EVICT_TTL_MS:60000}"


# Update version parameters
updates:
  # Enable/disable checks for the new version
  enabled: "${UPDATES_ENABLED:true}"

# Spring CORS configuration parameters
spring.mvc.cors:
  mappings:
    # Intercept path
    "[/api/**]":
      #Comma-separated list of origins to allow. '*' allows all origins. When not set, CORS support is disabled.
      allowed-origin-patterns: "*"
      #Comma-separated list of methods to allow. '*' allows all methods.
      allowed-methods: "*"
      #Comma-separated list of headers to allow in a request. '*' allows all headers.
      allowed-headers: "*"
      #How long, in seconds, the response from a pre-flight request can be cached by clients.
      max-age: "1800"
      #Set whether credentials are supported. When not set, credentials are not supported.
      allow-credentials: "true"

# General spring parameters
spring.main.allow-circular-references: "true" # Spring Boot configuration property that controls whether circular dependencies between beans are allowed.
spring.freemarker.checkTemplateLocation: "false" # spring freemarker configuration
spring.mvc.async.request-timeout: "${SPRING_MVC_ASYNC_REQUEST_TIMEOUT:30000}" # The default timeout for asynchronous requests in milliseconds
spring.mvc.pathmatch.matching-strategy: "ANT_PATH_MATCHER" # For endpoints matching in Swagger
spring.resources.chain:
  compressed: "true" # This property enables or disables support for serving pre-compressed resources (for example, a .gzip or .br file)
  strategy:
    content:
      enabled: "true" # This property enables or disables the content Version Strategy. This strategy allows Spring to generate a unique version for static resources, which is based on the content of the resource

spring.servlet.multipart.max-file-size: "50MB" # Total file size cannot exceed 50MB when configuring file uploads
spring.servlet.multipart.max-request-size: "50MB" # Total request size for a multipart/form-data cannot exceed 50MB

spring.jpa.properties.hibernate.jdbc.lob.non_contextual_creation: "true" #Fix Postgres JPA Error (Method org.postgresql.jdbc.PgConnection.createClob() is not yet implemented)
spring.jpa.properties.hibernate.order_by.default_null_ordering: "${SPRING_JPA_PROPERTIES_HIBERNATE_ORDER_BY_DEFAULT_NULL_ORDERING:last}" # Note: as for current Spring JPA version, custom NullHandling for the Sort.Order is ignored and this parameter is used
spring.jpa.properties.hibernate.dialect: "${SPRING_JPA_DIALECT:org.thingsboard.server.dao.ThingsboardPostgreSQLDialect}" # we use custom dialect that contains ilike(arg1, arg2) function (is interpreted to postgres ILIKE operator)

# SQL DAO Configuration parameters
spring:
  data:
    jpa:
      repositories:
        enabled: "true" # Enable/Disable the Spring Data JPA repositories support
  jpa:
    properties:
      javax.persistence.query.timeout: "${JAVAX_PERSISTENCE_QUERY_TIMEOUT:30000}" # General timeout for JDBC queries
    open-in-view: "false" # Enabled by default. Therefore, database queries may be performed during view rendering. Explicitly configure spring.jpa.open-in-view to disable this warning
    hibernate:
      # You can set a Hibernate feature that controls the DDL behavior in a more fine-grained way. The standard Hibernate property values are none, validate, update, create-drop. Spring Boot chooses a default value for you based on whether it thinks your database is embedded (default create-drop) or not (default none)
      ddl-auto: "none"
  datasource:
    # Database driver for Spring JPA - org.postgresql.Driver
    driverClassName: "${SPRING_DRIVER_CLASS_NAME:org.postgresql.Driver}"
    # Database connection URL
    url: "${SPRING_DATASOURCE_URL:jdbc:postgresql://localhost:5432/thingsboard}"
    # Database user name
    username: "${SPRING_DATASOURCE_USERNAME:postgres}"
    # Database user password
    password: "${SPRING_DATASOURCE_PASSWORD:postgres}"
    hikari:
      # This property controls the amount of time that a connection can be out of the pool before a message is logged indicating a possible connection leak. A value of 0 means leak detection is disabled
      leakDetectionThreshold: "${SPRING_DATASOURCE_HIKARI_LEAK_DETECTION_THRESHOLD:0}"
      # This property increases the number of connections in the pool as demand increases. At the same time, the property ensures that the pool doesn't grow to the point of exhausting a system's resources, which ultimately affects an application's performance and availability
      maximumPoolSize: "${SPRING_DATASOURCE_MAXIMUM_POOL_SIZE:16}"
      registerMbeans: "${SPRING_DATASOURCE_HIKARI_REGISTER_MBEANS:false}" # true - enable MBean to diagnose pools state via JMX

# Audit log parameters
audit-log:
  # Enable/disable audit log functionality.
  enabled: "${AUDIT_LOG_ENABLED:true}"
  # Logging levels per each entity type.
  # Allowed values: OFF (disable), W (log write operations), RW (log read and write operations)
  logging-level:
    mask:
      "device": "${AUDIT_LOG_MASK_DEVICE:W}" # Device logging levels. Allowed values: OFF (disable), W (log write operations), RW (log read and write operation
      "asset": "${AUDIT_LOG_MASK_ASSET:W}" # Asset logging levels. Allowed values: OFF (disable), W (log write operations), RW (log read and write operation
      "dashboard": "${AUDIT_LOG_MASK_DASHBOARD:W}" # Dashboard logging levels. Allowed values: OFF (disable), W (log write operations), RW (log read and write operation
      "widget_type": "${AUDIT_LOG_MASK_WIDGET_TYPE:W}" # Widget type logging levels. Allowed values: OFF (disable), W (log write operations), RW (log read and write operation
      "widgets_bundle": "${AUDIT_LOG_MASK_WIDGETS_BUNDLE:W}" # Widget bundles logging levels. Allowed values: OFF (disable), W (log write operations), RW (log read and write operation
      "customer": "${AUDIT_LOG_MASK_CUSTOMER:W}" # Customer logging levels. Allowed values: OFF (disable), W (log write operations), RW (log read and write operation
      "user": "${AUDIT_LOG_MASK_USER:W}" # User logging levels. Allowed values: OFF (disable), W (log write operations), RW (log read and write operation
      "rule_chain": "${AUDIT_LOG_MASK_RULE_CHAIN:W}" # Rule chain logging levels. Allowed values: OFF (disable), W (log write operations), RW (log read and write operation
      "alarm": "${AUDIT_LOG_MASK_ALARM:W}" # Alarm logging levels. Allowed values: OFF (disable), W (log write operations), RW (log read and write operation
      "entity_view": "${AUDIT_LOG_MASK_ENTITY_VIEW:W}" # Entity view logging levels. Allowed values: OFF (disable), W (log write operations), RW (log read and write operation
      "device_profile": "${AUDIT_LOG_MASK_DEVICE_PROFILE:W}" # Device profile logging levels. Allowed values: OFF (disable), W (log write operations), RW (log read and write operation
      "asset_profile": "${AUDIT_LOG_MASK_ASSET_PROFILE:W}" # Asset profile logging levels. Allowed values: OFF (disable), W (log write operations), RW (log read and write operation
      "edge": "${AUDIT_LOG_MASK_EDGE:W}" # Edge logging levels. Allowed values: OFF (disable), W (log write operations), RW (log read and write operation
      "tb_resource": "${AUDIT_LOG_MASK_RESOURCE:W}" # TB resource logging levels. Allowed values: OFF (disable), W (log write operations), RW (log read and write operation
      "ota_package": "${AUDIT_LOG_MASK_OTA_PACKAGE:W}" # Ota package logging levels. Allowed values: OFF (disable), W (log write operations), RW (log read and write operation
  sink:
    # Type of external sink. possible options: none, elasticsearch
    type: "${AUDIT_LOG_SINK_TYPE:none}"
    # Name of the index where audit logs are stored
    # Index name could contain next placeholders (not mandatory):
    # @{TENANT} - substituted by tenant ID
    # @{DATE} - substituted by current date in format provided in audit_log.sink.date_format
    index_pattern: "${AUDIT_LOG_SINK_INDEX_PATTERN:@{TENANT}_AUDIT_LOG_@{DATE}}"
    # Date format. Details of the pattern can be found here:
    # https://docs.oracle.com/javase/8/docs/api/java/time/format/DateTimeFormatter.html
    date_format: "${AUDIT_LOG_SINK_DATE_FORMAT:YYYY.MM.dd}"
    scheme_name: "${AUDIT_LOG_SINK_SCHEME_NAME:http}" # http or https
    host: "${AUDIT_LOG_SINK_HOST:localhost}" # Host of external sink system
    port: "${AUDIT_LOG_SINK_PORT:9200}" # Port of external sink system
    user_name: "${AUDIT_LOG_SINK_USER_NAME:}" # Username used to access external sink system
    password: "${AUDIT_LOG_SINK_PASSWORD:}" # Password used to access external sink system

# Device state parameters
state:
  # Should be greater than transport.sessions.report_timeout
  defaultInactivityTimeoutInSec: "${DEFAULT_INACTIVITY_TIMEOUT:600}"
  defaultStateCheckIntervalInSec: "${DEFAULT_STATE_CHECK_INTERVAL:60}" # Interval for checking the device state after a specified period. Time in seconds
  # Controls whether we store the device 'active' flag in attributes (default) or telemetry.
  # If you device to change this parameter, you should re-create the device info view as one of the following:
  # If 'persistToTelemetry' is changed from 'false' to 'true': 'CREATE OR REPLACE VIEW device_info_view AS SELECT * FROM device_info_active_ts_view;'
  # If 'persistToTelemetry' is changed from 'true' to 'false': 'CREATE OR REPLACE VIEW device_info_view AS SELECT * FROM device_info_active_attribute_view;'
  persistToTelemetry: "${PERSIST_STATE_TO_TELEMETRY:false}"

# Tbel parameters
tbel:
  # Enable/Disable TBEL feature.
  enabled: "${TBEL_ENABLED:true}"
  # Limit the number of arguments that are passed to the function to execute the script
  max_total_args_size: "${TBEL_MAX_TOTAL_ARGS_SIZE:100000}"
  # Maximum allowed symbols in a result after processing a script
  max_result_size: "${TBEL_MAX_RESULT_SIZE:300000}"
  # Maximum allowed symbols in the script body
  max_script_body_size: "${TBEL_MAX_SCRIPT_BODY_SIZE:50000}"
  # Maximum allowed TBEL script execution memory
  max_memory_limit_mb: "${TBEL_MAX_MEMORY_LIMIT_MB: 8}"
  # Maximum allowed TBEL script execution errors before it will be blacklisted
  max_errors: "${TBEL_MAX_ERRORS:3}"
  # TBEL Eval max request timeout in milliseconds. 0 - no timeout
  max_requests_timeout: "${TBEL_MAX_REQUEST_TIMEOUT:500}"
  # Maximum time in seconds for black listed function to stay in the list.
  max_black_list_duration_sec: "${TBEL_MAX_BLACKLIST_DURATION_SEC:60}"
  # Specify thread pool size for javascript executor service
  thread_pool_size: "${TBEL_THREAD_POOL_SIZE:50}"
  # Maximum cache size of TBEL compiled scripts
  compiled_scripts_cache_size: "${TBEL_COMPILED_SCRIPTS_CACHE_SIZE:1000}"
  stats:
    # Enable/Disable stats collection for TBEL engine
    enabled: "${TB_TBEL_STATS_ENABLED:false}"
    # Interval of logging for TBEL stats
    print_interval_ms: "${TB_TBEL_STATS_PRINT_INTERVAL_MS:10000}"

# JS parameters
js:
  # local (Nashorn Engine, deprecated) OR remote JS-Executors (NodeJS)
  evaluator: "${JS_EVALUATOR:local}"
  # Limit the number of arguments that are passed to the function to execute the script
  max_total_args_size: "${JS_MAX_TOTAL_ARGS_SIZE:100000}"
  # Maximum allowed symbols in a result after processing a script
  max_result_size: "${JS_MAX_RESULT_SIZE:300000}"
  # Maximum allowed symbols in script body
  max_script_body_size: "${JS_MAX_SCRIPT_BODY_SIZE:50000}"
  # Built-in JVM JavaScript environment properties
  local:
    # Specify thread pool size for javascript executor service
    js_thread_pool_size: "${LOCAL_JS_THREAD_POOL_SIZE:50}"
    # Use Sandboxed (secured) JVM JavaScript environment
    use_js_sandbox: "${USE_LOCAL_JS_SANDBOX:true}"
    # Specify thread pool size for JavaScript sandbox resource monitor
    monitor_thread_pool_size: "${LOCAL_JS_SANDBOX_MONITOR_THREAD_POOL_SIZE:4}"
    # Maximum CPU time in milliseconds allowed for script execution
    max_cpu_time: "${LOCAL_JS_SANDBOX_MAX_CPU_TIME:8000}"
    # Maximum allowed JavaScript execution errors before JavaScript will be blacklisted
    max_errors: "${LOCAL_JS_SANDBOX_MAX_ERRORS:3}"
    # JS Eval max request timeout. 0 - no timeout
    max_requests_timeout: "${LOCAL_JS_MAX_REQUEST_TIMEOUT:0}"
    # Maximum time in seconds for black listed function to stay in the list.
    max_black_list_duration_sec: "${LOCAL_JS_SANDBOX_MAX_BLACKLIST_DURATION_SEC:60}"
    stats:
      # Enable/Disable stats collection for local JS executor
      enabled: "${TB_JS_LOCAL_STATS_ENABLED:false}"
      # Interval of logging for local JS executor stats
      print_interval_ms: "${TB_JS_LOCAL_STATS_PRINT_INTERVAL_MS:10000}"
  # Remote JavaScript environment properties
  remote:
    # Specify thread pool size for javascript executor service
    js_thread_pool_size: "${REMOTE_JS_THREAD_POOL_SIZE:50}"
    # Maximum allowed JavaScript execution errors before JavaScript will be blacklisted
    max_errors: "${REMOTE_JS_SANDBOX_MAX_ERRORS:3}"
    # Maximum time in seconds for black listed function to stay in the list.
    max_black_list_duration_sec: "${REMOTE_JS_SANDBOX_MAX_BLACKLIST_DURATION_SEC:60}"
    stats:
      # Enable/Disable stats collection for remote JS executor
      enabled: "${TB_JS_REMOTE_STATS_ENABLED:false}"
      # Interval of logging for remote JS executor stats
      print_interval_ms: "${TB_JS_REMOTE_STATS_PRINT_INTERVAL_MS:10000}"

# Transport configuration parameters
transport:
  sessions:
    # Inactivity timeout for device session in transport service. The last activity time of the device session is updated if the device sends any message, including keepalive messages
    inactivity_timeout: "${TB_TRANSPORT_SESSIONS_INACTIVITY_TIMEOUT:300000}"
    # Interval of periodic check for expired sessions and report of the changes to session last activity time
    report_timeout: "${TB_TRANSPORT_SESSIONS_REPORT_TIMEOUT:3000}"
  json:
    # Cast String data types to Numeric if possible when processing Telemetry/Attributes JSON
    type_cast_enabled: "${JSON_TYPE_CAST_ENABLED:true}"
    # Maximum allowed string value length when processing Telemetry/Attributes JSON (0 value disables string value length check)
    max_string_value_length: "${JSON_MAX_STRING_VALUE_LENGTH:0}"
  client_side_rpc:
    # Processing timeout interval of the RPC command on the CLIENT SIDE. Time in milliseconds
    timeout: "${CLIENT_SIDE_RPC_TIMEOUT:60000}"
  # Enable/disable http/mqtt/coap transport protocols (has higher priority than certain protocol's 'enabled' property)
  api_enabled: "${TB_TRANSPORT_API_ENABLED:true}"
  log:
    # Enable/Disable log of transport messages to telemetry. For example, logging of LwM2M registration update
    enabled: "${TB_TRANSPORT_LOG_ENABLED:true}"
    # Maximum length of the log message. The content will be truncated to the specified value if needed
    max_length: "${TB_TRANSPORT_LOG_MAX_LENGTH:1024}"
  rate_limits:
    # Enable or disable generic rate limits. Device and Tenant-specific rate limits are controlled in Tenant Profile.
    ip_limits_enabled: "${TB_TRANSPORT_IP_RATE_LIMITS_ENABLED:false}"
    # Maximum number of connect attempts with invalid credentials
    max_wrong_credentials_per_ip: "${TB_TRANSPORT_MAX_WRONG_CREDENTIALS_PER_IP:10}"
    # Timeout to expire block IP addresses
    ip_block_timeout: "${TB_TRANSPORT_IP_BLOCK_TIMEOUT:60000}"
  # Local HTTP transport parameters
  http:
    # Enable/Disable local HTTP transport protocol
    enabled: "${HTTP_ENABLED:true}"
    # HTTP request processing timeout in milliseconds
    request_timeout: "${HTTP_REQUEST_TIMEOUT:60000}"
    # HTTP maximum request processing timeout in milliseconds
    max_request_timeout: "${HTTP_MAX_REQUEST_TIMEOUT:300000}"
  # Local MQTT transport parameters
  mqtt:
    # Enable/disable mqtt transport protocol.
    enabled: "${MQTT_ENABLED:true}"
    # MQTT bind-address
    bind_address: "${MQTT_BIND_ADDRESS:0.0.0.0}"
    # MQTT bind port
    bind_port: "${MQTT_BIND_PORT:1883}"
    # Enable proxy protocol support. Disabled by default. If enabled, supports both v1 and v2.
    # Useful to get the real IP address of the client in the logs and for rate limits.
    proxy_enabled: "${MQTT_PROXY_PROTOCOL_ENABLED:false}"
    # MQTT processing timeout in milliseconds
    timeout: "${MQTT_TIMEOUT:10000}"
    msg_queue_size_per_device_limit: "${MQTT_MSG_QUEUE_SIZE_PER_DEVICE_LIMIT:100}" # messages await in the queue before the device connected state. This limit works on the low level before TenantProfileLimits mechanism
    netty:
      # Netty leak detector level
      leak_detector_level: "${NETTY_LEAK_DETECTOR_LVL:DISABLED}"
      # Netty BOSS threads count
      boss_group_thread_count: "${NETTY_BOSS_GROUP_THREADS:1}"
      # Netty worker threads count
      worker_group_thread_count: "${NETTY_WORKER_GROUP_THREADS:12}"
      # Max payload size in bytes
      max_payload_size: "${NETTY_MAX_PAYLOAD_SIZE:65536}"
      # Enables TCP keepalive. This means that TCP starts sending keepalive probes when a connection is idle for some time
      so_keep_alive: "${NETTY_SO_KEEPALIVE:false}"
    # MQTT SSL configuration
    ssl:
      # Enable/disable SSL support
      enabled: "${MQTT_SSL_ENABLED:false}"
      # MQTT SSL bind-address
      bind_address: "${MQTT_SSL_BIND_ADDRESS:0.0.0.0}"
      # MQTT SSL bind port
      bind_port: "${MQTT_SSL_BIND_PORT:8883}"
      # SSL protocol: See https://docs.oracle.com/en/java/javase/11/docs/specs/security/standard-names.html#sslcontext-algorithms
      protocol: "${MQTT_SSL_PROTOCOL:TLSv1.2}"
      # Server SSL credentials
      credentials:
        # Server credentials type (PEM - pem certificate file; KEYSTORE - java keystore)
        type: "${MQTT_SSL_CREDENTIALS_TYPE:PEM}"
        # PEM server credentials
        pem:
          # Path to the server certificate file (holds server certificate or certificate chain, may include server private key)
          cert_file: "${MQTT_SSL_PEM_CERT:mqttserver.pem}"
          # Path to the server certificate private key file. Optional by default. Required if the private key is not present in server certificate file;
          key_file: "${MQTT_SSL_PEM_KEY:mqttserver_key.pem}"
          # Server certificate private key password (optional)
          key_password: "${MQTT_SSL_PEM_KEY_PASSWORD:server_key_password}"
        # Keystore server credentials
        keystore:
          # Type of the key store (JKS or PKCS12)
          type: "${MQTT_SSL_KEY_STORE_TYPE:JKS}"
          # Path to the key store that holds the SSL certificate
          store_file: "${MQTT_SSL_KEY_STORE:mqttserver.jks}"
          # Password used to access the key store
          store_password: "${MQTT_SSL_KEY_STORE_PASSWORD:server_ks_password}"
          # Optional alias of the private key. If not set, the platform will load the first private key from the keystore
          key_alias: "${MQTT_SSL_KEY_ALIAS:}"
          # Optional password to access the private key. If not set, the platform will attempt to load the private keys that are not protected with the password;
          key_password: "${MQTT_SSL_KEY_PASSWORD:server_key_password}"
      # Skip certificate validity check for client certificates.
      skip_validity_check_for_client_cert: "${MQTT_SSL_SKIP_VALIDITY_CHECK_FOR_CLIENT_CERT:false}"
  # Local CoAP transport parameters
  coap:
    # Enable/disable CoAP transport protocol.
    enabled: "${COAP_ENABLED:true}"
    # CoAP bind-address
    bind_address: "${COAP_BIND_ADDRESS:0.0.0.0}"
    # CoAP bind port
    bind_port: "${COAP_BIND_PORT:5683}"
    # CoaP processing timeout in milliseconds
    timeout: "${COAP_TIMEOUT:10000}"
    # CoaP piggyback response timeout in milliseconds
    piggyback_timeout: "${COAP_PIGGYBACK_TIMEOUT:500}"
    # Default PSM Activity Timer if not specified in device profile
    psm_activity_timer: "${COAP_PSM_ACTIVITY_TIMER:10000}"
    # Default PSM Activity Timer if not specified in device profile
    paging_transmission_window: "${COAP_PAGING_TRANSMISSION_WINDOW:10000}"
    dtls:
      # Enable/disable DTLS 1.2 support
      enabled: "${COAP_DTLS_ENABLED:false}"
      # RFC7925_RETRANSMISSION_TIMEOUT_IN_MILLISECONDS = 9000
      retransmission_timeout: "${COAP_DTLS_RETRANSMISSION_TIMEOUT_MS:9000}"
      # CoAP DTLS bind-address
      bind_address: "${COAP_DTLS_BIND_ADDRESS:0.0.0.0}"
      # CoAP DTLS bind port
      bind_port: "${COAP_DTLS_BIND_PORT:5684}"
      # Server DTLS credentials
      credentials:
        # Server credentials type (PEM - pem certificate file; KEYSTORE - java keystore)
        type: "${COAP_DTLS_CREDENTIALS_TYPE:PEM}"
        # PEM server credentials
        pem:
          # Path to the server certificate file (holds server certificate or certificate chain, may include server private key)
          cert_file: "${COAP_DTLS_PEM_CERT:coapserver.pem}"
          # Path to the server certificate private key file. Optional by default. Required if the private key is not present in the server certificate file;
          key_file: "${COAP_DTLS_PEM_KEY:coapserver_key.pem}"
          # Server certificate private key password (optional)
          key_password: "${COAP_DTLS_PEM_KEY_PASSWORD:server_key_password}"
        # Keystore server credentials
        keystore:
          # Type of the key store (JKS or PKCS12)
          type: "${COAP_DTLS_KEY_STORE_TYPE:JKS}"
          # Path to the key store that holds the SSL certificate
          store_file: "${COAP_DTLS_KEY_STORE:coapserver.jks}"
          # Password used to access the key store
          store_password: "${COAP_DTLS_KEY_STORE_PASSWORD:server_ks_password}"
          # Key alias
          key_alias: "${COAP_DTLS_KEY_ALIAS:serveralias}"
          # Password used to access the key
          key_password: "${COAP_DTLS_KEY_PASSWORD:server_key_password}"
      x509:
        # Skip certificate validity check for client certificates.
        skip_validity_check_for_client_cert: "${TB_COAP_X509_DTLS_SKIP_VALIDITY_CHECK_FOR_CLIENT_CERT:false}"
        # Inactivity timeout of DTLS session. Used to clean cache
        dtls_session_inactivity_timeout: "${TB_COAP_X509_DTLS_SESSION_INACTIVITY_TIMEOUT:86400000}"
        # Interval of periodic eviction of the timed-out DTLS sessions
        dtls_session_report_timeout: "${TB_COAP_X509_DTLS_SESSION_REPORT_TIMEOUT:1800000}"
  # Local LwM2M transport parameters
  lwm2m:
    # Enable/disable LwM2M transport protocol.
    enabled: "${LWM2M_ENABLED:true}"
    dtls:
      # RFC7925_RETRANSMISSION_TIMEOUT_IN_MILLISECONDS = 9000
      retransmission_timeout: "${LWM2M_DTLS_RETRANSMISSION_TIMEOUT_MS:9000}"
    server:
      # LwM2M Server ID
      id: "${LWM2M_SERVER_ID:123}"
      # LwM2M server bind address. Bind to all interfaces by default
      bind_address: "${LWM2M_BIND_ADDRESS:0.0.0.0}"
      # LwM2M server bind port
      bind_port: "${LWM2M_BIND_PORT:5685}"
      security:
        # LwM2M server bind address for DTLS. Bind to all interfaces by default
        bind_address: "${LWM2M_SECURITY_BIND_ADDRESS:0.0.0.0}"
        # LwM2M server bind port for DTLS
        bind_port: "${LWM2M_SECURITY_BIND_PORT:5686}"
        # Server X509 Certificates support
        credentials:
          # Whether to enable LWM2M server X509 Certificate/RPK support
          enabled: "${LWM2M_SERVER_CREDENTIALS_ENABLED:false}"
          # Server credentials type (PEM - pem certificate file; KEYSTORE - java keystore)
          type: "${LWM2M_SERVER_CREDENTIALS_TYPE:PEM}"
          # PEM server credentials
          pem:
            # Path to the server certificate file (holds server certificate or certificate chain, may include server private key)
            cert_file: "${LWM2M_SERVER_PEM_CERT:lwm2mserver.pem}"
            # Path to the server certificate private key file. Optional by default. Required if the private key is not present in the server certificate file;
            key_file: "${LWM2M_SERVER_PEM_KEY:lwm2mserver_key.pem}"
            # Server certificate private key password (optional)
            key_password: "${LWM2M_SERVER_PEM_KEY_PASSWORD:server_key_password}"
          # Keystore server credentials
          keystore:
            # Type of the key store (JKS or PKCS12)
            type: "${LWM2M_SERVER_KEY_STORE_TYPE:JKS}"
            # Path to the key store that holds the SSL certificate
            store_file: "${LWM2M_SERVER_KEY_STORE:lwm2mserver.jks}"
            # Password used to access the key store
            store_password: "${LWM2M_SERVER_KEY_STORE_PASSWORD:server_ks_password}"
            # Key alias
            key_alias: "${LWM2M_SERVER_KEY_ALIAS:server}"
            # Password used to access the key
            key_password: "${LWM2M_SERVER_KEY_PASSWORD:server_ks_password}"
        # Only Certificate_x509:
        skip_validity_check_for_client_cert: "${TB_LWM2M_SERVER_SECURITY_SKIP_VALIDITY_CHECK_FOR_CLIENT_CERT:false}"
    bootstrap:
      # Enable/disable Bootstrap Server
      enabled: "${LWM2M_ENABLED_BS:true}"
      # Default value in LwM2M client after start in mode Bootstrap for the object : name "LWM2M Security" field: "Short Server ID" (deviceProfile: Bootstrap.BOOTSTRAP SERVER.Short ID)
      id: "${LWM2M_SERVER_ID_BS:111}"
      # LwM2M bootstrap server bind address. Bind to all interfaces by default
      bind_address: "${LWM2M_BS_BIND_ADDRESS:0.0.0.0}"
      # LwM2M bootstrap server bind port
      bind_port: "${LWM2M_BS_BIND_PORT:5687}"
      security:
        # LwM2M bootstrap server bind address for DTLS. Bind to all interfaces by default
        bind_address: "${LWM2M_BS_SECURITY_BIND_ADDRESS:0.0.0.0}"
        # LwM2M bootstrap server bind address for DTLS. Bind to all interfaces by default
        bind_port: "${LWM2M_BS_SECURITY_BIND_PORT:5688}"
        # Bootstrap server X509 Certificates support
        credentials:
          # Whether to enable LWM2M bootstrap server X509 Certificate/RPK support
          enabled: "${LWM2M_BS_CREDENTIALS_ENABLED:false}"
          # Server credentials type (PEM - pem certificate file; KEYSTORE - java keystore)
          type: "${LWM2M_BS_CREDENTIALS_TYPE:PEM}"
          # PEM server credentials
          pem:
            # Path to the server certificate file (holds server certificate or certificate chain, may include server private key)
            cert_file: "${LWM2M_BS_PEM_CERT:lwm2mserver.pem}"
            # Path to the server certificate private key file. Optional by default. Required if the private key is not present in server certificate file
            key_file: "${LWM2M_BS_PEM_KEY:lwm2mserver_key.pem}"
            # Server certificate private key password (optional)
            key_password: "${LWM2M_BS_PEM_KEY_PASSWORD:server_key_password}"
          # Keystore server credentials
          keystore:
            # Type of the key store (JKS or PKCS12)
            type: "${LWM2M_BS_KEY_STORE_TYPE:JKS}"
            # Path to the key store that holds the SSL certificate
            store_file: "${LWM2M_BS_KEY_STORE:lwm2mserver.jks}"
            # Password used to access the key store
            store_password: "${LWM2M_BS_KEY_STORE_PASSWORD:server_ks_password}"
            # Key alias
            key_alias: "${LWM2M_BS_KEY_ALIAS:bootstrap}"
            # Password used to access the key
            key_password: "${LWM2M_BS_KEY_PASSWORD:server_ks_password}"
    security:
      # X509 trust certificates
      trust-credentials:
        # Whether to load X509 trust certificates
        enabled: "${LWM2M_TRUST_CREDENTIALS_ENABLED:false}"
        # Trust certificates store type (PEM - pem certificates file; KEYSTORE - java keystore)
        type: "${LWM2M_TRUST_CREDENTIALS_TYPE:PEM}"
        # PEM certificates
        pem:
          # Path to the certificates file (holds trust certificates)
          cert_file: "${LWM2M_TRUST_PEM_CERT:lwm2mtruststorechain.pem}"
        # Keystore with trust certificates
        keystore:
          # Type of the key store (JKS or PKCS12)
          type: "${LWM2M_TRUST_KEY_STORE_TYPE:JKS}"
          # Path to the key store that holds the X509 certificates
          store_file: "${LWM2M_TRUST_KEY_STORE:lwm2mtruststorechain.jks}"
          # Password used to access the key store
          store_password: "${LWM2M_TRUST_KEY_STORE_PASSWORD:server_ks_password}"
      # Set usage of recommended cipher suites; true - allow only recommended cipher suites; false - allow not recommended cipher suites
      recommended_ciphers: "${LWM2M_RECOMMENDED_CIPHERS:false}"
      # Set usage of recommended supported groups (curves); true - allow only recommended supported groups, false - allow not recommended supported groups
      recommended_supported_groups: "${LWM2M_RECOMMENDED_SUPPORTED_GROUPS:true}"
    # Timeout of LwM2M operation
    timeout: "${LWM2M_TIMEOUT:120000}"
    # Thread pool size for processing of the LwM2M uplinks
    uplink_pool_size: "${LWM2M_UPLINK_POOL_SIZE:10}"
    # Thread pool size for processing of the LwM2M downlinks
    downlink_pool_size: "${LWM2M_DOWNLINK_POOL_SIZE:10}"
    # Thread pool size for processing of the OTA updates
    ota_pool_size: "${LWM2M_OTA_POOL_SIZE:10}"
    # Period of cleanup for the registrations in store
    clean_period_in_sec: "${LWM2M_CLEAN_PERIOD_IN_SEC:2}"
    # Maximum log size
    log_max_length: "${LWM2M_LOG_MAX_LENGTH:1024}"
    # PSM Activity Timer if not specified in the device profile
    psm_activity_timer: "${LWM2M_PSM_ACTIVITY_TIMER:10000}"
    # Paging Transmission Window for eDRX support if not specified in the device profile
    paging_transmission_window: "${LWM2M_PAGING_TRANSMISSION_WINDOW:10000}"
    network_config: # In this section you can specify custom parameters for LwM2M network configuration and expose the env variables to configure outside
  #      - key: "PROTOCOL_STAGE_THREAD_COUNT"
  #        value: "${LWM2M_PROTOCOL_STAGE_THREAD_COUNT:4}"
  snmp:
    # Enable/disable SNMP transport protocol
    enabled: "${SNMP_ENABLED:true}"
    # Snmp bind port
    bind_port: "${SNMP_BIND_PORT:1620}"
    response_processing:
      # parallelism level for executor (workStealingPool) that is responsible for handling responses from SNMP devices
      parallelism_level: "${SNMP_RESPONSE_PROCESSING_PARALLELISM_LEVEL:20}"
    # to configure SNMP to work over UDP or TCP
    underlying_protocol: "${SNMP_UNDERLYING_PROTOCOL:udp}"
    # Batch size to request OID mappings from the device (useful when the device profile has multiple hundreds of OID mappings)
    max_request_oids: "${SNMP_MAX_REQUEST_OIDS:100}"
    response:
      # To ignore SNMP response values that do not match the data type of the configured OID mapping (by default false - will throw an error if any value of the response not match configured data types)
      ignore_type_cast_errors: "${SNMP_RESPONSE_IGNORE_TYPE_CAST_ERRORS:false}"
  stats:
    # Enable/Disable the collection of transport statistics
    enabled: "${TB_TRANSPORT_STATS_ENABLED:true}"
    # Interval of transport statistics logging
    print-interval-ms: "${TB_TRANSPORT_STATS_PRINT_INTERVAL_MS:60000}"

# Device connectivity parameters
device:
  connectivity:
    http:
      # If true check-connectivity service will include curl command to the list of all test commands using DEVICE_CONNECTIVITY_HTTP_HOST and DEVICE_CONNECTIVITY_HTTP_PORT variables
      enabled: "${DEVICE_CONNECTIVITY_HTTP_ENABLED:true}"
      # Host of http transport service. If empty, the base URL will be used.
      host: "${DEVICE_CONNECTIVITY_HTTP_HOST:}"
      # Port of http transport service. If empty, default http port will be used.
      port: "${DEVICE_CONNECTIVITY_HTTP_PORT:8080}"
    https:
      # If true check-connectivity service will include curl command to the list of all test commands using DEVICE_CONNECTIVITY_HTTPS_HOST and DEVICE_CONNECTIVITY_HTTPS_PORT variables
      enabled: "${DEVICE_CONNECTIVITY_HTTPS_ENABLED:false}"
      # Host of http transport service. If empty, the base URL will be used.
      host: "${DEVICE_CONNECTIVITY_HTTPS_HOST:}"
      # Port of http transport service. If empty, the default https port will be used.
      port: "${DEVICE_CONNECTIVITY_HTTPS_PORT:443}"
    mqtt:
      # If true mosquito command will be included to the list of all test commands using DEVICE_CONNECTIVITY_MQTT_HOST and DEVICE_CONNECTIVITY_MQTT_PORT
      enabled: "${DEVICE_CONNECTIVITY_MQTT_ENABLED:true}"
      # Host of mqtt transport service. If empty, the base url host will be used.
      host: "${DEVICE_CONNECTIVITY_MQTT_HOST:}"
      # Port of mqtt transport service
      port: "${DEVICE_CONNECTIVITY_MQTT_PORT:1883}"
    mqtts:
      # If true mosquito command will be included in the list of all test commands using DEVICE_CONNECTIVITY_MQTTS_HOST and DEVICE_CONNECTIVITY_MQTTS_PORT<
      enabled: "${DEVICE_CONNECTIVITY_MQTTS_ENABLED:false}"
      # Host of mqtt transport service. If empty, the base URL host will be used.
      host: "${DEVICE_CONNECTIVITY_MQTTS_HOST:}"
      # Port of mqtt transport service. If empty, the default port for mqtts will be used.
      port: "${DEVICE_CONNECTIVITY_MQTTS_PORT:8883}"
      # Path to the MQTT CA root certificate file
      pem_cert_file: "${DEVICE_CONNECTIVITY_MQTTS_CA_ROOT_CERT:cafile.pem}"
    coap:
      # If true coap command will be included in the list of all test commands using DEVICE_CONNECTIVITY_COAP_HOST and DEVICE_CONNECTIVITY_COAP_PORT.
      enabled: "${DEVICE_CONNECTIVITY_COAP_ENABLED:true}"
      # Host of coap transport service. If empty, the base URL host will be used.
      host: "${DEVICE_CONNECTIVITY_COAP_HOST:}"
      # Port of coap transport service. If empty, the default port for coap will be used.
      port: "${DEVICE_CONNECTIVITY_COAP_PORT:5683}"
    coaps:
      # If true coap command will be included in the list of all test commands using DEVICE_CONNECTIVITY_COAPS_HOST and DEVICE_CONNECTIVITY_COAPS_PORT.
      enabled: "${DEVICE_CONNECTIVITY_COAPS_ENABLED:false}"
      # Host of coap transport service. If empty, the base URL host will be used.
      host: "${DEVICE_CONNECTIVITY_COAPS_HOST:}"
      # Port of coap transport service. If empty, the default port for coaps will be used.
      port: "${DEVICE_CONNECTIVITY_COAPS_PORT:5684}"

# Edges parameters
edges:
  # Enable/disable Edge instance
  enabled: "${EDGES_ENABLED:true}"
  rpc:
    # RPC port bind
    port: "${EDGES_RPC_PORT:7070}"
    # Maximum time of keeping alive client RPC connection. Time in seconds
    client_max_keep_alive_time_sec: "${EDGES_RPC_CLIENT_MAX_KEEP_ALIVE_TIME_SEC:1}"
    # Maximum time of keep-alive connection. Time in seconds
    keep_alive_time_sec: "${EDGES_RPC_KEEP_ALIVE_TIME_SEC:10}"
    # Timeout of keep alive RPC connection. Time in seconds
    keep_alive_timeout_sec: "${EDGES_RPC_KEEP_ALIVE_TIMEOUT_SEC:5}"
    ssl:
      # Enable/disable SSL support
      enabled: "${EDGES_RPC_SSL_ENABLED:false}"
      # Cert file to be used during TLS connectivity to the cloud
      cert: "${EDGES_RPC_SSL_CERT:certChainFile.pem}"
      # Private key file associated with the Cert certificate. This key is used in the encryption process during a secure connection
      private_key: "${EDGES_RPC_SSL_PRIVATE_KEY:privateKeyFile.pem}"
    # Maximum size (in bytes) of inbound messages the cloud can handle from the edge. By default, it can handle messages up to 4 Megabytes
    max_inbound_message_size: "${EDGES_RPC_MAX_INBOUND_MESSAGE_SIZE:4194304}"
  storage:
    # Max records of edge event to read from DB and sent to the edge
    max_read_records_count: "${EDGES_STORAGE_MAX_READ_RECORDS_COUNT:50}"
    # Number of milliseconds to wait before the next check of edge events in DB
    no_read_records_sleep: "${EDGES_NO_READ_RECORDS_SLEEP:1000}"
    # Number of milliseconds to wait before resending failed batch of edge events to edge
    sleep_between_batches: "${EDGES_SLEEP_BETWEEN_BATCHES:60000}"
  # Number of threads that are used to check DB for edge events
  scheduler_pool_size: "${EDGES_SCHEDULER_POOL_SIZE:1}"
  # Number of threads that are used to send downlink messages to edge over gRPC
  send_scheduler_pool_size: "${EDGES_SEND_SCHEDULER_POOL_SIZE:1}"
  # Number of threads that are used to convert edge events from DB into downlink messages and send them for delivery
  grpc_callback_thread_pool_size: "${EDGES_GRPC_CALLBACK_POOL_SIZE:1}"
  state:
    # Persist state of edge (active, last connect, last disconnect) into timeseries or attributes tables. 'false' means to store edge state into attributes table
    persistToTelemetry: "${EDGES_PERSIST_STATE_TO_TELEMETRY:false}"

# Swagger common parameters
swagger:
  # If false swagger API docs will be unavailable
  enabled: "${SWAGGER_ENABLED:true}"
  # General swagger match pattern of swagger UI links
  api_path_regex: "${SWAGGER_API_PATH_REGEX:/api/.*}"
  # General swagger match pattern path of swagger UI links
  security_path_regex: "${SWAGGER_SECURITY_PATH_REGEX:/api/.*}"
  # Nonsecurity API path match pattern of swagger UI links
  non_security_path_regex: "${SWAGGER_NON_SECURITY_PATH_REGEX:/api/(?:noauth|v1)/.*}"
  # The title on the API doc UI page
  title: "${SWAGGER_TITLE:ThingsBoard REST API}"
  # The description on the API doc UI page
  description: "${SWAGGER_DESCRIPTION: ThingsBoard open-source IoT platform REST API documentation.}"
  contact:
    # The contact name on the API doc UI page
    name: "${SWAGGER_CONTACT_NAME:ThingsBoard team}"
    # The contact URL on the API doc UI page
    url: "${SWAGGER_CONTACT_URL:https://thingsboard.io}"
    # The contact email on the API doc UI page
    email: "${SWAGGER_CONTACT_EMAIL:info@thingsboard.io}"
  license:
    # The license title on the API doc UI page
    title: "${SWAGGER_LICENSE_TITLE:Apache License Version 2.0}"
    # Link to the license body on the API doc UI page
    url: "${SWAGGER_LICENSE_URL:https://github.com/thingsboard/thingsboard/blob/master/LICENSE}"
  # The version of the API doc to display. Default to the package version.
  version: "${SWAGGER_VERSION:}"

# Queue configuration parameters
queue:
  type: "${TB_QUEUE_TYPE:in-memory}" # in-memory or kafka (Apache Kafka) or aws-sqs (AWS SQS) or pubsub (PubSub) or service-bus (Azure Service Bus) or rabbitmq (RabbitMQ)
  prefix: "${TB_QUEUE_PREFIX:}" # Global queue prefix. If specified, prefix is added before default topic name: 'prefix.default_topic_name'. Prefix is applied to all topics (and consumer groups for kafka) except of js executor topics (please use REMOTE_JS_EVAL_REQUEST_TOPIC and REMOTE_JS_EVAL_RESPONSE_TOPIC to specify custom topic names)
  in_memory:
    stats:
      # For debug level
      print-interval-ms: "${TB_QUEUE_IN_MEMORY_STATS_PRINT_INTERVAL_MS:60000}"
  kafka:
    # Kafka Bootstrap nodes in "host:port" format
    bootstrap.servers: "${TB_KAFKA_SERVERS:localhost:9092}"
    ssl:
      # Enable/Disable SSL Kafka communication
      enabled: "${TB_KAFKA_SSL_ENABLED:false}"
      # The location of the trust store file
      truststore.location: "${TB_KAFKA_SSL_TRUSTSTORE_LOCATION:}"
      # The password of trust store file if specified
      truststore.password: "${TB_KAFKA_SSL_TRUSTSTORE_PASSWORD:}"
      # The location of the key store file. This is optional for the client and can be used for two-way authentication for the client
      keystore.location: "${TB_KAFKA_SSL_KEYSTORE_LOCATION:}"
      # The store password for the key store file. This is optional for the client and only needed if ‘ssl.keystore.location’ is configured. Key store password is not supported for PEM format
      keystore.password: "${TB_KAFKA_SSL_KEYSTORE_PASSWORD:}"
      # The password of the private key in the key store file or the PEM key specified in ‘keystore.key’
      key.password: "${TB_KAFKA_SSL_KEY_PASSWORD:}"
    # The number of acknowledgments the producer requires the leader to have received before considering a request complete. This controls the durability of records that are sent. The following settings are allowed:0, 1 and all
    acks: "${TB_KAFKA_ACKS:all}"
    # Number of retries. Resend any record whose send fails with a potentially transient error
    retries: "${TB_KAFKA_RETRIES:1}"
    # The compression type for all data generated by the producer. The default is none (i.e. no compression). Valid values none or gzip
    compression.type: "${TB_KAFKA_COMPRESSION_TYPE:none}" # none or gzip
    # Default batch size. This setting gives the upper bound of the batch size to be sent
    batch.size: "${TB_KAFKA_BATCH_SIZE:16384}"
    # This variable creates a small amount of artificial delay—that is, rather than immediately sending out a record
    linger.ms: "${TB_KAFKA_LINGER_MS:1}"
    # The maximum size of a request in bytes. This setting will limit the number of record batches the producer will send in a single request to avoid sending huge requests
    max.request.size: "${TB_KAFKA_MAX_REQUEST_SIZE:1048576}"
    # The maximum number of unacknowledged requests the client will send on a single connection before blocking
    max.in.flight.requests.per.connection: "${TB_KAFKA_MAX_IN_FLIGHT_REQUESTS_PER_CONNECTION:5}"
    # The total bytes of memory the producer can use to buffer records waiting to be sent to the server
    buffer.memory: "${TB_BUFFER_MEMORY:33554432}"
    # The multiple copies of data over the multiple brokers of Kafka
    replication_factor: "${TB_QUEUE_KAFKA_REPLICATION_FACTOR:1}"
    # The maximum delay between invocations of poll() method when using consumer group management. This places an upper bound on the amount of time that the consumer can be idle before fetching more records
    max_poll_interval_ms: "${TB_QUEUE_KAFKA_MAX_POLL_INTERVAL_MS:300000}"
    # The maximum number of records returned in a single call of poll() method
    max_poll_records: "${TB_QUEUE_KAFKA_MAX_POLL_RECORDS:8192}"
    # The maximum amount of data per-partition the server will return. Records are fetched in batches by the consumer
    max_partition_fetch_bytes: "${TB_QUEUE_KAFKA_MAX_PARTITION_FETCH_BYTES:16777216}"
    # The maximum amount of data the server will return. Records are fetched in batches by the consumer
    fetch_max_bytes: "${TB_QUEUE_KAFKA_FETCH_MAX_BYTES:134217728}"
    request.timeout.ms: "${TB_QUEUE_KAFKA_REQUEST_TIMEOUT_MS:30000}" # (30 seconds) # refer to https://docs.confluent.io/platform/current/installation/configuration/producer-configs.html#producerconfigs_request.timeout.ms
    session.timeout.ms: "${TB_QUEUE_KAFKA_SESSION_TIMEOUT_MS:10000}" # (10 seconds) # refer to https://docs.confluent.io/platform/current/installation/configuration/consumer-configs.html#consumerconfigs_session.timeout.ms
    auto_offset_reset: "${TB_QUEUE_KAFKA_AUTO_OFFSET_RESET:earliest}" # earliest, latest or none
    # Enable/Disable using of Confluent Cloud
    use_confluent_cloud: "${TB_QUEUE_KAFKA_USE_CONFLUENT_CLOUD:false}"
    confluent:
      # The endpoint identification algorithm used by clients to validate server hostname. The default value is https
      ssl.algorithm: "${TB_QUEUE_KAFKA_CONFLUENT_SSL_ALGORITHM:https}"
      # The mechanism used to authenticate Schema Registry requests. SASL/PLAIN should only be used with TLS/SSL as a transport layer to ensure that clear passwords are not transmitted on the wire without encryption
      sasl.mechanism: "${TB_QUEUE_KAFKA_CONFLUENT_SASL_MECHANISM:PLAIN}"
      # Using JAAS Configuration for specifying multiple SASL mechanisms on a broker
      sasl.config: "${TB_QUEUE_KAFKA_CONFLUENT_SASL_JAAS_CONFIG:org.apache.kafka.common.security.plain.PlainLoginModule required username=\"CLUSTER_API_KEY\" password=\"CLUSTER_API_SECRET\";}"
      # Protocol used to communicate with brokers. Valid values are: PLAINTEXT, SSL, SASL_PLAINTEXT, SASL_SSL
      security.protocol: "${TB_QUEUE_KAFKA_CONFLUENT_SECURITY_PROTOCOL:SASL_SSL}"
    # Key-value properties for Kafka consumer per specific topic, e.g. tb_ota_package is a topic name for ota, tb_rule_engine.sq is a topic name for default SequentialByOriginator queue.
    # Check TB_QUEUE_CORE_OTA_TOPIC and TB_QUEUE_RE_SQ_TOPIC params
    consumer-properties-per-topic:
      tb_ota_package:
        # Key-value properties for Kafka consumer per specific topic, e.g. tb_ota_package is a topic name for ota, tb_rule_engine.sq is a topic name for default SequentialByOriginator queue. Check TB_QUEUE_CORE_OTA_TOPIC and TB_QUEUE_RE_SQ_TOPIC params
        - key: max.poll.records
          # Example of specific consumer properties value per topic
          value: "${TB_QUEUE_KAFKA_OTA_MAX_POLL_RECORDS:10}"
      tb_version_control:
        # Example of specific consumer properties value per topic for VC
        - key: max.poll.interval.ms
          # Example of specific consumer properties value per topic for VC
          value: "${TB_QUEUE_KAFKA_VC_MAX_POLL_INTERVAL_MS:600000}"
    #      tb_rule_engine.sq:
    #        - key: max.poll.records
    #          value: "${TB_QUEUE_KAFKA_SQ_MAX_POLL_RECORDS:1024}"
    other-inline: "${TB_QUEUE_KAFKA_OTHER_PROPERTIES:}" # In this section you can specify custom parameters (semicolon separated) for Kafka consumer/producer/admin # Example "metrics.recording.level:INFO;metrics.sample.window.ms:30000"
    other: # DEPRECATED. In this section, you can specify custom parameters for Kafka consumer/producer and expose the env variables to configure outside
    #  - key: "request.timeout.ms" # refer to https://docs.confluent.io/platform/current/installation/configuration/producer-configs.html#producerconfigs_request.timeout.ms
    #    value: "${TB_QUEUE_KAFKA_REQUEST_TIMEOUT_MS:30000}" # (30 seconds)
    #  - key: "session.timeout.ms" # refer to https://docs.confluent.io/platform/current/installation/configuration/consumer-configs.html#consumerconfigs_session.timeout.ms
    #    value: "${TB_QUEUE_KAFKA_SESSION_TIMEOUT_MS:10000}" # (10 seconds)
    topic-properties:
      # Kafka properties for Rule Engine
      rule-engine: "${TB_QUEUE_KAFKA_RE_TOPIC_PROPERTIES:retention.ms:604800000;segment.bytes:26214400;retention.bytes:1048576000;partitions:1;min.insync.replicas:1}"
      # Kafka properties for Core topics
      core: "${TB_QUEUE_KAFKA_CORE_TOPIC_PROPERTIES:retention.ms:604800000;segment.bytes:26214400;retention.bytes:1048576000;partitions:1;min.insync.replicas:1}"
      # Kafka properties for Transport Api topics
      transport-api: "${TB_QUEUE_KAFKA_TA_TOPIC_PROPERTIES:retention.ms:604800000;segment.bytes:26214400;retention.bytes:1048576000;partitions:10;min.insync.replicas:1}"
      # Kafka properties for Notifications topics
      notifications: "${TB_QUEUE_KAFKA_NOTIFICATIONS_TOPIC_PROPERTIES:retention.ms:604800000;segment.bytes:26214400;retention.bytes:1048576000;partitions:1;min.insync.replicas:1}"
      # Kafka properties for JS Executor topics
      js-executor: "${TB_QUEUE_KAFKA_JE_TOPIC_PROPERTIES:retention.ms:604800000;segment.bytes:26214400;retention.bytes:104857600;partitions:100;min.insync.replicas:1}"
      # Kafka properties for OTA updates topic
      ota-updates: "${TB_QUEUE_KAFKA_OTA_TOPIC_PROPERTIES:retention.ms:604800000;segment.bytes:26214400;retention.bytes:1048576000;partitions:10;min.insync.replicas:1}"
      # Kafka properties for Version Control topic
      version-control: "${TB_QUEUE_KAFKA_VC_TOPIC_PROPERTIES:retention.ms:604800000;segment.bytes:26214400;retention.bytes:1048576000;partitions:10;min.insync.replicas:1}"
    consumer-stats:
      # Prints lag between consumer group offset and last messages offset in Kafka topics
      enabled: "${TB_QUEUE_KAFKA_CONSUMER_STATS_ENABLED:true}"
      # Statistics printing interval for Kafka's consumer-groups stats
      print-interval-ms: "${TB_QUEUE_KAFKA_CONSUMER_STATS_MIN_PRINT_INTERVAL_MS:60000}"
      # Time to wait for the stats-loading requests to Kafka to finish
      kafka-response-timeout-ms: "${TB_QUEUE_KAFKA_CONSUMER_STATS_RESPONSE_TIMEOUT_MS:1000}"
  aws_sqs:
    # Use the default credentials provider for AWS SQS
    use_default_credential_provider_chain: "${TB_QUEUE_AWS_SQS_USE_DEFAULT_CREDENTIAL_PROVIDER_CHAIN:false}"
    # Access key ID from AWS IAM user
    access_key_id: "${TB_QUEUE_AWS_SQS_ACCESS_KEY_ID:YOUR_KEY}"
    # Secret access key from AWS IAM user
    secret_access_key: "${TB_QUEUE_AWS_SQS_SECRET_ACCESS_KEY:YOUR_SECRET}"
    # Region from AWS account
    region: "${TB_QUEUE_AWS_SQS_REGION:YOUR_REGION}"
    # Number of threads per each AWS SQS queue in consumer
    threads_per_topic: "${TB_QUEUE_AWS_SQS_THREADS_PER_TOPIC:1}"
    queue-properties:
      # AWS SQS queue properties. VisibilityTimeout in seconds;MaximumMessageSize in bytes;MessageRetentionPeriod in seconds
      rule-engine: "${TB_QUEUE_AWS_SQS_RE_QUEUE_PROPERTIES:VisibilityTimeout:30;MaximumMessageSize:262144;MessageRetentionPeriod:604800}"
      # AWS SQS queue properties. VisibilityTimeout in seconds;MaximumMessageSize in bytes;MessageRetentionPeriod in seconds
      core: "${TB_QUEUE_AWS_SQS_CORE_QUEUE_PROPERTIES:VisibilityTimeout:30;MaximumMessageSize:262144;MessageRetentionPeriod:604800}"
      # AWS SQS queue properties. VisibilityTimeout in seconds;MaximumMessageSize in bytes;MessageRetentionPeriod in seconds
      transport-api: "${TB_QUEUE_AWS_SQS_TA_QUEUE_PROPERTIES:VisibilityTimeout:30;MaximumMessageSize:262144;MessageRetentionPeriod:604800}"
      # AWS SQS queue properties. VisibilityTimeout in seconds;MaximumMessageSize in bytes;MessageRetentionPeriod in seconds
      notifications: "${TB_QUEUE_AWS_SQS_NOTIFICATIONS_QUEUE_PROPERTIES:VisibilityTimeout:30;MaximumMessageSize:262144;MessageRetentionPeriod:604800}"
      # VisibilityTimeout:30;MaximumMessageSize:262144;MessageRetentionPeriod:604800
      js-executor: "${TB_QUEUE_AWS_SQS_JE_QUEUE_PROPERTIES:VisibilityTimeout:30;MaximumMessageSize:262144;MessageRetentionPeriod:604800}"
      # VisibilityTimeout in seconds;MaximumMessageSize in bytes;MessageRetentionPeriod in seconds
      ota-updates: "${TB_QUEUE_AWS_SQS_OTA_QUEUE_PROPERTIES:VisibilityTimeout:30;MaximumMessageSize:262144;MessageRetentionPeriod:604800}"
      # VisibilityTimeout in seconds;MaximumMessageSize in bytes;MessageRetentionPeriod in seconds
      version-control: "${TB_QUEUE_AWS_SQS_VC_QUEUE_PROPERTIES:VisibilityTimeout:30;MaximumMessageSize:262144;MessageRetentionPeriod:604800}"
  pubsub:
    # Project ID from Google Cloud
    project_id: "${TB_QUEUE_PUBSUB_PROJECT_ID:YOUR_PROJECT_ID}"
    # API Credentials in JSON format
    service_account: "${TB_QUEUE_PUBSUB_SERVICE_ACCOUNT:YOUR_SERVICE_ACCOUNT}"
    # Message size for PubSub queue.Value in bytes
    max_msg_size: "${TB_QUEUE_PUBSUB_MAX_MSG_SIZE:1048576}"
    # Number of messages per consumer
    max_messages: "${TB_QUEUE_PUBSUB_MAX_MESSAGES:1000}"
    queue-properties:
      # Pub/Sub properties for Rule Engine subscribers, messages which will commit after ackDeadlineInSec period can be consumed again
      rule-engine: "${TB_QUEUE_PUBSUB_RE_QUEUE_PROPERTIES:ackDeadlineInSec:30;messageRetentionInSec:604800}"
      # Pub/Sub properties for Core subscribers, messages which will commit after ackDeadlineInSec period can be consumed again
      core: "${TB_QUEUE_PUBSUB_CORE_QUEUE_PROPERTIES:ackDeadlineInSec:30;messageRetentionInSec:604800}"
      # Pub/Sub properties for Transport API subscribers, messages which will commit after ackDeadlineInSec period can be consumed again
      transport-api: "${TB_QUEUE_PUBSUB_TA_QUEUE_PROPERTIES:ackDeadlineInSec:30;messageRetentionInSec:604800}"
      # Pub/Sub properties for Version Control subscribers, messages which will commit after ackDeadlineInSec period can be consumed again
      notifications: "${TB_QUEUE_PUBSUB_NOTIFICATIONS_QUEUE_PROPERTIES:ackDeadlineInSec:30;messageRetentionInSec:604800}"
      # PubSub queue properties
      js-executor: "${TB_QUEUE_PUBSUB_JE_QUEUE_PROPERTIES:ackDeadlineInSec:30;messageRetentionInSec:604800}"
      # Pub/Sub properties for Transport Api subscribers, messages which will commit after ackDeadlineInSec period can be consumed again
      version-control: "${TB_QUEUE_PUBSUB_VC_QUEUE_PROPERTIES:ackDeadlineInSec:30;messageRetentionInSec:604800}"
  service_bus:
    # Azure namespace
    namespace_name: "${TB_QUEUE_SERVICE_BUS_NAMESPACE_NAME:YOUR_NAMESPACE_NAME}"
    # Azure Service Bus Shared Access Signatures key name
    sas_key_name: "${TB_QUEUE_SERVICE_BUS_SAS_KEY_NAME:YOUR_SAS_KEY_NAME}"
    # Azure Service Bus Shared Access Signatures key
    sas_key: "${TB_QUEUE_SERVICE_BUS_SAS_KEY:YOUR_SAS_KEY}"
    # Number of messages per a consumer
    max_messages: "${TB_QUEUE_SERVICE_BUS_MAX_MESSAGES:1000}"
    queue-properties:
      # Azure Service Bus properties for Rule Engine queues
      rule-engine: "${TB_QUEUE_SERVICE_BUS_RE_QUEUE_PROPERTIES:lockDurationInSec:30;maxSizeInMb:1024;messageTimeToLiveInSec:604800}"
      # Azure Service Bus properties for Core queues
      core: "${TB_QUEUE_SERVICE_BUS_CORE_QUEUE_PROPERTIES:lockDurationInSec:30;maxSizeInMb:1024;messageTimeToLiveInSec:604800}"
      # Azure Service Bus properties for Transport Api queues
      transport-api: "${TB_QUEUE_SERVICE_BUS_TA_QUEUE_PROPERTIES:lockDurationInSec:30;maxSizeInMb:1024;messageTimeToLiveInSec:604800}"
      # Azure Service Bus properties for Notification queues
      notifications: "${TB_QUEUE_SERVICE_BUS_NOTIFICATIONS_QUEUE_PROPERTIES:lockDurationInSec:30;maxSizeInMb:1024;messageTimeToLiveInSec:604800}"
      # Azure Service Bus queue properties
      js-executor: "${TB_QUEUE_SERVICE_BUS_JE_QUEUE_PROPERTIES:lockDurationInSec:30;maxSizeInMb:1024;messageTimeToLiveInSec:604800}"
      # Azure Service Bus properties for Version Control queues
      version-control: "${TB_QUEUE_SERVICE_BUS_VC_QUEUE_PROPERTIES:lockDurationInSec:30;maxSizeInMb:1024;messageTimeToLiveInSec:604800}"
  rabbitmq:
    # By default empty
    exchange_name: "${TB_QUEUE_RABBIT_MQ_EXCHANGE_NAME:}"
    # RabbitMQ host used to establish connection
    host: "${TB_QUEUE_RABBIT_MQ_HOST:localhost}"
    # RabbitMQ host used to establish a connection
    port: "${TB_QUEUE_RABBIT_MQ_PORT:5672}"
    # Virtual hosts provide logical grouping and separation of resources
    virtual_host: "${TB_QUEUE_RABBIT_MQ_VIRTUAL_HOST:/}"
    # Username for RabbitMQ user account
    username: "${TB_QUEUE_RABBIT_MQ_USERNAME:YOUR_USERNAME}"
    # User password for RabbitMQ user account
    password: "${TB_QUEUE_RABBIT_MQ_PASSWORD:YOUR_PASSWORD}"
    # Network connection between clients and RabbitMQ nodes can fail. RabbitMQ Java client supports automatic recovery of connections and topology (queues, exchanges, bindings, and consumers)
    automatic_recovery_enabled: "${TB_QUEUE_RABBIT_MQ_AUTOMATIC_RECOVERY_ENABLED:false}"
    # The connection timeout for the RabbitMQ connection factory
    connection_timeout: "${TB_QUEUE_RABBIT_MQ_CONNECTION_TIMEOUT:60000}"
    # RabbitMQ has a timeout for connection handshake. When clients run in heavily constrained environments, it may be necessary to increase the timeout
    handshake_timeout: "${TB_QUEUE_RABBIT_MQ_HANDSHAKE_TIMEOUT:10000}"
    queue-properties:
      # RabbitMQ properties for Rule Engine queues
      rule-engine: "${TB_QUEUE_RABBIT_MQ_RE_QUEUE_PROPERTIES:x-max-length-bytes:1048576000;x-message-ttl:604800000}"
      # RabbitMQ properties for Core queues
      core: "${TB_QUEUE_RABBIT_MQ_CORE_QUEUE_PROPERTIES:x-max-length-bytes:1048576000;x-message-ttl:604800000}"
      # RabbitMQ properties for Transport API queues
      transport-api: "${TB_QUEUE_RABBIT_MQ_TA_QUEUE_PROPERTIES:x-max-length-bytes:1048576000;x-message-ttl:604800000}"
      # RabbitMQ properties for Notification queues
      notifications: "${TB_QUEUE_RABBIT_MQ_NOTIFICATIONS_QUEUE_PROPERTIES:x-max-length-bytes:1048576000;x-message-ttl:604800000}"
      # RabbitMQ queue properties
      js-executor: "${TB_QUEUE_RABBIT_MQ_JE_QUEUE_PROPERTIES:x-max-length-bytes:1048576000;x-message-ttl:604800000}"
      # RabbitMQ properties for Version Control queues
      version-control: "${TB_QUEUE_RABBIT_MQ_VC_QUEUE_PROPERTIES:x-max-length-bytes:1048576000;x-message-ttl:604800000}"
  partitions:
    hash_function_name: "${TB_QUEUE_PARTITIONS_HASH_FUNCTION_NAME:murmur3_128}" # murmur3_32, murmur3_128 or sha256
  transport_api:
    # Topic used to consume api requests from transport microservices
    requests_topic: "${TB_QUEUE_TRANSPORT_API_REQUEST_TOPIC:tb_transport.api.requests}"
    # Topic used to produce api responses to transport microservices
    responses_topic: "${TB_QUEUE_TRANSPORT_API_RESPONSE_TOPIC:tb_transport.api.responses}"
    # Maximum pending api requests from transport microservices to be handled by server
    max_pending_requests: "${TB_QUEUE_TRANSPORT_MAX_PENDING_REQUESTS:10000}"
    # Maximum timeout in milliseconds to handle api request from transport microservice by server
    max_requests_timeout: "${TB_QUEUE_TRANSPORT_MAX_REQUEST_TIMEOUT:10000}"
    # Amount of threads used to invoke callbacks
    max_callback_threads: "${TB_QUEUE_TRANSPORT_MAX_CALLBACK_THREADS:100}"
<<<<<<< HEAD
    # Interval in milliseconds to poll api requests from transport microservices
=======
    max_core_handler_threads: "${TB_QUEUE_TRANSPORT_MAX_CORE_HANDLER_THREADS:16}"
>>>>>>> b36d9c2b
    request_poll_interval: "${TB_QUEUE_TRANSPORT_REQUEST_POLL_INTERVAL_MS:25}"
    # Interval in milliseconds to poll api response from transport microservices
    response_poll_interval: "${TB_QUEUE_TRANSPORT_RESPONSE_POLL_INTERVAL_MS:25}"
  core:
    # Default topic name of Kafka, RabbitMQ, etc. queue
    topic: "${TB_QUEUE_CORE_TOPIC:tb_core}"
    # Interval in milliseconds to poll messages by Core microservices
    poll-interval: "${TB_QUEUE_CORE_POLL_INTERVAL_MS:25}"
    # Amount of partitions used by Core microservices
    partitions: "${TB_QUEUE_CORE_PARTITIONS:10}"
    # Timeout for processing a message pack by Core microservices
    pack-processing-timeout: "${TB_QUEUE_CORE_PACK_PROCESSING_TIMEOUT_MS:2000}"
    ota:
      # Default topic name for OTA updates
      topic: "${TB_QUEUE_CORE_OTA_TOPIC:tb_ota_package}"
      # The interval of processing the OTA updates for devices. Used to avoid any harm to the network due to many parallel OTA updates
      pack-interval-ms: "${TB_QUEUE_CORE_OTA_PACK_INTERVAL_MS:60000}"
      # The size of OTA updates notifications fetched from the queue. The queue stores pairs of firmware and device ids
      pack-size: "${TB_QUEUE_CORE_OTA_PACK_SIZE:100}"
    # Stats topic name for queue Kafka, RabbitMQ, etc.
    usage-stats-topic: "${TB_QUEUE_US_TOPIC:tb_usage_stats}"
    stats:
      # Enable/disable statistics for Core microservices
      enabled: "${TB_QUEUE_CORE_STATS_ENABLED:true}"
      # Statistics printing interval for Core microservices
      print-interval-ms: "${TB_QUEUE_CORE_STATS_PRINT_INTERVAL_MS:60000}"
  vc:
    # Default topic name for Kafka, RabbitMQ, etc.
    topic: "${TB_QUEUE_VC_TOPIC:tb_version_control}"
    # Number of partitions to associate with this queue. Used for scaling the number of messages that can be processed in parallel
    partitions: "${TB_QUEUE_VC_PARTITIONS:10}"
    # Interval in milliseconds between polling of the messages if no new messages arrive
    poll-interval: "${TB_QUEUE_VC_INTERVAL_MS:25}"
    # Timeout before retrying all failed and timed-out messages from the processing pack
    pack-processing-timeout: "${TB_QUEUE_VC_PACK_PROCESSING_TIMEOUT_MS:180000}"
    # Timeout for a request to VC-executor (for a request for the version of the entity, for a commit charge, etc.)
    request-timeout: "${TB_QUEUE_VC_REQUEST_TIMEOUT:180000}"
    # Queue settings for Kafka, RabbitMQ, etc. Limit for single message size
    msg-chunk-size: "${TB_QUEUE_VC_MSG_CHUNK_SIZE:250000}"
  js:
    # JS Eval request topic
    request_topic: "${REMOTE_JS_EVAL_REQUEST_TOPIC:js_eval.requests}"
    # JS Eval responses topic prefix that is combined with node id
    response_topic_prefix: "${REMOTE_JS_EVAL_RESPONSE_TOPIC:js_eval.responses}"
    # JS Eval max pending requests
    max_pending_requests: "${REMOTE_JS_MAX_PENDING_REQUESTS:10000}"
    # JS Eval max request timeout
    max_eval_requests_timeout: "${REMOTE_JS_MAX_EVAL_REQUEST_TIMEOUT:60000}"
    # JS max request timeout
    max_requests_timeout: "${REMOTE_JS_MAX_REQUEST_TIMEOUT:10000}"
    # JS execution max request timeout
    max_exec_requests_timeout: "${REMOTE_JS_MAX_EXEC_REQUEST_TIMEOUT:2000}"
    # JS response poll interval
    response_poll_interval: "${REMOTE_JS_RESPONSE_POLL_INTERVAL_MS:25}"
  rule-engine:
    # Deprecated. It will be removed in the nearest releases
    topic: "${TB_QUEUE_RULE_ENGINE_TOPIC:tb_rule_engine}"
    # Interval in milliseconds to poll messages by Rule Engine
    poll-interval: "${TB_QUEUE_RULE_ENGINE_POLL_INTERVAL_MS:25}"
    # Timeout for processing a message pack of Rule Engine
    pack-processing-timeout: "${TB_QUEUE_RULE_ENGINE_PACK_PROCESSING_TIMEOUT_MS:2000}"
    stats:
      # Enable/disable statistics for Rule Engine
      enabled: "${TB_QUEUE_RULE_ENGINE_STATS_ENABLED:true}"
      # Statistics printing interval for Rule Engine
      print-interval-ms: "${TB_QUEUE_RULE_ENGINE_STATS_PRINT_INTERVAL_MS:60000}"
      # Max length of the error message that is printed by statistics
      max-error-message-length: "${TB_QUEUE_RULE_ENGINE_MAX_ERROR_MESSAGE_LENGTH:4096}"
    queues:
      - name: "${TB_QUEUE_RE_MAIN_QUEUE_NAME:Main}" # queue name
        topic: "${TB_QUEUE_RE_MAIN_TOPIC:tb_rule_engine.main}" # queue topic
        poll-interval: "${TB_QUEUE_RE_MAIN_POLL_INTERVAL_MS:25}" # poll interval
        partitions: "${TB_QUEUE_RE_MAIN_PARTITIONS:10}" # number queue partitions
        consumer-per-partition: "${TB_QUEUE_RE_MAIN_CONSUMER_PER_PARTITION:true}" # if true - use for each customer different partition
        pack-processing-timeout: "${TB_QUEUE_RE_MAIN_PACK_PROCESSING_TIMEOUT_MS:2000}" # Timeout for processing a message pack
        submit-strategy:
          type: "${TB_QUEUE_RE_MAIN_SUBMIT_STRATEGY_TYPE:BURST}" # BURST, BATCH, SEQUENTIAL_BY_ORIGINATOR, SEQUENTIAL_BY_TENANT, SEQUENTIAL
          # For BATCH only
          batch-size: "${TB_QUEUE_RE_MAIN_SUBMIT_STRATEGY_BATCH_SIZE:1000}" # Maximum number of messages in batch
        processing-strategy:
          type: "${TB_QUEUE_RE_MAIN_PROCESSING_STRATEGY_TYPE:SKIP_ALL_FAILURES}" # SKIP_ALL_FAILURES, SKIP_ALL_FAILURES_AND_TIMED_OUT, RETRY_ALL, RETRY_FAILED, RETRY_TIMED_OUT, RETRY_FAILED_AND_TIMED_OUT
          # For RETRY_ALL, RETRY_FAILED, RETRY_TIMED_OUT, RETRY_FAILED_AND_TIMED_OUT
          retries: "${TB_QUEUE_RE_MAIN_PROCESSING_STRATEGY_RETRIES:3}" # Number of retries, 0 is unlimited
          failure-percentage: "${TB_QUEUE_RE_MAIN_PROCESSING_STRATEGY_FAILURE_PERCENTAGE:0}" # Skip retry if failures or timeouts are less than X percentage of messages;
          pause-between-retries: "${TB_QUEUE_RE_MAIN_PROCESSING_STRATEGY_RETRY_PAUSE:3}" # Time in seconds to wait in consumer thread before retries;
          max-pause-between-retries: "${TB_QUEUE_RE_MAIN_PROCESSING_STRATEGY_MAX_RETRY_PAUSE:3}" # Max allowed time in seconds for pause between retries.
      - name: "${TB_QUEUE_RE_HP_QUEUE_NAME:HighPriority}" # queue name
        topic: "${TB_QUEUE_RE_HP_TOPIC:tb_rule_engine.hp}" # queue topic
        poll-interval: "${TB_QUEUE_RE_HP_POLL_INTERVAL_MS:25}" # poll interval
        partitions: "${TB_QUEUE_RE_HP_PARTITIONS:10}"  # number queue partitions
        consumer-per-partition: "${TB_QUEUE_RE_HP_CONSUMER_PER_PARTITION:true}" # if true - use for each customer different partition
        pack-processing-timeout: "${TB_QUEUE_RE_HP_PACK_PROCESSING_TIMEOUT_MS:2000}" # Timeout for processing a message pack
        submit-strategy:
          type: "${TB_QUEUE_RE_HP_SUBMIT_STRATEGY_TYPE:BURST}" # BURST, BATCH, SEQUENTIAL_BY_ORIGINATOR, SEQUENTIAL_BY_TENANT, SEQUENTIAL
          # For BATCH only
          batch-size: "${TB_QUEUE_RE_HP_SUBMIT_STRATEGY_BATCH_SIZE:100}" # Maximum number of messages in batch
        processing-strategy:
          type: "${TB_QUEUE_RE_HP_PROCESSING_STRATEGY_TYPE:RETRY_FAILED_AND_TIMED_OUT}" # SKIP_ALL_FAILURES, SKIP_ALL_FAILURES_AND_TIMED_OUT, RETRY_ALL, RETRY_FAILED, RETRY_TIMED_OUT, RETRY_FAILED_AND_TIMED_OUT
          # For RETRY_ALL, RETRY_FAILED, RETRY_TIMED_OUT, RETRY_FAILED_AND_TIMED_OUT
          retries: "${TB_QUEUE_RE_HP_PROCESSING_STRATEGY_RETRIES:0}" # Number of retries, 0 is unlimited
          failure-percentage: "${TB_QUEUE_RE_HP_PROCESSING_STRATEGY_FAILURE_PERCENTAGE:0}" # Skip retry if failures or timeouts are less than X percentage of messages;
          pause-between-retries: "${TB_QUEUE_RE_HP_PROCESSING_STRATEGY_RETRY_PAUSE:5}" # Time in seconds to wait in consumer thread before retries;
          max-pause-between-retries: "${TB_QUEUE_RE_HP_PROCESSING_STRATEGY_MAX_RETRY_PAUSE:5}" # Max allowed time in seconds for pause between retries.
      - name: "${TB_QUEUE_RE_SQ_QUEUE_NAME:SequentialByOriginator}" # queue name
        topic: "${TB_QUEUE_RE_SQ_TOPIC:tb_rule_engine.sq}" # queue topic
        poll-interval: "${TB_QUEUE_RE_SQ_POLL_INTERVAL_MS:25}" # poll interval
        partitions: "${TB_QUEUE_RE_SQ_PARTITIONS:10}" # number queue partitions
        consumer-per-partition: "${TB_QUEUE_RE_SQ_CONSUMER_PER_PARTITION:true}" # if true - use for each customer different partition
        pack-processing-timeout: "${TB_QUEUE_RE_SQ_PACK_PROCESSING_TIMEOUT_MS:2000}" # Timeout for processing a message pack
        submit-strategy:
          type: "${TB_QUEUE_RE_SQ_SUBMIT_STRATEGY_TYPE:SEQUENTIAL_BY_ORIGINATOR}" # BURST, BATCH, SEQUENTIAL_BY_ORIGINATOR, SEQUENTIAL_BY_TENANT, SEQUENTIAL
          # For BATCH only
          batch-size: "${TB_QUEUE_RE_SQ_SUBMIT_STRATEGY_BATCH_SIZE:100}" # Maximum number of messages in batch
        processing-strategy:
          type: "${TB_QUEUE_RE_SQ_PROCESSING_STRATEGY_TYPE:RETRY_FAILED_AND_TIMED_OUT}" # SKIP_ALL_FAILURES, SKIP_ALL_FAILURES_AND_TIMED_OUT, RETRY_ALL, RETRY_FAILED, RETRY_TIMED_OUT, RETRY_FAILED_AND_TIMED_OUT
          # For RETRY_ALL, RETRY_FAILED, RETRY_TIMED_OUT, RETRY_FAILED_AND_TIMED_OUT
          retries: "${TB_QUEUE_RE_SQ_PROCESSING_STRATEGY_RETRIES:3}" # Number of retries, 0 is unlimited
          failure-percentage: "${TB_QUEUE_RE_SQ_PROCESSING_STRATEGY_FAILURE_PERCENTAGE:0}" # Skip retry if failures or timeouts are less than X percentage of messages;
          pause-between-retries: "${TB_QUEUE_RE_SQ_PROCESSING_STRATEGY_RETRY_PAUSE:5}" # Time in seconds to wait in consumer thread before retries;
          max-pause-between-retries: "${TB_QUEUE_RE_SQ_PROCESSING_STRATEGY_MAX_RETRY_PAUSE:5}" # Max allowed time in seconds for pause between retries.
    # After a queue is deleted (or the profile's isolation option was disabled), Rule Engine will continue reading related topics during this period before deleting the actual topics
    topic-deletion-delay: "${TB_QUEUE_RULE_ENGINE_TOPIC_DELETION_DELAY_SEC:15}"
    # Size of the thread pool that handles such operations as partition changes, config updates, queue deletion
    management-thread-pool-size: "${TB_QUEUE_RULE_ENGINE_MGMT_THREAD_POOL_SIZE:12}"
  transport:
    # For high-priority notifications that require minimum latency and processing time
    notifications_topic: "${TB_QUEUE_TRANSPORT_NOTIFICATIONS_TOPIC:tb_transport.notifications}"
    # Interval in milliseconds to poll messages
    poll_interval: "${TB_QUEUE_TRANSPORT_NOTIFICATIONS_POLL_INTERVAL_MS:25}"

# Event configuration parameters
event:
  debug:
    # Maximum number of symbols per debug event. The event content will be truncated if needed
    max-symbols: "${TB_MAX_DEBUG_EVENT_SYMBOLS:4096}"

# General service parameters
service:
  type: "${TB_SERVICE_TYPE:monolith}" # monolith or tb-core or tb-rule-engine
  # Unique id for this service (autogenerated if empty)
  id: "${TB_SERVICE_ID:}"
  rule_engine:
    # Comma-separated list of tenant profile ids assigned to this Rule Engine.
    # This Rule Engine will only be responsible for tenants with these profiles (in case 'isolation' option is enabled in the profile).
    assigned_tenant_profiles: "${TB_RULE_ENGINE_ASSIGNED_TENANT_PROFILES:}"

# Metrics parameters
metrics:
  # Enable/disable actuator metrics.
  enabled: "${METRICS_ENABLED:false}"
  timer:
    # Metrics percentiles returned by actuator for timer metrics. List of double values (divided by ,).
    percentiles: "${METRICS_TIMER_PERCENTILES:0.5}"
  system_info:
    # Persist frequency of system info (CPU, memory usage, etc.) in seconds
    persist_frequency: "${METRICS_SYSTEM_INFO_PERSIST_FREQUENCY_SECONDS:60}"
    # TTL in days for system info timeseries
    ttl: "${METRICS_SYSTEM_INFO_TTL_DAYS:7}"

# Version control parameters
vc:
  # Pool size for handling export tasks
  thread_pool_size: "${TB_VC_POOL_SIZE:2}"
  git:
    # Pool size for handling the git IO operations
    io_pool_size: "${TB_VC_GIT_POOL_SIZE:3}"
    # Default storing repository path
    repositories-folder: "${TB_VC_GIT_REPOSITORIES_FOLDER:${java.io.tmpdir}/repositories}"

# Notification system parameters
notification_system:
  # Specify thread pool size for Notification System processing notification rules and notification sending. Recommend value <= 10
  thread_pool_size: "${TB_NOTIFICATION_SYSTEM_THREAD_POOL_SIZE:10}"
  rules:
    # Semicolon-separated deduplication durations (in millis) for trigger types. Format: 'NotificationRuleTriggerType1:123;NotificationRuleTriggerType2:456'
    deduplication_durations: "${TB_NOTIFICATION_RULES_DEDUPLICATION_DURATIONS:NEW_PLATFORM_VERSION:0;RATE_LIMITS:14400000;}"

# General management parameters
management:
  endpoints:
    web:
      exposure:
        # Expose metrics endpoint (use value 'prometheus' to enable prometheus metrics).
        include: '${METRICS_ENDPOINTS_EXPOSE:info}'<|MERGE_RESOLUTION|>--- conflicted
+++ resolved
@@ -1491,11 +1491,9 @@
     max_requests_timeout: "${TB_QUEUE_TRANSPORT_MAX_REQUEST_TIMEOUT:10000}"
     # Amount of threads used to invoke callbacks
     max_callback_threads: "${TB_QUEUE_TRANSPORT_MAX_CALLBACK_THREADS:100}"
-<<<<<<< HEAD
+    # Amount of threads used for transport API requests
+    max_core_handler_threads: "${TB_QUEUE_TRANSPORT_MAX_CORE_HANDLER_THREADS:16}"
     # Interval in milliseconds to poll api requests from transport microservices
-=======
-    max_core_handler_threads: "${TB_QUEUE_TRANSPORT_MAX_CORE_HANDLER_THREADS:16}"
->>>>>>> b36d9c2b
     request_poll_interval: "${TB_QUEUE_TRANSPORT_REQUEST_POLL_INTERVAL_MS:25}"
     # Interval in milliseconds to poll api response from transport microservices
     response_poll_interval: "${TB_QUEUE_TRANSPORT_RESPONSE_POLL_INTERVAL_MS:25}"
