/**
 * Copyright © 2016-2024 The Thingsboard Authors
 *
 * Licensed under the Apache License, Version 2.0 (the "License");
 * you may not use this file except in compliance with the License.
 * You may obtain a copy of the License at
 *
 *     http://www.apache.org/licenses/LICENSE-2.0
 *
 * Unless required by applicable law or agreed to in writing, software
 * distributed under the License is distributed on an "AS IS" BASIS,
 * WITHOUT WARRANTIES OR CONDITIONS OF ANY KIND, either express or implied.
 * See the License for the specific language governing permissions and
 * limitations under the License.
 */
package org.thingsboard.rule.engine.rest;

import io.netty.channel.EventLoopGroup;
import io.netty.channel.nio.NioEventLoopGroup;
import io.netty.handler.ssl.SslContext;
import io.netty.handler.timeout.ReadTimeoutHandler;
import lombok.Data;
import lombok.extern.slf4j.Slf4j;
import org.springframework.http.HttpHeaders;
import org.springframework.http.HttpMethod;
import org.springframework.http.HttpStatus;
import org.springframework.http.ResponseEntity;
import org.springframework.http.client.reactive.ReactorClientHttpConnector;
import org.springframework.web.reactive.function.BodyInserters;
import org.springframework.web.reactive.function.client.WebClient;
import org.springframework.web.reactive.function.client.WebClient.RequestBodySpec;
import org.springframework.web.reactive.function.client.WebClientResponseException;
import org.springframework.web.util.UriComponentsBuilder;
import org.thingsboard.common.util.JacksonUtil;
import org.thingsboard.rule.engine.api.TbContext;
import org.thingsboard.rule.engine.api.TbNodeException;
import org.thingsboard.rule.engine.api.util.TbNodeUtils;
import org.thingsboard.rule.engine.credentials.BasicCredentials;
import org.thingsboard.rule.engine.credentials.ClientCredentials;
import org.thingsboard.rule.engine.credentials.CredentialsType;
import org.thingsboard.server.common.data.StringUtils;
import org.thingsboard.server.common.msg.TbMsg;
import org.thingsboard.server.common.msg.TbMsgMetaData;
import reactor.netty.http.client.HttpClient;
import reactor.netty.transport.ProxyProvider;

import javax.net.ssl.SSLException;
import java.net.URI;
import java.nio.charset.StandardCharsets;
import java.util.Base64;
import java.util.List;
import java.util.Map;
import java.util.Properties;
import java.util.concurrent.Semaphore;
import java.util.concurrent.TimeUnit;
import java.util.function.BiConsumer;
import java.util.function.Consumer;

@Data
@Slf4j
public class TbHttpClient {

    private static final String STATUS = "status";
    private static final String STATUS_CODE = "statusCode";
    private static final String STATUS_REASON = "statusReason";
    private static final String ERROR = "error";
    private static final String ERROR_BODY = "error_body";
    private static final String ERROR_SYSTEM_PROPERTIES = "Didn't set any system proxy properties. Should be added next system proxy properties: \"http.proxyHost\" and \"http.proxyPort\" or  \"https.proxyHost\" and \"https.proxyPort\" or \"socksProxyHost\" and \"socksProxyPort\"";

    private static final String HTTP_PROXY_HOST = "http.proxyHost";
    private static final String HTTP_PROXY_PORT = "http.proxyPort";
    private static final String HTTPS_PROXY_HOST = "https.proxyHost";
    private static final String HTTPS_PROXY_PORT = "https.proxyPort";

    private static final String SOCKS_PROXY_HOST = "socksProxyHost";
    private static final String SOCKS_PROXY_PORT = "socksProxyPort";
    private static final String SOCKS_VERSION = "socksProxyVersion";
    private static final String SOCKS_VERSION_5 = "5";
    private static final String SOCKS_VERSION_4 = "4";
    public static final String PROXY_USER = "tb.proxy.user";
    public static final String PROXY_PASSWORD = "tb.proxy.password";

    public static final String MAX_IN_MEMORY_BUFFER_SIZE_IN_KB = "tb.http.maxInMemoryBufferSizeInKb";

    private final TbRestApiCallNodeConfiguration config;

    private EventLoopGroup eventLoopGroup;
    private WebClient webClient;
    private Semaphore semaphore;

    TbHttpClient(TbRestApiCallNodeConfiguration config, EventLoopGroup eventLoopGroupShared) throws TbNodeException {
        try {
            this.config = config;
            if (config.getMaxParallelRequestsCount() > 0) {
                semaphore = new Semaphore(config.getMaxParallelRequestsCount());
            }

            HttpClient httpClient = HttpClient.create()
                    .runOn(getSharedOrCreateEventLoopGroup(eventLoopGroupShared))
                    .doOnConnected(c ->
                            c.addHandlerLast(new ReadTimeoutHandler(config.getReadTimeoutMs(), TimeUnit.MILLISECONDS)));

            if (config.isEnableProxy()) {
                if (config.isUseSystemProxyProperties()) {
                    checkSystemProxyProperties();
                    httpClient = httpClient.proxy(this::createSystemProxyProvider);
                } else {
                    checkProxyHost(config.getProxyHost());
                    checkProxyPort(config.getProxyPort());
                    String proxyUser = config.getProxyUser();
                    String proxyPassword = config.getProxyPassword();

                    httpClient = httpClient.proxy(options -> {
                        var o = options.type(ProxyProvider.Proxy.HTTP)
                                .host(config.getProxyHost())
                                .port(config.getProxyPort());

                        if (useAuth(proxyUser, proxyPassword)) {
                            o.username(proxyUser).password(u -> proxyPassword);
                        }
                    });
                    SslContext sslContext = config.getCredentials().initSslContext();
                    httpClient = httpClient.secure(t -> t.sslContext(sslContext));
                }
            } else if (config.isUseSimpleClientHttpFactory()) {
                if (CredentialsType.CERT_PEM == config.getCredentials().getType()) {
                    throw new TbNodeException("Simple HTTP Factory does not support CERT PEM credentials!");
                }
            } else {
                SslContext sslContext = config.getCredentials().initSslContext();
                httpClient = httpClient.secure(t -> t.sslContext(sslContext));
            }

            validateMaxInMemoryBufferSize(config);

            this.webClient = WebClient.builder()
                    .clientConnector(new ReactorClientHttpConnector(httpClient))
<<<<<<< HEAD
                    .defaultHeader(HttpHeaders.CONNECTION, "close") //In previous realization this header was present! (Added for hotfix "Connection reset")
                    .codecs(configurer -> configurer.defaultCodecs().maxInMemorySize(
                            (config.getMaxInMemoryBufferSizeInKb() > 0 ? config.getMaxInMemoryBufferSizeInKb() : 256) * 1024))
=======
>>>>>>> bbfc7365
                    .build();
        } catch (SSLException e) {
            throw new TbNodeException(e);
        }
    }

    private void validateMaxInMemoryBufferSize(TbRestApiCallNodeConfiguration config) throws TbNodeException {
        int systemMaxInMemoryBufferSizeInKb = 25000;
        try {
            Properties properties = System.getProperties();
            if (properties.containsKey(MAX_IN_MEMORY_BUFFER_SIZE_IN_KB)) {
                systemMaxInMemoryBufferSizeInKb = Integer.parseInt(properties.getProperty(MAX_IN_MEMORY_BUFFER_SIZE_IN_KB));
            }
        } catch (Exception ignored) {}
        if (config.getMaxInMemoryBufferSizeInKb() > systemMaxInMemoryBufferSizeInKb) {
            throw new TbNodeException("The configured maximum in-memory buffer size (in KB) exceeds the system limit for this parameter.\n" +
                    "The system limit is " + systemMaxInMemoryBufferSizeInKb + " KB.\n" +
                    "Please use the system variable '" + MAX_IN_MEMORY_BUFFER_SIZE_IN_KB + "' to override the system limit.");
        }
    }

    EventLoopGroup getSharedOrCreateEventLoopGroup(EventLoopGroup eventLoopGroupShared) {
        if (eventLoopGroupShared != null) {
            return eventLoopGroupShared;
        }
        return this.eventLoopGroup = new NioEventLoopGroup();
    }

    private void checkSystemProxyProperties() throws TbNodeException {
        boolean useHttpProxy = !StringUtils.isEmpty(System.getProperty("http.proxyHost")) && !StringUtils.isEmpty(System.getProperty("http.proxyPort"));
        boolean useHttpsProxy = !StringUtils.isEmpty(System.getProperty("https.proxyHost")) && !StringUtils.isEmpty(System.getProperty("https.proxyPort"));
        boolean useSocksProxy = !StringUtils.isEmpty(System.getProperty("socksProxyHost")) && !StringUtils.isEmpty(System.getProperty("socksProxyPort"));
        if (!(useHttpProxy || useHttpsProxy || useSocksProxy)) {
            log.warn(ERROR_SYSTEM_PROPERTIES);
            throw new TbNodeException(ERROR_SYSTEM_PROPERTIES);
        }
    }

    private boolean useAuth(String proxyUser, String proxyPassword) {
        return !StringUtils.isEmpty(proxyUser) && !StringUtils.isEmpty(proxyPassword);
    }

    void destroy() {
        if (this.eventLoopGroup != null) {
            this.eventLoopGroup.shutdownGracefully(0, 5, TimeUnit.SECONDS);
        }
    }

    public void processMessage(TbContext ctx, TbMsg msg,
                               Consumer<TbMsg> onSuccess,
                               BiConsumer<TbMsg, Throwable> onFailure) {
        try {
            if (semaphore != null && !semaphore.tryAcquire(config.getReadTimeoutMs(), TimeUnit.MILLISECONDS)) {
                onFailure.accept(msg, new RuntimeException("Timeout during waiting for reply!"));
                return;
            }

            String endpointUrl = TbNodeUtils.processPattern(config.getRestEndpointUrlPattern(), msg);
            HttpMethod method = HttpMethod.valueOf(config.getRequestMethod());
            URI uri = buildEncodedUri(endpointUrl);

            RequestBodySpec request = webClient
                    .method(method)
                    .uri(uri)
                    .headers(headers -> prepareHeaders(headers, msg));

            if ((HttpMethod.POST.equals(method) || HttpMethod.PUT.equals(method) ||
                    HttpMethod.PATCH.equals(method) || HttpMethod.DELETE.equals(method)) &&
                    !config.isIgnoreRequestBody()) {
                request.body(BodyInserters.fromValue(getData(msg, config.isParseToPlainText())));
            }

            request
                    .retrieve()
                    .toEntity(String.class)
                    .subscribe(responseEntity -> {
                        if (semaphore != null) {
                            semaphore.release();
                        }

                        if (responseEntity.getStatusCode().is2xxSuccessful()) {
                            onSuccess.accept(processResponse(ctx, msg, responseEntity));
                        } else {
                            onFailure.accept(processFailureResponse(msg, responseEntity), null);
                        }
                    }, throwable -> {
                        if (semaphore != null) {
                            semaphore.release();
                        }

                        onFailure.accept(processException(msg, throwable), processThrowable(throwable));
                    });
        } catch (InterruptedException e) {
            log.warn("Timeout during waiting for reply!", e);
        }
    }

    private Throwable processThrowable(Throwable origin) {
        if (origin instanceof WebClientResponseException restClientResponseException
                && restClientResponseException.getStatusCode().is2xxSuccessful()) {
            // return cause instead of original exception in case 2xx status code
            // this will provide meaningful error message to the user
            return new RuntimeException(restClientResponseException.getCause());
        }
        return origin;
    }

    public URI buildEncodedUri(String endpointUrl) {
        if (endpointUrl == null) {
            throw new RuntimeException("Url string cannot be null!");
        }
        if (endpointUrl.isEmpty()) {
            throw new RuntimeException("Url string cannot be empty!");
        }

        URI uri = UriComponentsBuilder.fromUriString(endpointUrl).build().encode().toUri();
        if (uri.getScheme() == null || uri.getScheme().isEmpty()) {
            throw new RuntimeException("Transport scheme(protocol) must be provided!");
        }

        boolean authorityNotValid = uri.getAuthority() == null || uri.getAuthority().isEmpty();
        boolean hostNotValid = uri.getHost() == null || uri.getHost().isEmpty();
        if (authorityNotValid || hostNotValid) {
            throw new RuntimeException("Url string is invalid!");
        }

        return uri;
    }

    private Object getData(TbMsg tbMsg, boolean parseToPlainText) {
        String data = tbMsg.getData();
        return parseToPlainText ? JacksonUtil.toPlainText(data) : JacksonUtil.toJsonNode(data);
    }

    private TbMsg processResponse(TbContext ctx, TbMsg origMsg, ResponseEntity<String> response) {
        TbMsgMetaData metaData = origMsg.getMetaData();
        HttpStatus httpStatus = (HttpStatus) response.getStatusCode();
        metaData.putValue(STATUS, httpStatus.name());
        metaData.putValue(STATUS_CODE, response.getStatusCode().value() + "");
        metaData.putValue(STATUS_REASON, httpStatus.getReasonPhrase());
        headersToMetaData(response.getHeaders(), metaData::putValue);
        String body = response.getBody() == null ? TbMsg.EMPTY_JSON_OBJECT : response.getBody();
        return ctx.transformMsg(origMsg, metaData, body);
    }

    void headersToMetaData(Map<String, List<String>> headers, BiConsumer<String, String> consumer) {
        if (headers == null) {
            return;
        }
        headers.forEach((key, values) -> {
            if (values != null && !values.isEmpty()) {
                if (values.size() == 1) {
                    consumer.accept(key, values.get(0));
                } else {
                    consumer.accept(key, JacksonUtil.toString(values));
                }
            }
        });
    }

    private TbMsg processFailureResponse(TbMsg origMsg, ResponseEntity<String> response) {
        HttpStatus httpStatus = (HttpStatus) response.getStatusCode();
        TbMsgMetaData metaData = origMsg.getMetaData();
        metaData.putValue(STATUS, httpStatus.name());
        metaData.putValue(STATUS_CODE, httpStatus.value() + "");
        metaData.putValue(STATUS_REASON, httpStatus.getReasonPhrase());
        metaData.putValue(ERROR_BODY, response.getBody());
        headersToMetaData(response.getHeaders(), metaData::putValue);
        return TbMsg.transformMsgMetadata(origMsg, metaData);
    }

    private TbMsg processException(TbMsg origMsg, Throwable e) {
        TbMsgMetaData metaData = origMsg.getMetaData();
        metaData.putValue(ERROR, e.getClass() + ": " + e.getMessage());
        if (e instanceof WebClientResponseException restClientResponseException) {
            metaData.putValue(STATUS, restClientResponseException.getStatusText());
            metaData.putValue(STATUS_CODE, restClientResponseException.getStatusCode().value() + "");
            metaData.putValue(ERROR_BODY, restClientResponseException.getResponseBodyAsString());
        }
        return TbMsg.transformMsgMetadata(origMsg, metaData);
    }

    private void prepareHeaders(HttpHeaders headers, TbMsg msg) {
        config.getHeaders().forEach((k, v) -> headers.add(TbNodeUtils.processPattern(k, msg), TbNodeUtils.processPattern(v, msg)));
        ClientCredentials credentials = config.getCredentials();
        if (CredentialsType.BASIC == credentials.getType()) {
            BasicCredentials basicCredentials = (BasicCredentials) credentials;
            String authString = basicCredentials.getUsername() + ":" + basicCredentials.getPassword();
            String encodedAuthString = new String(Base64.getDecoder().decode(authString.getBytes(StandardCharsets.UTF_8)));
            headers.add("Authorization", "Basic " + encodedAuthString);
        }
    }

    private static void checkProxyHost(String proxyHost) {
        if (StringUtils.isEmpty(proxyHost)) {
            throw new IllegalArgumentException("Proxy host can't be empty");
        }
    }

    private static void checkProxyPort(int proxyPort) {
        if (proxyPort < 0 || proxyPort > 65535) {
            throw new IllegalArgumentException("Proxy port out of range:" + proxyPort);
        }
    }

    private void createSystemProxyProvider(ProxyProvider.TypeSpec option) {
        Properties properties = System.getProperties();
        if (properties.containsKey(HTTP_PROXY_HOST) || properties.containsKey(HTTPS_PROXY_HOST)) {
            createHttpProxyFrom(option, properties);
        } else if (properties.containsKey(SOCKS_PROXY_HOST)) {
            createSocksProxyFrom(option, properties);
        }
    }

    private void createHttpProxyFrom(ProxyProvider.TypeSpec option, Properties properties) {
        String hostProperty;
        String portProperty;
        if (properties.containsKey(HTTPS_PROXY_HOST)) {
            hostProperty = HTTPS_PROXY_HOST;
            portProperty = HTTPS_PROXY_PORT;
        } else {
            hostProperty = HTTP_PROXY_HOST;
            portProperty = HTTP_PROXY_PORT;
        }

        String hostname = properties.getProperty(hostProperty);
        int port = Integer.parseInt(properties.getProperty(portProperty));

        checkProxyHost(hostname);
        checkProxyPort(port);

        var proxy = option
                .type(ProxyProvider.Proxy.HTTP)
                .host(hostname)
                .port(port);

        var proxyUser = properties.getProperty(PROXY_USER);
        var proxyPassword = properties.getProperty(PROXY_PASSWORD);

        if (useAuth(proxyUser, proxyPassword)) {
            proxy.username(proxyUser).password(u -> proxyPassword);
        }
    }

    private void createSocksProxyFrom(ProxyProvider.TypeSpec option, Properties properties) {
        String hostname = properties.getProperty(SOCKS_PROXY_HOST);
        String version = properties.getProperty(SOCKS_VERSION, SOCKS_VERSION_5);
        if (!SOCKS_VERSION_5.equals(version) && !SOCKS_VERSION_4.equals(version)) {
            throw new IllegalArgumentException(String.format("Wrong socks version %s! Supported only socks versions 4 and 5.", version));
        }

        ProxyProvider.Proxy type = SOCKS_VERSION_5.equals(version) ? ProxyProvider.Proxy.SOCKS5 : ProxyProvider.Proxy.SOCKS4;
        int port = Integer.parseInt(properties.getProperty(SOCKS_PROXY_PORT));

        checkProxyHost(hostname);
        checkProxyPort(port);

        ProxyProvider.Builder proxy = option
                .type(type)
                .host(hostname)
                .port(port);

        var proxyUser = properties.getProperty(PROXY_USER);
        var proxyPassword = properties.getProperty(PROXY_PASSWORD);

        if (useAuth(proxyUser, proxyPassword)) {
            proxy.username(proxyUser).password(u -> proxyPassword);
        }
    }

}<|MERGE_RESOLUTION|>--- conflicted
+++ resolved
@@ -135,12 +135,8 @@
 
             this.webClient = WebClient.builder()
                     .clientConnector(new ReactorClientHttpConnector(httpClient))
-<<<<<<< HEAD
-                    .defaultHeader(HttpHeaders.CONNECTION, "close") //In previous realization this header was present! (Added for hotfix "Connection reset")
                     .codecs(configurer -> configurer.defaultCodecs().maxInMemorySize(
                             (config.getMaxInMemoryBufferSizeInKb() > 0 ? config.getMaxInMemoryBufferSizeInKb() : 256) * 1024))
-=======
->>>>>>> bbfc7365
                     .build();
         } catch (SSLException e) {
             throw new TbNodeException(e);
