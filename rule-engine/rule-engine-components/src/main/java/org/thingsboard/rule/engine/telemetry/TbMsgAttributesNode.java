/**
 * Copyright © 2016-2025 The Thingsboard Authors
 *
 * Licensed under the Apache License, Version 2.0 (the "License");
 * you may not use this file except in compliance with the License.
 * You may obtain a copy of the License at
 *
 *     http://www.apache.org/licenses/LICENSE-2.0
 *
 * Unless required by applicable law or agreed to in writing, software
 * distributed under the License is distributed on an "AS IS" BASIS,
 * WITHOUT WARRANTIES OR CONDITIONS OF ANY KIND, either express or implied.
 * See the License for the specific language governing permissions and
 * limitations under the License.
 */
package org.thingsboard.rule.engine.telemetry;

import com.fasterxml.jackson.databind.JsonNode;
import com.fasterxml.jackson.databind.node.ObjectNode;
import com.google.common.util.concurrent.FutureCallback;
import com.google.common.util.concurrent.ListenableFuture;
import com.google.common.util.concurrent.MoreExecutors;
import com.google.gson.JsonParser;
import lombok.extern.slf4j.Slf4j;
import org.thingsboard.common.util.DonAsynchron;
import org.thingsboard.common.util.JacksonUtil;
import org.thingsboard.rule.engine.api.AttributesSaveRequest;
import org.thingsboard.rule.engine.api.RuleNode;
import org.thingsboard.rule.engine.api.TbContext;
import org.thingsboard.rule.engine.api.TbNode;
import org.thingsboard.rule.engine.api.TbNodeConfiguration;
import org.thingsboard.rule.engine.api.TbNodeException;
import org.thingsboard.rule.engine.api.util.TbNodeUtils;
import org.thingsboard.rule.engine.telemetry.settings.AttributesProcessingSettings;
import org.thingsboard.server.common.adaptor.JsonConverter;
import org.thingsboard.server.common.data.AttributeScope;
import org.thingsboard.server.common.data.StringUtils;
import org.thingsboard.server.common.data.kv.AttributeKvEntry;
import org.thingsboard.server.common.data.kv.KvEntry;
import org.thingsboard.server.common.data.plugin.ComponentType;
import org.thingsboard.server.common.data.util.TbPair;
import org.thingsboard.server.common.msg.TbMsg;

import java.util.ArrayList;
import java.util.List;
import java.util.Map;
import java.util.Objects;
import java.util.UUID;
import java.util.function.Function;
import java.util.stream.Collectors;

import static org.thingsboard.rule.engine.telemetry.settings.AttributesProcessingSettings.Advanced;
import static org.thingsboard.rule.engine.telemetry.settings.AttributesProcessingSettings.Deduplicate;
import static org.thingsboard.rule.engine.telemetry.settings.AttributesProcessingSettings.OnEveryMessage;
import static org.thingsboard.rule.engine.telemetry.settings.AttributesProcessingSettings.WebSocketsOnly;
import static org.thingsboard.server.common.data.DataConstants.NOTIFY_DEVICE_METADATA_KEY;
import static org.thingsboard.server.common.data.DataConstants.SCOPE;
import static org.thingsboard.server.common.data.msg.TbMsgType.POST_ATTRIBUTES_REQUEST;

@Slf4j
@RuleNode(
        type = ComponentType.ACTION,
        name = "save attributes",
        configClazz = TbMsgAttributesNodeConfiguration.class,
        version = 3,
        nodeDescription = """
                Saves attribute data with a configurable scope and according to configured processing strategies.
                """,
        nodeDetails = """
                Node performs two <strong>actions:</strong>
                <ul>
                  <li><strong>Attributes:</strong> save attribute data to a database.</li>
                  <li><strong>WebSockets:</strong> notify WebSockets subscriptions about attribute data updates.</li>
                </ul>
                
                For each <em>action</em>, three <strong>processing strategies</strong> are available:
                <ul>
                  <li><strong>On every message:</strong> perform the action for every message.</li>
                  <li><strong>Deduplicate:</strong> perform the action only for the first message from a particular originator within a configurable interval.</li>
                  <li><strong>Skip:</strong> never perform the action.</li>
                </ul>
                
                <strong>Processing strategies</strong> are configured using <em>processing settings</em>, which support two modes:
                <ul>
                  <li><strong>Basic</strong>
                    <ul>
                      <li><strong>On every message:</strong> applies the "On every message" strategy to all actions.</li>
                      <li><strong>Deduplicate:</strong> applies the "Deduplicate" strategy (with a specified interval) to all actions.</li>
                      <li><strong>WebSockets only:</strong> applies the "Skip" strategy to Attributes, and the "On every message" strategy to WebSockets.</li>
                    </ul>
                  </li>
                  <li><strong>Advanced:</strong> configure each action’s strategy independently.</li>
                </ul>
                
                Additionally:
                <ul>
                  <li>If <b>Save attributes only if the value changes</b> is enabled, the rule node compares the received attribute value with the current stored value and skips the save operation if they match.</li>
                  <li>If <b>Send attributes updated notification</b> is enabled, the rule node will put the <b>Attributes Updated</b> event for <code>SHARED_SCOPE</code> and <code>SERVER_SCOPE</code> attribute updates to the queue named <code>Main</code>.</li>
                  <li>If <b>Force notification to the device</b> is enabled, then rule node will always notify device about <code>SHARED_SCOPE</code> attribute updates, regardless of the value of <code>notifyDevice</code> metadata property.</li>
                </ul>
                
                This node expects messages of type <code>POST_ATTRIBUTES_REQUEST</code>.
                <br><br>
                Output connections: <code>Success</code>, <code>Failure</code>.
                """,
        configDirective = "tbActionNodeAttributesConfig",
        icon = "file_upload"
)
public class TbMsgAttributesNode implements TbNode {

    static final String NOTIFY_DEVICE_KEY = "notifyDevice";
    static final String SEND_ATTRIBUTES_UPDATED_NOTIFICATION_KEY = "sendAttributesUpdatedNotification";
    static final String UPDATE_ATTRIBUTES_ONLY_ON_VALUE_CHANGE_KEY = "updateAttributesOnlyOnValueChange";

    private TbMsgAttributesNodeConfiguration config;

    private AttributesProcessingSettings processingSettings;

    @Override
    public void init(TbContext ctx, TbNodeConfiguration configuration) throws TbNodeException {
        config = TbNodeUtils.convert(configuration, TbMsgAttributesNodeConfiguration.class);
        processingSettings = config.getProcessingSettings();
    }

    @Override
    public void onMsg(TbContext ctx, TbMsg msg) {
        if (!msg.isTypeOf(POST_ATTRIBUTES_REQUEST)) {
            ctx.tellFailure(msg, new IllegalArgumentException("Unsupported msg type: " + msg.getType()));
            return;
        }
        String src = msg.getData();
        List<AttributeKvEntry> newAttributes = new ArrayList<>(JsonConverter.convertToAttributes(JsonParser.parseString(src)));
        if (newAttributes.isEmpty()) {
            ctx.tellSuccess(msg);
            return;
        }

        AttributesSaveRequest.Strategy strategy = determineSaveStrategy(msg.getMetaDataTs(), msg.getOriginator().getId());

        // short-circuit
        if (!strategy.saveAttributes() && !strategy.sendWsUpdate()) {
            ctx.tellSuccess(msg);
            return;
        }

        AttributeScope scope = getScope(msg.getMetaData().getValue(SCOPE));
        boolean sendAttributesUpdateNotification = checkSendNotification(scope);

        if (!config.isUpdateAttributesOnlyOnValueChange()) {
            saveAttr(newAttributes, ctx, msg, scope, sendAttributesUpdateNotification, strategy);
            return;
        }

        List<String> keys = newAttributes.stream().map(KvEntry::getKey).collect(Collectors.toList());
        ListenableFuture<List<AttributeKvEntry>> findFuture = ctx.getAttributesService().find(ctx.getTenantId(), msg.getOriginator(), scope, keys);

        DonAsynchron.withCallback(findFuture,
                currentAttributes -> {
                    List<AttributeKvEntry> attributesChanged = filterChangedAttr(currentAttributes, newAttributes);
                    saveAttr(attributesChanged, ctx, msg, scope, sendAttributesUpdateNotification, strategy);
                },
                throwable -> ctx.tellFailure(msg, throwable),
                MoreExecutors.directExecutor());
    }

    private AttributesSaveRequest.Strategy determineSaveStrategy(long ts, UUID originatorUuid) {
        if (processingSettings instanceof OnEveryMessage) {
            return AttributesSaveRequest.Strategy.PROCESS_ALL;
        }
        if (processingSettings instanceof WebSocketsOnly) {
            return AttributesSaveRequest.Strategy.WS_ONLY;
        }
        if (processingSettings instanceof Deduplicate deduplicate) {
            boolean isFirstMsgInInterval = deduplicate.getProcessingStrategy().shouldProcess(ts, originatorUuid);
            return isFirstMsgInInterval ? AttributesSaveRequest.Strategy.PROCESS_ALL : AttributesSaveRequest.Strategy.SKIP_ALL;
        }
        if (processingSettings instanceof Advanced advanced) {
            return new AttributesSaveRequest.Strategy(
                    advanced.attributes().shouldProcess(ts, originatorUuid),
                    advanced.webSockets().shouldProcess(ts, originatorUuid)
            );
        }
        // should not happen
        throw new IllegalArgumentException("Unknown processing settings type: " + processingSettings.getClass().getSimpleName());
    }

    private void saveAttr(
            List<AttributeKvEntry> attributes,
            TbContext ctx,
            TbMsg msg,
            AttributeScope scope,
            boolean sendAttributesUpdateNotification,
            AttributesSaveRequest.Strategy strategy
    ) {
        if (attributes.isEmpty()) {
            ctx.tellSuccess(msg);
            return;
        }
        FutureCallback<Void> callback = sendAttributesUpdateNotification ?
                new AttributesUpdateNodeCallback(ctx, msg, scope.name(), attributes) :
                new TelemetryNodeCallback(ctx, msg);
        ctx.getTelemetryService().saveAttributes(AttributesSaveRequest.builder()
                .tenantId(ctx.getTenantId())
                .entityId(msg.getOriginator())
                .scope(scope)
                .entries(attributes)
                .notifyDevice(config.isNotifyDevice() || checkNotifyDeviceMdValue(msg.getMetaData().getValue(NOTIFY_DEVICE_METADATA_KEY)))
<<<<<<< HEAD
                .strategy(strategy)
=======
                .previousCalculatedFieldIds(msg.getPreviousCalculatedFieldIds())
                .tbMsgId(msg.getId())
                .tbMsgType(msg.getInternalType())
>>>>>>> 441940c4
                .callback(callback)
                .build());
    }

    private List<AttributeKvEntry> filterChangedAttr(List<AttributeKvEntry> currentAttributes, List<AttributeKvEntry> newAttributes) {
        if (currentAttributes == null || currentAttributes.isEmpty()) {
            return newAttributes;
        }

        Map<String, AttributeKvEntry> currentAttrMap = currentAttributes.stream()
                .collect(Collectors.toMap(AttributeKvEntry::getKey, Function.identity(), (existing, replacement) -> existing));

        return newAttributes.stream()
                .filter(item -> {
                    AttributeKvEntry cacheAttr = currentAttrMap.get(item.getKey());
                    return cacheAttr == null
                            || !Objects.equals(item.getValue(), cacheAttr.getValue()) //JSON and String can be equals by value, but different by type
                            || !Objects.equals(item.getDataType(), cacheAttr.getDataType());
                })
                .collect(Collectors.toList());
    }

    private boolean checkSendNotification(AttributeScope scope) {
        return config.isSendAttributesUpdatedNotification() && AttributeScope.CLIENT_SCOPE != scope;
    }

    private boolean checkNotifyDeviceMdValue(String notifyDeviceMdValue) {
        // Check for empty string for backward-compatibility. A while ago node always notified devices.
        return StringUtils.isEmpty(notifyDeviceMdValue) || Boolean.parseBoolean(notifyDeviceMdValue);
    }

    private AttributeScope getScope(String mdScopeValue) {
        if (StringUtils.isNotEmpty(mdScopeValue)) {
            return AttributeScope.valueOf(mdScopeValue);
        }
        return AttributeScope.valueOf(config.getScope());
    }

    @Override
    public TbPair<Boolean, JsonNode> upgrade(int fromVersion, JsonNode oldConfiguration) throws TbNodeException {
        boolean hasChanges = false;
        switch (fromVersion) {
            case 0:
                if (!oldConfiguration.has(UPDATE_ATTRIBUTES_ONLY_ON_VALUE_CHANGE_KEY)) {
                    hasChanges = true;
                    ((ObjectNode) oldConfiguration).put(UPDATE_ATTRIBUTES_ONLY_ON_VALUE_CHANGE_KEY, false);
                }
            case 1:
                // update notifyDevice. set true if null or property doesn't exist for backward-compatibility.
                hasChanges = fixEscapedBooleanConfigParameter(oldConfiguration, NOTIFY_DEVICE_KEY, hasChanges, true);
                // update sendAttributesUpdatedNotification.
                hasChanges = fixEscapedBooleanConfigParameter(oldConfiguration, SEND_ATTRIBUTES_UPDATED_NOTIFICATION_KEY, hasChanges, false);
                // update updateAttributesOnlyOnValueChange.
                hasChanges = fixEscapedBooleanConfigParameter(oldConfiguration, UPDATE_ATTRIBUTES_ONLY_ON_VALUE_CHANGE_KEY, hasChanges, true);
            case 2:
                hasChanges = true;
                ((ObjectNode) oldConfiguration).set("processingSettings", JacksonUtil.valueToTree(new OnEveryMessage()));
                break;
            default:
                break;
        }
        return new TbPair<>(hasChanges, oldConfiguration);
    }

    private boolean fixEscapedBooleanConfigParameter(JsonNode oldConfiguration, String boolKey, boolean hasChanges, boolean valueIfNull) {
        if (oldConfiguration.hasNonNull(boolKey)) {
            var value = oldConfiguration.get(boolKey);
            if (value.isTextual()) {
                hasChanges = true;
                ((ObjectNode) oldConfiguration)
                        .put(boolKey, value.asBoolean(valueIfNull));
            }
        } else {
            hasChanges = true;
            ((ObjectNode) oldConfiguration)
                    .put(boolKey, valueIfNull);
        }
        return hasChanges;
    }

}<|MERGE_RESOLUTION|>--- conflicted
+++ resolved
@@ -138,7 +138,7 @@
         AttributesSaveRequest.Strategy strategy = determineSaveStrategy(msg.getMetaDataTs(), msg.getOriginator().getId());
 
         // short-circuit
-        if (!strategy.saveAttributes() && !strategy.sendWsUpdate()) {
+        if (!strategy.saveAttributes() && !strategy.sendWsUpdate() && !strategy.processCalculatedFields()) {
             ctx.tellSuccess(msg);
             return;
         }
@@ -177,7 +177,8 @@
         if (processingSettings instanceof Advanced advanced) {
             return new AttributesSaveRequest.Strategy(
                     advanced.attributes().shouldProcess(ts, originatorUuid),
-                    advanced.webSockets().shouldProcess(ts, originatorUuid)
+                    advanced.webSockets().shouldProcess(ts, originatorUuid),
+                    advanced.calculatedFields().shouldProcess(ts, originatorUuid)
             );
         }
         // should not happen
@@ -205,13 +206,10 @@
                 .scope(scope)
                 .entries(attributes)
                 .notifyDevice(config.isNotifyDevice() || checkNotifyDeviceMdValue(msg.getMetaData().getValue(NOTIFY_DEVICE_METADATA_KEY)))
-<<<<<<< HEAD
                 .strategy(strategy)
-=======
                 .previousCalculatedFieldIds(msg.getPreviousCalculatedFieldIds())
                 .tbMsgId(msg.getId())
                 .tbMsgType(msg.getInternalType())
->>>>>>> 441940c4
                 .callback(callback)
                 .build());
     }
