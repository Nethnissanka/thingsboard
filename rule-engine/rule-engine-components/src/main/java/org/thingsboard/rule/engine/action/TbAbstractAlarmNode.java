--- conflicted
+++ resolved
@@ -65,16 +65,15 @@
                                 () -> ctx.tellNext(toAlarmMsg(ctx, alarmResult, msg), "Created"),
                                 throwable -> ctx.tellFailure(toAlarmMsg(ctx, alarmResult, msg), throwable));
                     } else if (alarmResult.isUpdated) {
-                        ctx.tellNext(toAlarmMsg(ctx, alarmResult, msg), "Updated");
-                        ctx.sendTbMsgToRuleEngine(ctx.alarmUpdatedMsg(alarmResult.alarm, ctx.getSelfId()));
+                        ctx.enqueue(ctx.alarmUpdatedMsg(alarmResult.alarm, ctx.getSelfId()),
+                                () -> ctx.tellNext(toAlarmMsg(ctx, alarmResult, msg), "Updated"),
+                                throwable -> ctx.tellFailure(toAlarmMsg(ctx, alarmResult, msg), throwable));
                     } else if (alarmResult.isCleared) {
-                        ctx.tellNext(toAlarmMsg(ctx, alarmResult, msg), "Cleared");
-<<<<<<< HEAD
-                        ctx.sendTbMsgToRuleEngine(ctx.alarmClearedMsg(alarmResult.alarm, ctx.getSelfId()));
-=======
+                        ctx.enqueue(ctx.alarmClearedMsg(alarmResult.alarm, ctx.getSelfId()),
+                                () -> ctx.tellNext(toAlarmMsg(ctx, alarmResult, msg), "Cleared"),
+                                throwable -> ctx.tellFailure(toAlarmMsg(ctx, alarmResult, msg), throwable));
                     } else {
                         ctx.tellSuccess(msg);
->>>>>>> 7e66fd26
                     }
                 },
                 t -> ctx.tellFailure(msg, t), ctx.getDbCallbackExecutor());
