/**
 * Copyright © 2016-2020 The Thingsboard Authors
 *
 * Licensed under the Apache License, Version 2.0 (the "License");
 * you may not use this file except in compliance with the License.
 * You may obtain a copy of the License at
 *
 *     http://www.apache.org/licenses/LICENSE-2.0
 *
 * Unless required by applicable law or agreed to in writing, software
 * distributed under the License is distributed on an "AS IS" BASIS,
 * WITHOUT WARRANTIES OR CONDITIONS OF ANY KIND, either express or implied.
 * See the License for the specific language governing permissions and
 * limitations under the License.
 */
package org.thingsboard.rule.engine.edge;

import lombok.extern.slf4j.Slf4j;
import org.thingsboard.rule.engine.api.EmptyNodeConfiguration;
import org.thingsboard.rule.engine.api.RuleNode;
import org.thingsboard.rule.engine.api.TbContext;
import org.thingsboard.rule.engine.api.TbNode;
import org.thingsboard.rule.engine.api.TbNodeConfiguration;
import org.thingsboard.rule.engine.api.TbNodeException;
import org.thingsboard.rule.engine.api.util.TbNodeUtils;
import org.thingsboard.server.common.data.plugin.ComponentType;
import org.thingsboard.server.common.data.rule.RuleChainType;
import org.thingsboard.server.common.msg.TbMsg;

@Slf4j
@RuleNode(
        type = ComponentType.ACTION,
        name = "push to cloud",
        configClazz = EmptyNodeConfiguration.class,
<<<<<<< HEAD
        nodeDescription = "Pushes messages to cloud",
        nodeDetails = "Pushes messages to cloud. This node is used only on Edge instances to push messages from Edge to Cloud.",
        uiResources = {"static/rulenode/rulenode-core-config.js"},
=======
        nodeDescription = "Pushes messages from edge to cloud",
        nodeDetails = "Push messages from edge to cloud. " +
                "This node used only on edge to push messages from edge to cloud. " +
                "Once message arrived into this node it’s going to be converted into cloud event and saved to the local database. " +
                "Node doesn't push messages directly to cloud, but stores event(s) in the cloud queue. " +
                "<br>Supports next originator types:" +
                "<br><code>DEVICE</code>" +
                "<br><code>ASSET</code>" +
                "<br><code>ENTITY_VIEW</code>" +
                "<br><code>DASHBOARD</code>" +
                "<br><code>TENANT</code>" +
                "<br><code>CUSTOMER</code>" +
                "<br><code>EDGE</code><br><br>" +
                "As well node supports next message types:" +
                "<br><code>POST_TELEMETRY_REQUEST</code>" +
                "<br><code>POST_ATTRIBUTES_REQUEST</code>" +
                "<br><code>ATTRIBUTES_UPDATED</code>" +
                "<br><code>ATTRIBUTES_DELETED</code>" +
                "<br><code>ALARM</code><br><br>" +
                "Message will be routed via <b>Failure</b> route if node was not able to save cloud event to database or unsupported originator type/message type arrived. " +
                "In case successful storage cloud event to database message will be routed via <b>Success</b> route.",
        uiResources = {"static/rulenode/rulenode-core-config.js", "static/rulenode/rulenode-core-config.css"},
>>>>>>> d66fecb2
        configDirective = "tbNodeEmptyConfig",
        icon = "cloud_upload",
        ruleChainTypes = RuleChainType.EDGE
)
public class TbMsgPushToCloudNode implements TbNode {

    private EmptyNodeConfiguration config;

    @Override
    public void init(TbContext ctx, TbNodeConfiguration configuration) throws TbNodeException {
        this.config = TbNodeUtils.convert(configuration, EmptyNodeConfiguration.class);
    }

    @Override
    public void onMsg(TbContext ctx, TbMsg msg) {
        // Implementation of this node is done on the Edge
    }

    @Override
    public void destroy() {
    }

}<|MERGE_RESOLUTION|>--- conflicted
+++ resolved
@@ -32,11 +32,6 @@
         type = ComponentType.ACTION,
         name = "push to cloud",
         configClazz = EmptyNodeConfiguration.class,
-<<<<<<< HEAD
-        nodeDescription = "Pushes messages to cloud",
-        nodeDetails = "Pushes messages to cloud. This node is used only on Edge instances to push messages from Edge to Cloud.",
-        uiResources = {"static/rulenode/rulenode-core-config.js"},
-=======
         nodeDescription = "Pushes messages from edge to cloud",
         nodeDetails = "Push messages from edge to cloud. " +
                 "This node used only on edge to push messages from edge to cloud. " +
@@ -58,8 +53,7 @@
                 "<br><code>ALARM</code><br><br>" +
                 "Message will be routed via <b>Failure</b> route if node was not able to save cloud event to database or unsupported originator type/message type arrived. " +
                 "In case successful storage cloud event to database message will be routed via <b>Success</b> route.",
-        uiResources = {"static/rulenode/rulenode-core-config.js", "static/rulenode/rulenode-core-config.css"},
->>>>>>> d66fecb2
+        uiResources = {"static/rulenode/rulenode-core-config.js"},
         configDirective = "tbNodeEmptyConfig",
         icon = "cloud_upload",
         ruleChainTypes = RuleChainType.EDGE
