--- conflicted
+++ resolved
@@ -39,11 +39,7 @@
                 "If the originator of the message is not assigned to Tenant, or originator type is not supported - Message will be forwarded to <b>Failure</b> chain, otherwise, <b>Success</b> chain will be used.",
         uiResources = {"static/rulenode/rulenode-core-config.js"},
         configDirective = "tbEnrichmentNodeEntityDetailsConfig",
-<<<<<<< HEAD
-        ruleChainTypes = {RuleChainType.SYSTEM, RuleChainType.EDGE}
-=======
         ruleChainTypes = {RuleChainType.CORE, RuleChainType.EDGE}
->>>>>>> f5ab5d7a
 )
 public class TbGetTenantDetailsNode extends TbAbstractGetEntityDetailsNode<TbGetTenantDetailsNodeConfiguration> {
 
