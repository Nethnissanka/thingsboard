--- conflicted
+++ resolved
@@ -28,10 +28,8 @@
 import org.springframework.util.ReflectionUtils;
 import org.thingsboard.rule.engine.api.RuleNode;
 import org.thingsboard.rule.engine.api.TbContext;
-import org.thingsboard.rule.engine.api.TbNode;
 import org.thingsboard.rule.engine.api.TbNodeConfiguration;
 import org.thingsboard.rule.engine.api.TbNodeException;
-import org.thingsboard.server.common.data.msg.TbNodeConnectionType;
 import org.thingsboard.rule.engine.api.util.TbNodeUtils;
 import org.thingsboard.rule.engine.external.TbAbstractExternalNode;
 import org.thingsboard.server.common.data.exception.ThingsboardKafkaClientError;
@@ -167,12 +165,7 @@
 
     private void processRecord(TbContext ctx, TbMsg msg, RecordMetadata metadata, Exception e) {
         if (e == null) {
-<<<<<<< HEAD
-            TbMsg next = processResponse(ctx, msg, metadata);
-            ctx.tellNext(next, TbNodeConnectionType.SUCCESS);
-=======
             tellSuccess(ctx, processResponse(ctx, msg, metadata));
->>>>>>> 97831351
         } else {
             tellFailure(ctx, processException(ctx, msg, e), e);
         }
