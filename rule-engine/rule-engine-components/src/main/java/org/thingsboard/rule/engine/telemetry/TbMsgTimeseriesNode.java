--- conflicted
+++ resolved
@@ -165,14 +165,10 @@
                 .entityId(msg.getOriginator())
                 .entries(tsKvEntryList)
                 .ttl(ttl)
-<<<<<<< HEAD
-                .saveLatest(!config.isSkipLatestPersistence())
+                .strategy(strategy)
                 .previousCalculatedFieldIds(msg.getPreviousCalculatedFieldIds())
                 .tbMsgId(msg.getId())
                 .tbMsgType(msg.getInternalType())
-=======
-                .strategy(strategy)
->>>>>>> a1a84acf
                 .callback(new TelemetryNodeCallback(ctx, msg))
                 .build());
     }
