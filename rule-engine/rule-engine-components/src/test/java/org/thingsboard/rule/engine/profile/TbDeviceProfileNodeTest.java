--- conflicted
+++ resolved
@@ -1968,17 +1968,106 @@
     }
 
     @Test
-<<<<<<< HEAD
-    public void testAlarmCreateAfterTimeseriesUpdated() throws Exception {
-=======
     public void testAlarmCreateWithAttrAndTsCondition() throws Exception {
->>>>>>> 6db26f46
         init();
 
         DeviceProfile deviceProfile = new DeviceProfile();
         DeviceProfileData deviceProfileData = new DeviceProfileData();
 
-<<<<<<< HEAD
+        AlarmConditionFilter filter = getAlarmConditionFilter(TIME_SERIES, "temperature", GREATER, 30.0);
+        AlarmConditionFilter filter2 = getAlarmConditionFilter(ATTRIBUTE, "battery", LESS, 10.0);
+        AlarmCondition alarmCondition = new AlarmCondition();
+        alarmCondition.setCondition(List.of(filter, filter2));
+        AlarmRule createRule = new AlarmRule();
+        createRule.setCondition(alarmCondition);
+
+        AlarmConditionFilter filter3 = getAlarmConditionFilter(TIME_SERIES, "temperature", LESS, 10.0);
+        AlarmConditionFilter filter4 = getAlarmConditionFilter(ATTRIBUTE, "battery", GREATER, 50.0);
+        AlarmCondition clearCondition = new AlarmCondition();
+        clearCondition.setCondition(List.of(filter3, filter4));
+        AlarmRule clearRule = new AlarmRule();
+        clearRule.setCondition(clearCondition);
+
+        DeviceProfileAlarm dpa = new DeviceProfileAlarm();
+        dpa.setId("highTemperatureAlarmID");
+        dpa.setAlarmType("highTemperatureAlarm");
+        dpa.setCreateRules(new TreeMap<>(Collections.singletonMap(AlarmSeverity.CRITICAL, createRule)));
+        dpa.setClearRule(clearRule);
+
+        deviceProfileData.setAlarms(Collections.singletonList(dpa));
+        deviceProfile.setProfileData(deviceProfileData);
+
+        ListenableFuture<List<TsKvEntry>> tsKvList =
+                Futures.immediateFuture(Collections.singletonList(getTsKvEntry("temperature", 35L)));
+        ListenableFuture<List<AttributeKvEntry>> attrList =
+                Futures.immediateFuture(Collections.emptyList());
+
+        Mockito.when(cache.get(tenantId, deviceId)).thenReturn(deviceProfile);
+        Mockito.when(timeseriesService.findLatest(tenantId, deviceId, Collections.singleton("temperature")))
+                .thenReturn(tsKvList);
+        Mockito.when(attributesService.find(eq(tenantId), eq(deviceId), any(), anySet()))
+                .thenReturn(attrList);
+        Mockito.when(alarmService.findLatestActiveByOriginatorAndType(tenantId, deviceId, "highTemperatureAlarm")).thenReturn(null);
+        registerCreateAlarmMock(alarmService.createAlarm(any()), true);
+
+        TbMsg theMsg = TbMsg.newMsg()
+                .type(TbMsgType.ALARM)
+                .originator(deviceId)
+                .copyMetaData(TbMsgMetaData.EMPTY)
+                .data(TbMsg.EMPTY_STRING)
+                .build();
+        when(ctx.newMsg(any(), any(TbMsgType.class), any(), any(), any(), Mockito.anyString())).thenReturn(theMsg);
+
+        // send attribute
+        ObjectNode data = JacksonUtil.newObjectNode();
+        data.put("battery", 8);
+        TbMsg msg = TbMsg.newMsg()
+                .type(TbMsgType.POST_ATTRIBUTES_REQUEST)
+                .originator(deviceId)
+                .copyMetaData(TbMsgMetaData.EMPTY)
+                .dataType(TbMsgDataType.JSON)
+                .data(JacksonUtil.toString(data))
+                .build();
+        node.onMsg(ctx, msg);
+        verify(ctx).tellSuccess(msg);
+        verify(ctx).enqueueForTellNext(theMsg, "Alarm Created");
+        verify(ctx, Mockito.never()).tellFailure(Mockito.any(), Mockito.any());
+    }
+
+    private TsKvEntry getTsKvEntry(String key, Long value) {
+        TsKvEntity tsKv = new TsKvEntity();
+        tsKv.setKey(10);
+        tsKv.setLongValue(value);
+        tsKv.setStrKey(key);
+        tsKv.setTs(System.currentTimeMillis());
+        return tsKv.toData();
+    }
+
+    private AlarmCondition getNumericAlarmCondition(AlarmConditionKeyType alarmConditionKeyType, String key, NumericOperation operation, Double value) {
+        AlarmConditionFilter filter = getAlarmConditionFilter(alarmConditionKeyType, key, operation, value);
+        AlarmCondition alarmCondition = new AlarmCondition();
+        alarmCondition.setCondition(Collections.singletonList(filter));
+        return alarmCondition;
+    }
+
+    private AlarmConditionFilter getAlarmConditionFilter(AlarmConditionKeyType alarmConditionKeyType, String key, NumericOperation operation, Double value) {
+        AlarmConditionFilter filter = new AlarmConditionFilter();
+        filter.setKey(new AlarmConditionFilterKey(alarmConditionKeyType, key));
+        filter.setValueType(EntityKeyValueType.NUMERIC);
+        NumericFilterPredicate highTemperaturePredicate = new NumericFilterPredicate();
+        highTemperaturePredicate.setOperation(operation);
+        highTemperaturePredicate.setValue(new FilterPredicateValue<>(value));
+        filter.setPredicate(highTemperaturePredicate);
+        return filter;
+    }
+
+    @Test
+    public void testAlarmCreateAfterTimeseriesUpdated() throws Exception {
+        init();
+
+        DeviceProfile deviceProfile = new DeviceProfile();
+        DeviceProfileData deviceProfileData = new DeviceProfileData();
+
         AlarmConditionFilter highTempFilter = new AlarmConditionFilter();
         highTempFilter.setKey(new AlarmConditionFilterKey(AlarmConditionKeyType.TIME_SERIES, "temperature"));
         highTempFilter.setValueType(EntityKeyValueType.NUMERIC);
@@ -2006,47 +2095,14 @@
         AlarmCondition clearCondition = new AlarmCondition();
         clearCondition.setCondition(Collections.singletonList(lowTempFilter));
         clearRule.setCondition(clearCondition);
-=======
-        AlarmConditionFilter filter = getAlarmConditionFilter(TIME_SERIES, "temperature", GREATER, 30.0);
-        AlarmConditionFilter filter2 = getAlarmConditionFilter(ATTRIBUTE, "battery", LESS, 10.0);
-        AlarmCondition alarmCondition = new AlarmCondition();
-        alarmCondition.setCondition(List.of(filter, filter2));
-        AlarmRule createRule = new AlarmRule();
-        createRule.setCondition(alarmCondition);
-
-        AlarmConditionFilter filter3 = getAlarmConditionFilter(TIME_SERIES, "temperature", LESS, 10.0);
-        AlarmConditionFilter filter4 = getAlarmConditionFilter(ATTRIBUTE, "battery", GREATER, 50.0);
-        AlarmCondition clearCondition = new AlarmCondition();
-        clearCondition.setCondition(List.of(filter3, filter4));
-        AlarmRule clearRule = new AlarmRule();
-        clearRule.setCondition(clearCondition);
-
-        DeviceProfileAlarm dpa = new DeviceProfileAlarm();
-        dpa.setId("highTemperatureAlarmID");
-        dpa.setAlarmType("highTemperatureAlarm");
-        dpa.setCreateRules(new TreeMap<>(Collections.singletonMap(AlarmSeverity.CRITICAL, createRule)));
->>>>>>> 6db26f46
         dpa.setClearRule(clearRule);
 
         deviceProfileData.setAlarms(Collections.singletonList(dpa));
         deviceProfile.setProfileData(deviceProfileData);
 
-<<<<<<< HEAD
         Mockito.when(cache.get(tenantId, deviceId)).thenReturn(deviceProfile);
         Mockito.when(timeseriesService.findLatest(tenantId, deviceId, Collections.singleton("temperature")))
                 .thenReturn(Futures.immediateFuture(Collections.emptyList()));
-=======
-        ListenableFuture<List<TsKvEntry>> tsKvList =
-                Futures.immediateFuture(Collections.singletonList(getTsKvEntry("temperature", 35L)));
-        ListenableFuture<List<AttributeKvEntry>> attrList =
-                Futures.immediateFuture(Collections.emptyList());
-
-        Mockito.when(cache.get(tenantId, deviceId)).thenReturn(deviceProfile);
-        Mockito.when(timeseriesService.findLatest(tenantId, deviceId, Collections.singleton("temperature")))
-                .thenReturn(tsKvList);
-        Mockito.when(attributesService.find(eq(tenantId), eq(deviceId), any(), anySet()))
-                .thenReturn(attrList);
->>>>>>> 6db26f46
         Mockito.when(alarmService.findLatestActiveByOriginatorAndType(tenantId, deviceId, "highTemperatureAlarm")).thenReturn(null);
         registerCreateAlarmMock(alarmService.createAlarm(any()), true);
 
@@ -2058,18 +2114,10 @@
                 .build();
         when(ctx.newMsg(any(), any(TbMsgType.class), any(), any(), any(), Mockito.anyString())).thenReturn(theMsg);
 
-<<<<<<< HEAD
         ObjectNode data = JacksonUtil.newObjectNode();
         data.put("temperature", 42);
         TbMsg msg = TbMsg.newMsg()
                 .type(TbMsgType.TIMESERIES_UPDATED)
-=======
-        // send attribute
-        ObjectNode data = JacksonUtil.newObjectNode();
-        data.put("battery", 8);
-        TbMsg msg = TbMsg.newMsg()
-                .type(TbMsgType.POST_ATTRIBUTES_REQUEST)
->>>>>>> 6db26f46
                 .originator(deviceId)
                 .copyMetaData(TbMsgMetaData.EMPTY)
                 .dataType(TbMsgDataType.JSON)
@@ -2081,36 +2129,6 @@
         verify(ctx, Mockito.never()).tellFailure(Mockito.any(), Mockito.any());
     }
 
-<<<<<<< HEAD
-=======
-    private TsKvEntry getTsKvEntry(String key, Long value) {
-        TsKvEntity tsKv = new TsKvEntity();
-        tsKv.setKey(10);
-        tsKv.setLongValue(value);
-        tsKv.setStrKey(key);
-        tsKv.setTs(System.currentTimeMillis());
-        return tsKv.toData();
-    }
-
-    private AlarmCondition getNumericAlarmCondition(AlarmConditionKeyType alarmConditionKeyType, String key, NumericOperation operation, Double value) {
-        AlarmConditionFilter filter = getAlarmConditionFilter(alarmConditionKeyType, key, operation, value);
-        AlarmCondition alarmCondition = new AlarmCondition();
-        alarmCondition.setCondition(Collections.singletonList(filter));
-        return alarmCondition;
-    }
-
-    private AlarmConditionFilter getAlarmConditionFilter(AlarmConditionKeyType alarmConditionKeyType, String key, NumericOperation operation, Double value) {
-        AlarmConditionFilter filter = new AlarmConditionFilter();
-        filter.setKey(new AlarmConditionFilterKey(alarmConditionKeyType, key));
-        filter.setValueType(EntityKeyValueType.NUMERIC);
-        NumericFilterPredicate highTemperaturePredicate = new NumericFilterPredicate();
-        highTemperaturePredicate.setOperation(operation);
-        highTemperaturePredicate.setValue(new FilterPredicateValue<>(value));
-        filter.setPredicate(highTemperaturePredicate);
-        return filter;
-    }
-
->>>>>>> 6db26f46
     @Override
     protected TbNode getTestNode() {
         return node;
