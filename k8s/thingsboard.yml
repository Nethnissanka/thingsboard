#
# Copyright © 2016-2020 The Thingsboard Authors
#
# Licensed under the Apache License, Version 2.0 (the "License");
# you may not use this file except in compliance with the License.
# You may obtain a copy of the License at
#
#     http://www.apache.org/licenses/LICENSE-2.0
#
# Unless required by applicable law or agreed to in writing, software
# distributed under the License is distributed on an "AS IS" BASIS,
# WITHOUT WARRANTIES OR CONDITIONS OF ANY KIND, either express or implied.
# See the License for the specific language governing permissions and
# limitations under the License.
#
<<<<<<< HEAD
=======

apiVersion: apps/v1
kind: Deployment
metadata:
  name: zookeeper
  namespace: thingsboard
spec:
  selector:
    matchLabels:
      app: zookeeper
  template:
    metadata:
      labels:
        app: zookeeper
    spec:
      containers:
      - name: server
        imagePullPolicy: Always
        image: zookeeper:3.5
        ports:
        - containerPort: 2181
        readinessProbe:
          periodSeconds: 5
          tcpSocket:
            port: 2181
        livenessProbe:
          periodSeconds: 5
          tcpSocket:
            port: 2181
        env:
        - name: ZOO_MY_ID
          value: "1"
        - name: ZOO_SERVERS
          value: "server.1=0.0.0.0:2888:3888;0.0.0.0:2181"
      restartPolicy: Always
---
apiVersion: v1
kind: Service
metadata:
  name: zookeeper
  namespace: thingsboard
spec:
  type: ClusterIP
  selector:
    app: zookeeper
  ports:
  - name: zk-port
    port: 2181
---
apiVersion: apps/v1
kind: Deployment
metadata:
  name: tb-kafka
  namespace: thingsboard
spec:
  selector:
    matchLabels:
      app: tb-kafka
  template:
    metadata:
      labels:
        app: tb-kafka
    spec:
      containers:
      - name: server
        imagePullPolicy: Always
        image: wurstmeister/kafka:2.12-2.2.1
        ports:
        - containerPort: 9092
        readinessProbe:
          periodSeconds: 20
          tcpSocket:
            port: 9092
        livenessProbe:
          periodSeconds: 5
          tcpSocket:
            port: 9092
        env:
        - name: KAFKA_ZOOKEEPER_CONNECT
          value: "zookeeper:2181"
        - name: KAFKA_LISTENERS
          value: "INSIDE://:9093,OUTSIDE://:9092"
        - name: KAFKA_ADVERTISED_LISTENERS
          value: "INSIDE://:9093,OUTSIDE://tb-kafka:9092"
        - name: KAFKA_LISTENER_SECURITY_PROTOCOL_MAP
          value: "INSIDE:PLAINTEXT,OUTSIDE:PLAINTEXT"
        - name: KAFKA_INTER_BROKER_LISTENER_NAME
          value: "INSIDE"
        - name: KAFKA_CREATE_TOPICS
          value: "js.eval.requests:100:1:delete --config=retention.ms=60000 --config=segment.bytes=26214400 --config=retention.bytes=104857600,tb.transport.api.requests:30:1:delete --config=retention.ms=60000 --config=segment.bytes=26214400 --config=retention.bytes=104857600,tb.rule-engine:30:1:delete --config=retention.ms=60000 --config=segment.bytes=26214400 --config=retention.bytes=104857600"
        - name: KAFKA_AUTO_CREATE_TOPICS_ENABLE
          value: "false"
        - name: KAFKA_LOG_RETENTION_BYTES
          value: "1073741824"
        - name: KAFKA_LOG_SEGMENT_BYTES
          value: "268435456"
        - name: KAFKA_LOG_RETENTION_MS
          value: "300000"
        - name: KAFKA_LOG_CLEANUP_POLICY
          value: "delete"
      restartPolicy: Always
---
apiVersion: v1
kind: Service
metadata:
  name: tb-kafka
  namespace: thingsboard
spec:
  type: ClusterIP
  selector:
    app: tb-kafka
  ports:
  - name: tb-kafka-port
    port: 9092
---
apiVersion: apps/v1
kind: Deployment
metadata:
  name: tb-redis
  namespace: thingsboard
spec:
  selector:
    matchLabels:
      app: tb-redis
  template:
    metadata:
      labels:
        app: tb-redis
    spec:
      containers:
      - name: server
        imagePullPolicy: Always
        image: redis:4.0
        ports:
        - containerPort: 6379
        readinessProbe:
          periodSeconds: 5
          tcpSocket:
            port: 6379
        livenessProbe:
          periodSeconds: 5
          tcpSocket:
            port: 6379
        volumeMounts:
        - mountPath: /data
          name: redis-data
      volumes:
      - name: redis-data
        emptyDir: {}
      restartPolicy: Always
---
apiVersion: v1
kind: Service
metadata:
  name: tb-redis
  namespace: thingsboard
spec:
  type: ClusterIP
  selector:
    app: tb-redis
  ports:
  - name: tb-redis-port
    port: 6379
---
>>>>>>> 7e66fd26
apiVersion: apps/v1
kind: Deployment
metadata:
  name: tb-js-executor
  namespace: thingsboard
spec:
  replicas: 20
  selector:
    matchLabels:
      app: tb-js-executor
  template:
    metadata:
      labels:
        app: tb-js-executor
    spec:
      containers:
      - name: server
        imagePullPolicy: Never
        image: thingsboard/tb-js-executor:2.4.8
        env:
        - name: REMOTE_JS_EVAL_REQUEST_TOPIC
          value: "js.eval.requests"
        - name: TB_KAFKA_SERVERS
          value: "tb-kafka:9092"
        - name: LOGGER_LEVEL
          value: "info"
        - name: LOG_FOLDER
          value: "logs"
        - name: LOGGER_FILENAME
          value: "tb-js-executor-%DATE%.log"
        - name: DOCKER_MODE
          value: "true"
        - name: SCRIPT_BODY_TRACE_FREQUENCY
          value: "1000"
      restartPolicy: Always
---
apiVersion: apps/v1
kind: Deployment
metadata:
  name: tb-node
  namespace: thingsboard
spec:
  replicas: 1
  selector:
    matchLabels:
      app: tb-node
  template:
    metadata:
      labels:
        app: tb-node
    spec:
      volumes:
        - name: tb-node-config
          configMap:
            name: tb-node-config
            items:
              - key: conf
                path:  thingsboard.conf
              - key: logback
                path:  logback.xml
      containers:
<<<<<<< HEAD
        - name: server
          imagePullPolicy: Never
          image: thingsboard/tb-node:2.4.8
          ports:
            - containerPort: 8080
              name: http
            - containerPort: 9001
              name: rpc
          env:
            - name: RPC_HOST
              valueFrom:
                fieldRef:
                  fieldPath: status.podIP
            - name: CLUSTER_NODE_ID
              valueFrom:
                fieldRef:
                  fieldPath: metadata.name
            - name: TB_HOST
              valueFrom:
                fieldRef:
                  fieldPath: metadata.name
            - name: ZOOKEEPER_ENABLED
              value: "true"
            - name: ZOOKEEPER_URL
              value: "zookeeper:2181"
            - name: TB_KAFKA_SERVERS
              value: "tb-kafka:9092"
            - name: JS_EVALUATOR
              value: "remote"
            - name: TRANSPORT_TYPE
              value: "remote"
            - name: CACHE_TYPE
              value: "redis"
            - name: REDIS_HOST
              value: "tb-redis"
            - name: REDIS_CONNECTION_TYPE
              value: "cluster"
            - name: REDIS_NODES
              value: "tb-redis:6379"
            - name: HTTP_LOG_CONTROLLER_ERROR_STACK_TRACE
              value: "false"
          envFrom:
            - configMapRef:
                name: tb-node-db-config
          volumeMounts:
            - mountPath: /config
              name: tb-node-config
          livenessProbe:
            httpGet:
              path: /login
              port: http
            initialDelaySeconds: 120
            timeoutSeconds: 10
=======
      - name: server
        imagePullPolicy: Always
        image: thingsboard/tb-node:latest
        ports:
        - containerPort: 8080
          name: http
        - containerPort: 9001
          name: rpc
        env:
        - name: TB_SERVICE_ID
          valueFrom:
            fieldRef:
              fieldPath: metadata.name
        - name: TB_SERVICE_TYPE
          value: "monolith"
        - name: ZOOKEEPER_ENABLED
          value: "true"
        - name: ZOOKEEPER_URL
          value: "zookeeper:2181"
        - name: TB_KAFKA_SERVERS
          value: "tb-kafka:9092"
        - name: JS_EVALUATOR
          value: "remote"
        - name: TRANSPORT_TYPE
          value: "remote"
        - name: CACHE_TYPE
          value: "redis"
        - name: REDIS_HOST
          value: "tb-redis"
        - name: HTTP_LOG_CONTROLLER_ERROR_STACK_TRACE
          value: "false"
        envFrom:
        - configMapRef:
            name: tb-node-db-config
        volumeMounts:
          - mountPath: /config
            name: tb-node-config
        livenessProbe:
          httpGet:
            path: /login
            port: http
          initialDelaySeconds: 120
          timeoutSeconds: 10
>>>>>>> 7e66fd26
      restartPolicy: Always
---
apiVersion: v1
kind: Service
metadata:
  name: tb-node
  namespace: thingsboard
spec:
  type: ClusterIP
  selector:
    app: tb-node
  ports:
    - port: 8080
      name: http
---
apiVersion: apps/v1
kind: Deployment
metadata:
  name: tb-mqtt-transport
  namespace: thingsboard
spec:
  replicas: 2
  selector:
    matchLabels:
      app: tb-mqtt-transport
  template:
    metadata:
      labels:
        app: tb-mqtt-transport
    spec:
      volumes:
        - name: tb-mqtt-transport-config
          configMap:
            name: tb-mqtt-transport-config
            items:
              - key: conf
                path:  tb-mqtt-transport.conf
              - key: logback
                path:  logback.xml
      containers:
<<<<<<< HEAD
        - name: server
          imagePullPolicy: Never
          image: thingsboard/tb-mqtt-transport:2.4.8
          ports:
            - containerPort: 1883
              name: mqtt
          env:
            - name: CLUSTER_NODE_ID
              valueFrom:
                fieldRef:
                  fieldPath: metadata.name
            - name: TB_HOST
              valueFrom:
                fieldRef:
                  fieldPath: metadata.name
            - name: MQTT_BIND_ADDRESS
              value: "0.0.0.0"
            - name: MQTT_BIND_PORT
              value: "1883"
            - name: MQTT_TIMEOUT
              value: "10000"
            - name: TB_KAFKA_SERVERS
              value: "tb-kafka:9092"
          volumeMounts:
            - mountPath: /config
              name: tb-mqtt-transport-config
          readinessProbe:
            periodSeconds: 20
            tcpSocket:
              port: 1883
          livenessProbe:
            periodSeconds: 20
            tcpSocket:
              port: 1883
=======
      - name: server
        imagePullPolicy: Always
        image: thingsboard/tb-mqtt-transport:latest
        ports:
        - containerPort: 1883
          name: mqtt
        env:
        - name: TB_SERVICE_ID
          valueFrom:
            fieldRef:
              fieldPath: metadata.name
        - name: TB_SERVICE_TYPE
          value: "monolith"
        - name: MQTT_BIND_ADDRESS
          value: "0.0.0.0"
        - name: MQTT_BIND_PORT
          value: "1883"
        - name: MQTT_TIMEOUT
          value: "10000"
        - name: TB_KAFKA_SERVERS
          value: "tb-kafka:9092"
        volumeMounts:
          - mountPath: /config
            name: tb-mqtt-transport-config
        readinessProbe:
          periodSeconds: 20
          tcpSocket:
            port: 1883
        livenessProbe:
          periodSeconds: 20
          tcpSocket:
            port: 1883
>>>>>>> 7e66fd26
      restartPolicy: Always
---
apiVersion: v1
kind: Service
metadata:
  name: tb-mqtt-transport
  namespace: thingsboard
spec:
  type: LoadBalancer
  selector:
    app: tb-mqtt-transport
  ports:
    - port: 1883
      targetPort: 1883
      name: mqtt
---
apiVersion: apps/v1
kind: Deployment
metadata:
  name: tb-http-transport
  namespace: thingsboard
spec:
  replicas: 2
  selector:
    matchLabels:
      app: tb-http-transport
  template:
    metadata:
      labels:
        app: tb-http-transport
    spec:
      volumes:
        - name: tb-http-transport-config
          configMap:
            name: tb-http-transport-config
            items:
              - key: conf
                path:  tb-http-transport.conf
              - key: logback
                path:  logback.xml
      containers:
<<<<<<< HEAD
        - name: server
          imagePullPolicy: Never
          image: thingsboard/tb-http-transport:2.4.8
          ports:
            - containerPort: 8080
              name: http
          env:
            - name: CLUSTER_NODE_ID
              valueFrom:
                fieldRef:
                  fieldPath: metadata.name
            - name: TB_HOST
              valueFrom:
                fieldRef:
                  fieldPath: metadata.name
            - name: HTTP_BIND_ADDRESS
              value: "0.0.0.0"
            - name: HTTP_BIND_PORT
              value: "8080"
            - name: HTTP_REQUEST_TIMEOUT
              value: "60000"
            - name: TB_KAFKA_SERVERS
              value: "tb-kafka:9092"
          volumeMounts:
            - mountPath: /config
              name: tb-http-transport-config
          readinessProbe:
            periodSeconds: 20
            tcpSocket:
              port: 8080
          livenessProbe:
            periodSeconds: 20
            tcpSocket:
              port: 8080
=======
      - name: server
        imagePullPolicy: Always
        image: thingsboard/tb-http-transport:latest
        ports:
        - containerPort: 8080
          name: http
        env:
        - name: TB_SERVICE_ID
          valueFrom:
            fieldRef:
              fieldPath: metadata.name
        - name: TB_SERVICE_TYPE
          value: "monolith"
        - name: HTTP_BIND_ADDRESS
          value: "0.0.0.0"
        - name: HTTP_BIND_PORT
          value: "8080"
        - name: HTTP_REQUEST_TIMEOUT
          value: "60000"
        - name: TB_KAFKA_SERVERS
          value: "tb-kafka:9092"
        volumeMounts:
          - mountPath: /config
            name: tb-http-transport-config
        readinessProbe:
          periodSeconds: 20
          tcpSocket:
            port: 8080
        livenessProbe:
          periodSeconds: 20
          tcpSocket:
            port: 8080
>>>>>>> 7e66fd26
      restartPolicy: Always
---
apiVersion: v1
kind: Service
metadata:
  name: tb-http-transport
  namespace: thingsboard
spec:
  type: ClusterIP
  selector:
    app: tb-http-transport
  ports:
    - port: 8080
      name: http
---
apiVersion: apps/v1
kind: Deployment
metadata:
  name: tb-coap-transport
  namespace: thingsboard
spec:
  replicas: 2
  selector:
    matchLabels:
      app: tb-coap-transport
  template:
    metadata:
      labels:
        app: tb-coap-transport
    spec:
      volumes:
        - name: tb-coap-transport-config
          configMap:
            name: tb-coap-transport-config
            items:
              - key: conf
                path:  tb-coap-transport.conf
              - key: logback
                path:  logback.xml
      containers:
<<<<<<< HEAD
        - name: server
          imagePullPolicy: Never
          image: thingsboard/tb-coap-transport:2.4.8
          ports:
            - containerPort: 5683
              name: coap
              protocol: UDP
          env:
            - name: CLUSTER_NODE_ID
              valueFrom:
                fieldRef:
                  fieldPath: metadata.name
            - name: TB_HOST
              valueFrom:
                fieldRef:
                  fieldPath: metadata.name
            - name: COAP_BIND_ADDRESS
              value: "0.0.0.0"
            - name: COAP_BIND_PORT
              value: "5683"
            - name: COAP_TIMEOUT
              value: "10000"
            - name: TB_KAFKA_SERVERS
              value: "tb-kafka:9092"
          volumeMounts:
            - mountPath: /config
              name: tb-coap-transport-config
=======
      - name: server
        imagePullPolicy: Always
        image: thingsboard/tb-coap-transport:latest
        ports:
        - containerPort: 5683
          name: coap
          protocol: UDP
        env:
        - name: TB_SERVICE_ID
          valueFrom:
            fieldRef:
              fieldPath: metadata.name
        - name: TB_SERVICE_TYPE
          value: "monolith"
        - name: COAP_BIND_ADDRESS
          value: "0.0.0.0"
        - name: COAP_BIND_PORT
          value: "5683"
        - name: COAP_TIMEOUT
          value: "10000"
        - name: TB_KAFKA_SERVERS
          value: "tb-kafka:9092"
        volumeMounts:
          - mountPath: /config
            name: tb-coap-transport-config
>>>>>>> 7e66fd26
      restartPolicy: Always
---
apiVersion: v1
kind: Service
metadata:
  name: tb-coap-transport
  namespace: thingsboard
spec:
  type: LoadBalancer
  selector:
    app: tb-coap-transport
  ports:
    - port: 5683
      name: coap
      protocol: UDP
---
apiVersion: apps/v1
kind: Deployment
metadata:
  name: tb-web-ui
  namespace: thingsboard
spec:
  replicas: 2
  selector:
    matchLabels:
      app: tb-web-ui
  template:
    metadata:
      labels:
        app: tb-web-ui
    spec:
      containers:
        - name: server
          imagePullPolicy: Never
          image: thingsboard/tb-web-ui:2.4.8
          ports:
            - containerPort: 8080
              name: http
          env:
            - name: HTTP_BIND_ADDRESS
              value: "0.0.0.0"
            - name: HTTP_BIND_PORT
              value: "8080"
            - name: TB_ENABLE_PROXY
              value: "false"
            - name: LOGGER_LEVEL
              value: "info"
            - name: LOG_FOLDER
              value: "logs"
            - name: LOGGER_FILENAME
              value: "tb-web-ui-%DATE%.log"
            - name: DOCKER_MODE
              value: "true"
          livenessProbe:
            httpGet:
              path: /index.html
              port: http
            initialDelaySeconds: 120
            timeoutSeconds: 10
      restartPolicy: Always
---
apiVersion: v1
kind: Service
metadata:
  name: tb-web-ui
  namespace: thingsboard
spec:
  type: ClusterIP
  selector:
    app: tb-web-ui
  ports:
    - port: 8080
      name: http
---
apiVersion: networking.k8s.io/v1beta1
kind: Ingress
metadata:
  name: tb-ingress
  namespace: thingsboard
  annotations:
    nginx.ingress.kubernetes.io/use-regex: "true"
    nginx.ingress.kubernetes.io/ssl-redirect: "false"
    nginx.ingress.kubernetes.io/proxy-read-timeout: "3600"
spec:
  rules:
    - http:
        paths:
          - path: /api/v1/.*
            backend:
              serviceName: tb-http-transport
              servicePort: 8080
          - path: /static/rulenode/.*
            backend:
              serviceName: tb-node
              servicePort: 8080
          - path: /static/.*
            backend:
              serviceName: tb-web-ui
              servicePort: 8080
          - path: /index.html.*
            backend:
              serviceName: tb-web-ui
              servicePort: 8080
          - path: /
            backend:
              serviceName: tb-web-ui
              servicePort: 8080
          - path: /.*
            backend:
              serviceName: tb-node
              servicePort: 8080
---<|MERGE_RESOLUTION|>--- conflicted
+++ resolved
@@ -13,192 +13,317 @@
 # See the License for the specific language governing permissions and
 # limitations under the License.
 #
-<<<<<<< HEAD
-=======
 
 apiVersion: apps/v1
+kind: StatefulSet
+metadata:
+  name: zookeeper
+  namespace: thingsboard
+spec:
+  serviceName: "zookeeper"
+  replicas: 3
+  podManagementPolicy: Parallel
+  selector:
+    matchLabels:
+      app: zookeeper
+  template:
+    metadata:
+      labels:
+        app: zookeeper
+    spec:
+      containers:
+        - name: zookeeper
+          imagePullPolicy: Always
+          image: zookeeper:3.5
+          ports:
+            - containerPort: 2181
+              name: client
+            - containerPort: 2888
+              name: server
+            - containerPort: 3888
+              name: election
+          readinessProbe:
+            periodSeconds: 60
+            tcpSocket:
+              port: 2181
+          livenessProbe:
+            periodSeconds: 60
+            tcpSocket:
+              port: 2181
+          env:
+            - name: ZOO_SERVERS
+              value: "server.0=zookeeper-0.zookeeper:2888:3888;2181 server.1=zookeeper-1.zookeeper:2888:3888;2181 server.2=zookeeper-2.zookeeper:2888:3888;2181"
+            - name: JVMFLAGS
+              value: "-Dzookeeper.electionPortBindRetry=0"
+          volumeMounts:
+            - name: data
+              mountPath: /data
+              readOnly: false
+      initContainers:
+        - command:
+            - /bin/bash
+            - -c
+            - |-
+              set -ex;
+              mkdir -p "$ZOO_DATA_LOG_DIR" "$ZOO_DATA_DIR" "$ZOO_CONF_DIR";
+              chown "$ZOO_USER:$ZOO_USER" "$ZOO_DATA_LOG_DIR" "$ZOO_DATA_DIR" "$ZOO_CONF_DIR"
+              if [[ ! -f "$ZOO_DATA_DIR/myid" ]]; then
+                echo $HOSTNAME| rev | cut -d "-" -f1 | rev > "$ZOO_DATA_DIR/myid"
+              fi
+          env:
+            - name: HOSTNAME
+              valueFrom:
+                fieldRef:
+                  fieldPath: metadata.name
+          image: zookeeper:3.5
+          imagePullPolicy: IfNotPresent
+          name: zookeeper-init
+          securityContext:
+            runAsUser: 0
+          volumeMounts:
+            - name: data
+              mountPath: /data
+              readOnly: false
+  volumeClaimTemplates:
+    - metadata:
+        name: data
+      spec:
+        accessModes: [ "ReadWriteOnce" ]
+        resources:
+          requests:
+            storage: 1Gi
+---
+apiVersion: v1
+kind: Service
+metadata:
+  name: zookeeper
+  namespace: thingsboard
+spec:
+  type: ClusterIP
+  ports:
+    - port: 2181
+      targetPort: 2181
+      name: client
+    - port: 2888
+      targetPort: 2888
+      name: server
+    - port: 3888
+      targetPort: 3888
+      name: election
+  selector:
+    app: zookeeper
+---
+apiVersion: apps/v1
+kind: StatefulSet
+metadata:
+  name: tb-kafka
+  namespace: thingsboard
+spec:
+  serviceName: "tb-kafka"
+  replicas: 3
+  podManagementPolicy: OrderedReady
+  selector:
+    matchLabels:
+      app: tb-kafka
+  template:
+    metadata:
+      labels:
+        app: tb-kafka
+    spec:
+      containers:
+        - name: tb-kafka
+          imagePullPolicy: Always
+          image: wurstmeister/kafka:2.12-2.2.1
+          ports:
+            - containerPort: 9092
+              name: kafka-int
+            - containerPort: 9093
+              name: kafka-ext
+          readinessProbe:
+            periodSeconds: 5
+            timeoutSeconds: 5
+            tcpSocket:
+              port: 9092
+            initialDelaySeconds: 60
+          livenessProbe:
+            timeoutSeconds: 5
+            periodSeconds: 5
+            tcpSocket:
+              port: 9092
+            initialDelaySeconds: 80
+          env:
+            - name: BROKER_ID_COMMAND
+              value: "hostname | cut -d'-' -f3"
+            - name: KAFKA_ZOOKEEPER_CONNECT
+              value: "zookeeper:2181"
+            - name: KAFKA_ZOOKEEPER_CONNECTION_TIMEOUT_MS
+              value: "60000"
+            - name: KAFKA_UNCLEAN_LEADER_ELECTION_ENABLE
+              value: "true"
+            - name: KAFKA_LISTENERS
+              value: "INSIDE://:9092,OUTSIDE://:9093"
+            - name: KAFKA_ADVERTISED_LISTENERS
+              value: "INSIDE://:9092,OUTSIDE://:9093"
+            - name: KAFKA_LISTENER_SECURITY_PROTOCOL_MAP
+              value: "INSIDE:PLAINTEXT,OUTSIDE:PLAINTEXT"
+            - name: KAFKA_INTER_BROKER_LISTENER_NAME
+              value: "INSIDE"
+            - name: KAFKA_CONTROLLER_SHUTDOWN_ENABLE
+              value: "true"
+            - name: KAFKA_CREATE_TOPICS
+              value: "js.eval.requests:100:1:delete --config=retention.ms=60000 --config=segment.bytes=26214400 --config=retention.bytes=104857600,tb.transport.api.requests:30:1:delete --config=retention.ms=60000 --config=segment.bytes=26214400 --config=retention.bytes=104857600,tb.rule-engine:30:1:delete --config=retention.ms=60000 --config=segment.bytes=26214400 --config=retention.bytes=104857600"
+            - name: KAFKA_AUTO_CREATE_TOPICS_ENABLE
+              value: "false"
+            - name: KAFKA_LOG_RETENTION_BYTES
+              value: "1073741824"
+            - name: KAFKA_LOG_SEGMENT_BYTES
+              value: "268435456"
+            - name: KAFKA_LOG_RETENTION_MS
+              value: "300000"
+            - name: KAFKA_LOG_CLEANUP_POLICY
+              value: "delete"
+            - name: KAFKA_PORT
+              value: "9092"
+            - name: KAFKA_LOG_DIRS
+              value: "/kafka-logs"
+          volumeMounts:
+            - name: logs
+              mountPath: /kafka-logs
+              subPath: logs
+  volumeClaimTemplates:
+    - metadata:
+        name: logs
+      spec:
+        accessModes:
+          - ReadWriteOnce
+        resources:
+          requests:
+            storage: 10Gi
+---
+apiVersion: v1
+kind: Service
+metadata:
+  name: tb-kafka
+  namespace: thingsboard
+spec:
+  type: ClusterIP
+  ports:
+    - port: 9092
+      targetPort: 9092
+      name: kafka-int
+    - port: 9093
+      targetPort: 9093
+      name: kafka-ext
+  selector:
+    app: tb-kafka
+---
+apiVersion: v1
+kind: ConfigMap
+metadata:
+  name: tb-redis
+  namespace: thingsboard
+data:
+  update-node.sh: |
+    #!/bin/sh
+    REDIS_NODES="/data/nodes.conf"
+    sed -i -e "/myself/ s/[0-9]\{1,3\}\.[0-9]\{1,3\}\.[0-9]\{1,3\}\.[0-9]\{1,3\}/${POD_IP}/" ${REDIS_NODES}
+    exec "$@"
+  redis.conf: |+
+    cluster-enabled yes
+    cluster-require-full-coverage no
+    cluster-node-timeout 15000
+    cluster-config-file /data/nodes.conf
+    cluster-migration-barrier 1
+    appendonly yes
+    protected-mode no
+---
+apiVersion: apps/v1
+kind: StatefulSet
+metadata:
+  name: tb-redis
+  namespace: thingsboard
+spec:
+  serviceName: server
+  replicas: 6
+  selector:
+    matchLabels:
+      app: tb-redis
+  template:
+    metadata:
+      labels:
+        app: tb-redis
+    spec:
+      containers:
+        - name: redis
+          image: redis:5.0.1-alpine
+          ports:
+            - containerPort: 6379
+              name: client
+            - containerPort: 16379
+              name: gossip
+          command: ["/conf/update-node.sh", "redis-server", "/conf/redis.conf"]
+          env:
+            - name: POD_IP
+              valueFrom:
+                fieldRef:
+                  fieldPath: status.podIP
+          volumeMounts:
+            - name: conf
+              mountPath: /conf
+              readOnly: false
+            - name: data
+              mountPath: /data
+              readOnly: false
+      volumes:
+        - name: conf
+          configMap:
+            name: tb-redis
+            defaultMode: 0755
+  volumeClaimTemplates:
+    - metadata:
+        name: data
+      spec:
+        accessModes: [ "ReadWriteOnce" ]
+        resources:
+          requests:
+            storage: 1Gi
+---
+apiVersion: v1
+kind: Service
+metadata:
+  name: tb-redis
+  namespace: thingsboard
+spec:
+  type: ClusterIP
+  ports:
+    - port: 6379
+      targetPort: 6379
+      name: client
+    - port: 16379
+      targetPort: 16379
+      name: gossip
+  selector:
+    app: tb-redis
+---
+apiVersion: apps/v1
 kind: Deployment
 metadata:
-  name: zookeeper
-  namespace: thingsboard
-spec:
-  selector:
-    matchLabels:
-      app: zookeeper
-  template:
-    metadata:
-      labels:
-        app: zookeeper
+  name: tb-js-executor
+  namespace: thingsboard
+spec:
+  replicas: 20
+  selector:
+    matchLabels:
+      app: tb-js-executor
+  template:
+    metadata:
+      labels:
+        app: tb-js-executor
     spec:
       containers:
       - name: server
         imagePullPolicy: Always
-        image: zookeeper:3.5
-        ports:
-        - containerPort: 2181
-        readinessProbe:
-          periodSeconds: 5
-          tcpSocket:
-            port: 2181
-        livenessProbe:
-          periodSeconds: 5
-          tcpSocket:
-            port: 2181
-        env:
-        - name: ZOO_MY_ID
-          value: "1"
-        - name: ZOO_SERVERS
-          value: "server.1=0.0.0.0:2888:3888;0.0.0.0:2181"
-      restartPolicy: Always
----
-apiVersion: v1
-kind: Service
-metadata:
-  name: zookeeper
-  namespace: thingsboard
-spec:
-  type: ClusterIP
-  selector:
-    app: zookeeper
-  ports:
-  - name: zk-port
-    port: 2181
----
-apiVersion: apps/v1
-kind: Deployment
-metadata:
-  name: tb-kafka
-  namespace: thingsboard
-spec:
-  selector:
-    matchLabels:
-      app: tb-kafka
-  template:
-    metadata:
-      labels:
-        app: tb-kafka
-    spec:
-      containers:
-      - name: server
-        imagePullPolicy: Always
-        image: wurstmeister/kafka:2.12-2.2.1
-        ports:
-        - containerPort: 9092
-        readinessProbe:
-          periodSeconds: 20
-          tcpSocket:
-            port: 9092
-        livenessProbe:
-          periodSeconds: 5
-          tcpSocket:
-            port: 9092
-        env:
-        - name: KAFKA_ZOOKEEPER_CONNECT
-          value: "zookeeper:2181"
-        - name: KAFKA_LISTENERS
-          value: "INSIDE://:9093,OUTSIDE://:9092"
-        - name: KAFKA_ADVERTISED_LISTENERS
-          value: "INSIDE://:9093,OUTSIDE://tb-kafka:9092"
-        - name: KAFKA_LISTENER_SECURITY_PROTOCOL_MAP
-          value: "INSIDE:PLAINTEXT,OUTSIDE:PLAINTEXT"
-        - name: KAFKA_INTER_BROKER_LISTENER_NAME
-          value: "INSIDE"
-        - name: KAFKA_CREATE_TOPICS
-          value: "js.eval.requests:100:1:delete --config=retention.ms=60000 --config=segment.bytes=26214400 --config=retention.bytes=104857600,tb.transport.api.requests:30:1:delete --config=retention.ms=60000 --config=segment.bytes=26214400 --config=retention.bytes=104857600,tb.rule-engine:30:1:delete --config=retention.ms=60000 --config=segment.bytes=26214400 --config=retention.bytes=104857600"
-        - name: KAFKA_AUTO_CREATE_TOPICS_ENABLE
-          value: "false"
-        - name: KAFKA_LOG_RETENTION_BYTES
-          value: "1073741824"
-        - name: KAFKA_LOG_SEGMENT_BYTES
-          value: "268435456"
-        - name: KAFKA_LOG_RETENTION_MS
-          value: "300000"
-        - name: KAFKA_LOG_CLEANUP_POLICY
-          value: "delete"
-      restartPolicy: Always
----
-apiVersion: v1
-kind: Service
-metadata:
-  name: tb-kafka
-  namespace: thingsboard
-spec:
-  type: ClusterIP
-  selector:
-    app: tb-kafka
-  ports:
-  - name: tb-kafka-port
-    port: 9092
----
-apiVersion: apps/v1
-kind: Deployment
-metadata:
-  name: tb-redis
-  namespace: thingsboard
-spec:
-  selector:
-    matchLabels:
-      app: tb-redis
-  template:
-    metadata:
-      labels:
-        app: tb-redis
-    spec:
-      containers:
-      - name: server
-        imagePullPolicy: Always
-        image: redis:4.0
-        ports:
-        - containerPort: 6379
-        readinessProbe:
-          periodSeconds: 5
-          tcpSocket:
-            port: 6379
-        livenessProbe:
-          periodSeconds: 5
-          tcpSocket:
-            port: 6379
-        volumeMounts:
-        - mountPath: /data
-          name: redis-data
-      volumes:
-      - name: redis-data
-        emptyDir: {}
-      restartPolicy: Always
----
-apiVersion: v1
-kind: Service
-metadata:
-  name: tb-redis
-  namespace: thingsboard
-spec:
-  type: ClusterIP
-  selector:
-    app: tb-redis
-  ports:
-  - name: tb-redis-port
-    port: 6379
----
->>>>>>> 7e66fd26
-apiVersion: apps/v1
-kind: Deployment
-metadata:
-  name: tb-js-executor
-  namespace: thingsboard
-spec:
-  replicas: 20
-  selector:
-    matchLabels:
-      app: tb-js-executor
-  template:
-    metadata:
-      labels:
-        app: tb-js-executor
-    spec:
-      containers:
-      - name: server
-        imagePullPolicy: Never
-        image: thingsboard/tb-js-executor:2.4.8
+        image: thingsboard/tb-js-executor:latest
         env:
         - name: REMOTE_JS_EVAL_REQUEST_TOPIC
           value: "js.eval.requests"
@@ -222,7 +347,7 @@
   name: tb-node
   namespace: thingsboard
 spec:
-  replicas: 1
+  replicas: 2
   selector:
     matchLabels:
       app: tb-node
@@ -236,66 +361,11 @@
           configMap:
             name: tb-node-config
             items:
-              - key: conf
-                path:  thingsboard.conf
-              - key: logback
-                path:  logback.xml
-      containers:
-<<<<<<< HEAD
-        - name: server
-          imagePullPolicy: Never
-          image: thingsboard/tb-node:2.4.8
-          ports:
-            - containerPort: 8080
-              name: http
-            - containerPort: 9001
-              name: rpc
-          env:
-            - name: RPC_HOST
-              valueFrom:
-                fieldRef:
-                  fieldPath: status.podIP
-            - name: CLUSTER_NODE_ID
-              valueFrom:
-                fieldRef:
-                  fieldPath: metadata.name
-            - name: TB_HOST
-              valueFrom:
-                fieldRef:
-                  fieldPath: metadata.name
-            - name: ZOOKEEPER_ENABLED
-              value: "true"
-            - name: ZOOKEEPER_URL
-              value: "zookeeper:2181"
-            - name: TB_KAFKA_SERVERS
-              value: "tb-kafka:9092"
-            - name: JS_EVALUATOR
-              value: "remote"
-            - name: TRANSPORT_TYPE
-              value: "remote"
-            - name: CACHE_TYPE
-              value: "redis"
-            - name: REDIS_HOST
-              value: "tb-redis"
-            - name: REDIS_CONNECTION_TYPE
-              value: "cluster"
-            - name: REDIS_NODES
-              value: "tb-redis:6379"
-            - name: HTTP_LOG_CONTROLLER_ERROR_STACK_TRACE
-              value: "false"
-          envFrom:
-            - configMapRef:
-                name: tb-node-db-config
-          volumeMounts:
-            - mountPath: /config
-              name: tb-node-config
-          livenessProbe:
-            httpGet:
-              path: /login
-              port: http
-            initialDelaySeconds: 120
-            timeoutSeconds: 10
-=======
+            - key: conf
+              path:  thingsboard.conf
+            - key: logback
+              path:  logback.xml
+      containers:
       - name: server
         imagePullPolicy: Always
         image: thingsboard/tb-node:latest
@@ -325,6 +395,10 @@
           value: "redis"
         - name: REDIS_HOST
           value: "tb-redis"
+        - name: REDIS_CONNECTION_TYPE
+          value: "cluster"
+        - name: REDIS_NODES
+          value: "tb-redis:6379"
         - name: HTTP_LOG_CONTROLLER_ERROR_STACK_TRACE
           value: "false"
         envFrom:
@@ -339,7 +413,6 @@
             port: http
           initialDelaySeconds: 120
           timeoutSeconds: 10
->>>>>>> 7e66fd26
       restartPolicy: Always
 ---
 apiVersion: v1
@@ -352,8 +425,8 @@
   selector:
     app: tb-node
   ports:
-    - port: 8080
-      name: http
+  - port: 8080
+    name: http
 ---
 apiVersion: apps/v1
 kind: Deployment
@@ -375,47 +448,11 @@
           configMap:
             name: tb-mqtt-transport-config
             items:
-              - key: conf
-                path:  tb-mqtt-transport.conf
-              - key: logback
-                path:  logback.xml
-      containers:
-<<<<<<< HEAD
-        - name: server
-          imagePullPolicy: Never
-          image: thingsboard/tb-mqtt-transport:2.4.8
-          ports:
-            - containerPort: 1883
-              name: mqtt
-          env:
-            - name: CLUSTER_NODE_ID
-              valueFrom:
-                fieldRef:
-                  fieldPath: metadata.name
-            - name: TB_HOST
-              valueFrom:
-                fieldRef:
-                  fieldPath: metadata.name
-            - name: MQTT_BIND_ADDRESS
-              value: "0.0.0.0"
-            - name: MQTT_BIND_PORT
-              value: "1883"
-            - name: MQTT_TIMEOUT
-              value: "10000"
-            - name: TB_KAFKA_SERVERS
-              value: "tb-kafka:9092"
-          volumeMounts:
-            - mountPath: /config
-              name: tb-mqtt-transport-config
-          readinessProbe:
-            periodSeconds: 20
-            tcpSocket:
-              port: 1883
-          livenessProbe:
-            periodSeconds: 20
-            tcpSocket:
-              port: 1883
-=======
+            - key: conf
+              path:  tb-mqtt-transport.conf
+            - key: logback
+              path:  logback.xml
+      containers:
       - name: server
         imagePullPolicy: Always
         image: thingsboard/tb-mqtt-transport:latest
@@ -448,7 +485,6 @@
           periodSeconds: 20
           tcpSocket:
             port: 1883
->>>>>>> 7e66fd26
       restartPolicy: Always
 ---
 apiVersion: v1
@@ -461,9 +497,9 @@
   selector:
     app: tb-mqtt-transport
   ports:
-    - port: 1883
-      targetPort: 1883
-      name: mqtt
+  - port: 1883
+    targetPort: 1883
+    name: mqtt
 ---
 apiVersion: apps/v1
 kind: Deployment
@@ -485,47 +521,11 @@
           configMap:
             name: tb-http-transport-config
             items:
-              - key: conf
-                path:  tb-http-transport.conf
-              - key: logback
-                path:  logback.xml
-      containers:
-<<<<<<< HEAD
-        - name: server
-          imagePullPolicy: Never
-          image: thingsboard/tb-http-transport:2.4.8
-          ports:
-            - containerPort: 8080
-              name: http
-          env:
-            - name: CLUSTER_NODE_ID
-              valueFrom:
-                fieldRef:
-                  fieldPath: metadata.name
-            - name: TB_HOST
-              valueFrom:
-                fieldRef:
-                  fieldPath: metadata.name
-            - name: HTTP_BIND_ADDRESS
-              value: "0.0.0.0"
-            - name: HTTP_BIND_PORT
-              value: "8080"
-            - name: HTTP_REQUEST_TIMEOUT
-              value: "60000"
-            - name: TB_KAFKA_SERVERS
-              value: "tb-kafka:9092"
-          volumeMounts:
-            - mountPath: /config
-              name: tb-http-transport-config
-          readinessProbe:
-            periodSeconds: 20
-            tcpSocket:
-              port: 8080
-          livenessProbe:
-            periodSeconds: 20
-            tcpSocket:
-              port: 8080
-=======
+            - key: conf
+              path:  tb-http-transport.conf
+            - key: logback
+              path:  logback.xml
+      containers:
       - name: server
         imagePullPolicy: Always
         image: thingsboard/tb-http-transport:latest
@@ -558,7 +558,6 @@
           periodSeconds: 20
           tcpSocket:
             port: 8080
->>>>>>> 7e66fd26
       restartPolicy: Always
 ---
 apiVersion: v1
@@ -571,8 +570,8 @@
   selector:
     app: tb-http-transport
   ports:
-    - port: 8080
-      name: http
+  - port: 8080
+    name: http
 ---
 apiVersion: apps/v1
 kind: Deployment
@@ -594,40 +593,11 @@
           configMap:
             name: tb-coap-transport-config
             items:
-              - key: conf
-                path:  tb-coap-transport.conf
-              - key: logback
-                path:  logback.xml
-      containers:
-<<<<<<< HEAD
-        - name: server
-          imagePullPolicy: Never
-          image: thingsboard/tb-coap-transport:2.4.8
-          ports:
-            - containerPort: 5683
-              name: coap
-              protocol: UDP
-          env:
-            - name: CLUSTER_NODE_ID
-              valueFrom:
-                fieldRef:
-                  fieldPath: metadata.name
-            - name: TB_HOST
-              valueFrom:
-                fieldRef:
-                  fieldPath: metadata.name
-            - name: COAP_BIND_ADDRESS
-              value: "0.0.0.0"
-            - name: COAP_BIND_PORT
-              value: "5683"
-            - name: COAP_TIMEOUT
-              value: "10000"
-            - name: TB_KAFKA_SERVERS
-              value: "tb-kafka:9092"
-          volumeMounts:
-            - mountPath: /config
-              name: tb-coap-transport-config
-=======
+            - key: conf
+              path:  tb-coap-transport.conf
+            - key: logback
+              path:  logback.xml
+      containers:
       - name: server
         imagePullPolicy: Always
         image: thingsboard/tb-coap-transport:latest
@@ -653,7 +623,6 @@
         volumeMounts:
           - mountPath: /config
             name: tb-coap-transport-config
->>>>>>> 7e66fd26
       restartPolicy: Always
 ---
 apiVersion: v1
@@ -666,9 +635,9 @@
   selector:
     app: tb-coap-transport
   ports:
-    - port: 5683
-      name: coap
-      protocol: UDP
+  - port: 5683
+    name: coap
+    protocol: UDP
 ---
 apiVersion: apps/v1
 kind: Deployment
@@ -686,33 +655,33 @@
         app: tb-web-ui
     spec:
       containers:
-        - name: server
-          imagePullPolicy: Never
-          image: thingsboard/tb-web-ui:2.4.8
-          ports:
-            - containerPort: 8080
-              name: http
-          env:
-            - name: HTTP_BIND_ADDRESS
-              value: "0.0.0.0"
-            - name: HTTP_BIND_PORT
-              value: "8080"
-            - name: TB_ENABLE_PROXY
-              value: "false"
-            - name: LOGGER_LEVEL
-              value: "info"
-            - name: LOG_FOLDER
-              value: "logs"
-            - name: LOGGER_FILENAME
-              value: "tb-web-ui-%DATE%.log"
-            - name: DOCKER_MODE
-              value: "true"
-          livenessProbe:
-            httpGet:
-              path: /index.html
-              port: http
-            initialDelaySeconds: 120
-            timeoutSeconds: 10
+      - name: server
+        imagePullPolicy: Always
+        image: thingsboard/tb-web-ui:latest
+        ports:
+        - containerPort: 8080
+          name: http
+        env:
+        - name: HTTP_BIND_ADDRESS
+          value: "0.0.0.0"
+        - name: HTTP_BIND_PORT
+          value: "8080"
+        - name: TB_ENABLE_PROXY
+          value: "false"
+        - name: LOGGER_LEVEL
+          value: "info"
+        - name: LOG_FOLDER
+          value: "logs"
+        - name: LOGGER_FILENAME
+          value: "tb-web-ui-%DATE%.log"
+        - name: DOCKER_MODE
+          value: "true"
+        livenessProbe:
+          httpGet:
+            path: /index.html
+            port: http
+          initialDelaySeconds: 120
+          timeoutSeconds: 10
       restartPolicy: Always
 ---
 apiVersion: v1
@@ -725,8 +694,8 @@
   selector:
     app: tb-web-ui
   ports:
-    - port: 8080
-      name: http
+  - port: 8080
+    name: http
 ---
 apiVersion: networking.k8s.io/v1beta1
 kind: Ingress
@@ -739,30 +708,30 @@
     nginx.ingress.kubernetes.io/proxy-read-timeout: "3600"
 spec:
   rules:
-    - http:
-        paths:
-          - path: /api/v1/.*
-            backend:
-              serviceName: tb-http-transport
-              servicePort: 8080
-          - path: /static/rulenode/.*
-            backend:
-              serviceName: tb-node
-              servicePort: 8080
-          - path: /static/.*
-            backend:
-              serviceName: tb-web-ui
-              servicePort: 8080
-          - path: /index.html.*
-            backend:
-              serviceName: tb-web-ui
-              servicePort: 8080
-          - path: /
-            backend:
-              serviceName: tb-web-ui
-              servicePort: 8080
-          - path: /.*
-            backend:
-              serviceName: tb-node
-              servicePort: 8080
+  - http:
+      paths:
+      - path: /api/v1/.*
+        backend:
+          serviceName: tb-http-transport
+          servicePort: 8080
+      - path: /static/rulenode/.*
+        backend:
+          serviceName: tb-node
+          servicePort: 8080
+      - path: /static/.*
+        backend:
+          serviceName: tb-web-ui
+          servicePort: 8080
+      - path: /index.html.*
+        backend:
+          serviceName: tb-web-ui
+          servicePort: 8080
+      - path: /
+        backend:
+          serviceName: tb-web-ui
+          servicePort: 8080
+      - path: /.*
+        backend:
+          serviceName: tb-node
+          servicePort: 8080
 ---