--- conflicted
+++ resolved
@@ -238,10 +238,7 @@
         </dependency>
         <dependency>
             <groupId>io.hypersistence</groupId>
-<<<<<<< HEAD
             <artifactId>hypersistence-utils-hibernate-62</artifactId>
-=======
-            <artifactId>hypersistence-utils-hibernate-55</artifactId>
         </dependency>
         <dependency>
             <groupId>org.apache.xmlgraphics</groupId>
@@ -254,7 +251,6 @@
         <dependency>
             <groupId>com.drewnoakes</groupId>
             <artifactId>metadata-extractor</artifactId>
->>>>>>> 5cc0dc6d
         </dependency>
     </dependencies>
     <build>
