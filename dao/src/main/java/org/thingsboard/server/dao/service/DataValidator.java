--- conflicted
+++ resolved
@@ -31,11 +31,7 @@
 @Slf4j
 public abstract class DataValidator<D extends BaseData<?>> {
     private static final Pattern EMAIL_PATTERN =
-<<<<<<< HEAD
-            Pattern.compile("^[A-Z0-9._%+-]+@[A-Z0-9.-]+\\.[A-Z]{2,6}$", Pattern.CASE_INSENSITIVE);
-=======
             Pattern.compile("^[A-Z0-9._%+-]+@[A-Z0-9.-]+\\.[A-Z]{2,}$", Pattern.CASE_INSENSITIVE);
->>>>>>> 40e13cce
 
     public void validate(D data, Function<D, TenantId> tenantIdFunction) {
         try {
@@ -68,11 +64,7 @@
         return actualData.getId() != null && existentData.getId().equals(actualData.getId());
     }
 
-<<<<<<< HEAD
-    protected static void validateEmail(String email) {
-=======
     public static void validateEmail(String email) {
->>>>>>> 40e13cce
         if (!doValidateEmail(email)) {
             throw new DataValidationException("Invalid email address format '" + email + "'!");
         }
