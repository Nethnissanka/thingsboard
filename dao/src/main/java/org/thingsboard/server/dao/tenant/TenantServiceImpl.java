/**
 * Copyright © 2016-2024 The Thingsboard Authors
 *
 * Licensed under the Apache License, Version 2.0 (the "License");
 * you may not use this file except in compliance with the License.
 * You may obtain a copy of the License at
 *
 *     http://www.apache.org/licenses/LICENSE-2.0
 *
 * Unless required by applicable law or agreed to in writing, software
 * distributed under the License is distributed on an "AS IS" BASIS,
 * WITHOUT WARRANTIES OR CONDITIONS OF ANY KIND, either express or implied.
 * See the License for the specific language governing permissions and
 * limitations under the License.
 */
package org.thingsboard.server.dao.tenant;

import com.google.common.util.concurrent.ListenableFuture;
import lombok.extern.slf4j.Slf4j;
import org.springframework.beans.factory.annotation.Autowired;
import org.springframework.context.annotation.Lazy;
import org.springframework.stereotype.Service;
import org.springframework.transaction.annotation.Transactional;
import org.springframework.transaction.event.TransactionalEventListener;
import org.thingsboard.server.cache.TbTransactionalCache;
import org.thingsboard.server.common.data.EntityType;
import org.thingsboard.server.common.data.Tenant;
import org.thingsboard.server.common.data.TenantInfo;
import org.thingsboard.server.common.data.TenantProfile;
import org.thingsboard.server.common.data.id.EntityId;
import org.thingsboard.server.common.data.id.HasId;
import org.thingsboard.server.common.data.id.TenantId;
import org.thingsboard.server.common.data.id.TenantProfileId;
import org.thingsboard.server.common.data.page.PageData;
import org.thingsboard.server.common.data.page.PageLink;
import org.thingsboard.server.dao.asset.AssetProfileService;
import org.thingsboard.server.dao.asset.AssetService;
import org.thingsboard.server.dao.customer.CustomerService;
import org.thingsboard.server.dao.dashboard.DashboardService;
import org.thingsboard.server.dao.device.DeviceProfileService;
import org.thingsboard.server.dao.device.DeviceService;
import org.thingsboard.server.dao.entity.AbstractCachedEntityService;
import org.thingsboard.server.dao.eventsourcing.DeleteEntityEvent;
import org.thingsboard.server.dao.eventsourcing.SaveEntityEvent;
import org.thingsboard.server.dao.notification.NotificationRequestService;
import org.thingsboard.server.dao.notification.NotificationRuleService;
import org.thingsboard.server.dao.notification.NotificationSettingsService;
import org.thingsboard.server.dao.notification.NotificationTargetService;
import org.thingsboard.server.dao.notification.NotificationTemplateService;
import org.thingsboard.server.dao.ota.OtaPackageService;
import org.thingsboard.server.dao.queue.QueueService;
import org.thingsboard.server.dao.resource.ResourceService;
import org.thingsboard.server.dao.rpc.RpcService;
import org.thingsboard.server.dao.rule.RuleChainService;
import org.thingsboard.server.dao.service.DataValidator;
import org.thingsboard.server.dao.service.PaginatedRemover;
import org.thingsboard.server.dao.service.Validator;
import org.thingsboard.server.dao.settings.AdminSettingsService;
import org.thingsboard.server.dao.usagerecord.ApiUsageStateService;
import org.thingsboard.server.dao.user.UserService;
import org.thingsboard.server.dao.widget.WidgetTypeService;
import org.thingsboard.server.dao.widget.WidgetsBundleService;

import java.util.List;
import java.util.Optional;

import static org.thingsboard.server.dao.service.Validator.validateId;

@Service("TenantDaoService")
@Slf4j
public class TenantServiceImpl extends AbstractCachedEntityService<TenantId, Tenant, TenantEvictEvent> implements TenantService {

    private static final String DEFAULT_TENANT_REGION = "Global";
    public static final String INCORRECT_TENANT_ID = "Incorrect tenantId ";

    @Autowired
    private TenantDao tenantDao;

    @Autowired
    private TenantProfileService tenantProfileService;

    @Autowired
    @Lazy
    private UserService userService;

    @Autowired
    private CustomerService customerService;

    @Autowired
    private AssetService assetService;

    @Autowired
    private AssetProfileService assetProfileService;

    @Autowired
    private DeviceService deviceService;

    @Autowired
    private DeviceProfileService deviceProfileService;

    @Lazy
    @Autowired
    private ApiUsageStateService apiUsageStateService;

    @Autowired
    private WidgetsBundleService widgetsBundleService;

    @Autowired
    private WidgetTypeService widgetTypeService;

    @Autowired
    private DashboardService dashboardService;

    @Autowired
    private RuleChainService ruleChainService;

    @Autowired
    private ResourceService resourceService;

    @Autowired
    @Lazy
    private OtaPackageService otaPackageService;

    @Autowired
    private RpcService rpcService;

    @Autowired
    private DataValidator<Tenant> tenantValidator;

    @Lazy
    @Autowired
    private QueueService queueService;

    @Autowired
    private AdminSettingsService adminSettingsService;

    @Autowired
    private NotificationSettingsService notificationSettingsService;

    @Autowired
    private NotificationRequestService notificationRequestService;

    @Autowired
    private NotificationRuleService notificationRuleService;

    @Autowired
    private NotificationTemplateService notificationTemplateService;

    @Autowired
    private NotificationTargetService notificationTargetService;

    @Autowired
    protected TbTransactionalCache<TenantId, Boolean> existsTenantCache;

    @TransactionalEventListener(classes = TenantEvictEvent.class)
    @Override
    public void handleEvictEvent(TenantEvictEvent event) {
        TenantId tenantId = event.getTenantId();
        cache.evict(tenantId);
        if (event.isInvalidateExists()) {
            existsTenantCache.evict(tenantId);
        }
    }

    @Override
    public Tenant findTenantById(TenantId tenantId) {
        log.trace("Executing findTenantById [{}]", tenantId);
        Validator.validateId(tenantId, INCORRECT_TENANT_ID + tenantId);

        return cache.getAndPutInTransaction(tenantId, () -> tenantDao.findById(tenantId, tenantId.getId()), true);
    }

    @Override
    public TenantInfo findTenantInfoById(TenantId tenantId) {
        log.trace("Executing findTenantInfoById [{}]", tenantId);
        validateId(tenantId, INCORRECT_TENANT_ID + tenantId);
        return tenantDao.findTenantInfoById(tenantId, tenantId.getId());
    }

    @Override
    public ListenableFuture<Tenant> findTenantByIdAsync(TenantId callerId, TenantId tenantId) {
        log.trace("Executing findTenantByIdAsync [{}]", tenantId);
        validateId(tenantId, INCORRECT_TENANT_ID + tenantId);
        return tenantDao.findByIdAsync(callerId, tenantId.getId());
    }

    @Override
    @Transactional
    public Tenant saveTenant(Tenant tenant) {
        return saveTenant(tenant, true);
    }

    @Override
    @Transactional
    public Tenant saveTenant(Tenant tenant, boolean publishSaveEvent) {
        log.trace("Executing saveTenant [{}]", tenant);
        tenant.setRegion(DEFAULT_TENANT_REGION);
        if (tenant.getTenantProfileId() == null) {
            TenantProfile tenantProfile = this.tenantProfileService.findOrCreateDefaultTenantProfile(TenantId.SYS_TENANT_ID);
            tenant.setTenantProfileId(tenantProfile.getId());
        }
        tenantValidator.validate(tenant, Tenant::getId);
        boolean create = tenant.getId() == null;
        Tenant savedTenant = tenantDao.save(tenant.getId(), tenant);
        publishEvictEvent(new TenantEvictEvent(savedTenant.getId(), create));
<<<<<<< HEAD
        if (publishSaveEvent) {
            eventPublisher.publishEvent(SaveEntityEvent.builder().tenantId(savedTenant.getId())
                    .entityId(savedTenant.getId()).entity(savedTenant).added(create).build());
        }
=======
        eventPublisher.publishEvent(SaveEntityEvent.builder().tenantId(savedTenant.getId()).entityId(savedTenant.getId()).created(create).build());
>>>>>>> cd5bd1ce
        if (tenant.getId() == null) {
            deviceProfileService.createDefaultDeviceProfile(savedTenant.getId());
            assetProfileService.createDefaultAssetProfile(savedTenant.getId());
            apiUsageStateService.createDefaultApiUsageState(savedTenant.getId(), null);
            try {
                notificationSettingsService.createDefaultNotificationConfigs(savedTenant.getId());
            } catch (Throwable e) {
                log.error("Failed to create default notification configs for tenant {}", savedTenant.getId(), e);
            }
        }
        return savedTenant;
    }

    /**
     * We intentionally leave this method without "Transactional" annotation due to complexity of the method.
     * Ideally we should delete related entites without "paginatedRemover" logic. But in such a case we can't clear cache and send events.
     * We will create separate task to make "deleteTenant" transactional.
     */
    @Override
    public void deleteTenant(TenantId tenantId) {
        log.trace("Executing deleteTenant [{}]", tenantId);
        Tenant tenant = findTenantById(tenantId);
        Validator.validateId(tenantId, INCORRECT_TENANT_ID + tenantId);
        entityViewService.deleteEntityViewsByTenantId(tenantId);
        widgetsBundleService.deleteWidgetsBundlesByTenantId(tenantId);
        widgetTypeService.deleteWidgetTypesByTenantId(tenantId);
        assetService.deleteAssetsByTenantId(tenantId);
        assetProfileService.deleteAssetProfilesByTenantId(tenantId);
        deviceService.deleteDevicesByTenantId(tenantId);
        deviceProfileService.deleteDeviceProfilesByTenantId(tenantId);
        dashboardService.deleteDashboardsByTenantId(tenantId);
        customerService.deleteCustomersByTenantId(tenantId);
        edgeService.deleteEdgesByTenantId(tenantId);
        userService.deleteTenantAdmins(tenantId);
        ruleChainService.deleteRuleChainsByTenantId(tenantId);
        apiUsageStateService.deleteApiUsageStateByTenantId(tenantId);
        resourceService.deleteResourcesByTenantId(tenantId);
        otaPackageService.deleteOtaPackagesByTenantId(tenantId);
        rpcService.deleteAllRpcByTenantId(tenantId);
        queueService.deleteQueuesByTenantId(tenantId);
        notificationRequestService.deleteNotificationRequestsByTenantId(tenantId);
        notificationRuleService.deleteNotificationRulesByTenantId(tenantId);
        notificationTemplateService.deleteNotificationTemplatesByTenantId(tenantId);
        notificationTargetService.deleteNotificationTargetsByTenantId(tenantId);
        adminSettingsService.deleteAdminSettingsByTenantId(tenantId);
        tenantDao.removeById(tenantId, tenantId.getId());
        publishEvictEvent(new TenantEvictEvent(tenantId, true));
        eventPublisher.publishEvent(DeleteEntityEvent.builder().tenantId(tenantId)
                .entity(tenant).entityId(tenantId).build());
        relationService.deleteEntityRelations(tenantId, tenantId);
        alarmService.deleteEntityAlarmRecordsByTenantId(tenantId);
    }

    @Override
    public PageData<Tenant> findTenants(PageLink pageLink) {
        log.trace("Executing findTenants pageLink [{}]", pageLink);
        Validator.validatePageLink(pageLink);
        return tenantDao.findTenants(TenantId.SYS_TENANT_ID, pageLink);
    }

    @Override
    public PageData<TenantInfo> findTenantInfos(PageLink pageLink) {
        log.trace("Executing findTenantInfos pageLink [{}]", pageLink);
        Validator.validatePageLink(pageLink);
        return tenantDao.findTenantInfos(TenantId.SYS_TENANT_ID, pageLink);
    }

    @Override
    public List<TenantId> findTenantIdsByTenantProfileId(TenantProfileId tenantProfileId) {
        log.trace("Executing findTenantsByTenantProfileId [{}]", tenantProfileId);
        return tenantDao.findTenantIdsByTenantProfileId(tenantProfileId);
    }

    @Override
    public void deleteTenants() {
        log.trace("Executing deleteTenants");
        tenantsRemover.removeEntities(TenantId.SYS_TENANT_ID, TenantId.SYS_TENANT_ID);
    }

    @Override
    public PageData<TenantId> findTenantsIds(PageLink pageLink) {
        log.trace("Executing findTenantsIds");
        Validator.validatePageLink(pageLink);
        return tenantDao.findTenantsIds(pageLink);
    }

    @Override
    public boolean tenantExists(TenantId tenantId) {
        return existsTenantCache.getAndPutInTransaction(tenantId, () -> tenantDao.existsById(tenantId, tenantId.getId()), false);
    }

    private PaginatedRemover<TenantId, Tenant> tenantsRemover = new PaginatedRemover<>() {

        @Override
        protected PageData<Tenant> findEntities(TenantId tenantId, TenantId id, PageLink pageLink) {
            return tenantDao.findTenants(tenantId, pageLink);
        }

        @Override
        protected void removeEntity(TenantId tenantId, Tenant entity) {
            deleteTenant(TenantId.fromUUID(entity.getUuidId()));
        }
    };

    @Override
    public Optional<HasId<?>> findEntity(TenantId tenantId, EntityId entityId) {
        return Optional.ofNullable(findTenantById(new TenantId(entityId.getId())));
    }

    @Override
    public EntityType getEntityType() {
        return EntityType.TENANT;
    }

}<|MERGE_RESOLUTION|>--- conflicted
+++ resolved
@@ -203,14 +203,10 @@
         boolean create = tenant.getId() == null;
         Tenant savedTenant = tenantDao.save(tenant.getId(), tenant);
         publishEvictEvent(new TenantEvictEvent(savedTenant.getId(), create));
-<<<<<<< HEAD
         if (publishSaveEvent) {
             eventPublisher.publishEvent(SaveEntityEvent.builder().tenantId(savedTenant.getId())
-                    .entityId(savedTenant.getId()).entity(savedTenant).added(create).build());
-        }
-=======
-        eventPublisher.publishEvent(SaveEntityEvent.builder().tenantId(savedTenant.getId()).entityId(savedTenant.getId()).created(create).build());
->>>>>>> cd5bd1ce
+                    .entityId(savedTenant.getId()).entity(savedTenant).created(create).build());
+        }
         if (tenant.getId() == null) {
             deviceProfileService.createDefaultDeviceProfile(savedTenant.getId());
             assetProfileService.createDefaultAssetProfile(savedTenant.getId());
