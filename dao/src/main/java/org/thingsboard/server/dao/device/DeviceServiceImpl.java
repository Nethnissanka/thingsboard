--- conflicted
+++ resolved
@@ -341,11 +341,7 @@
         DeviceCacheEvictEvent deviceCacheEvictEvent = new DeviceCacheEvictEvent(device.getTenantId(), device.getId(), device.getName(), null);
         publishEvictEvent(deviceCacheEvictEvent);
         countService.publishCountEntityEvictEvent(tenantId, EntityType.DEVICE);
-<<<<<<< HEAD
-        eventPublisher.publishEvent(DeleteEntityEvent.builder().tenantId(tenantId).entityId(deviceId).entity(device).build());
-=======
-        eventPublisher.publishEvent(DeleteEntityEvent.builder().tenantId(tenantId).entityId(device.getId()).build());
->>>>>>> 3ab6b0e2
+        eventPublisher.publishEvent(DeleteEntityEvent.builder().tenantId(tenantId).entityId(device.getId()).entity(device).build());
     }
 
     @Override
@@ -676,11 +672,7 @@
         }
     };
 
-<<<<<<< HEAD
-    private PaginatedRemover<CustomerId, Device> customerDeviceUnasigner = new PaginatedRemover<>() {
-=======
-    private final PaginatedRemover<CustomerId, Device> customerDeviceUnasigner = new PaginatedRemover<CustomerId, Device>() {
->>>>>>> 3ab6b0e2
+    private final PaginatedRemover<CustomerId, Device> customerDeviceUnasigner = new PaginatedRemover<>() {
 
         @Override
         protected PageData<Device> findEntities(TenantId tenantId, CustomerId id, PageLink pageLink) {
