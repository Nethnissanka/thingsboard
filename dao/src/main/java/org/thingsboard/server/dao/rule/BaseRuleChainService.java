--- conflicted
+++ resolved
@@ -378,11 +378,7 @@
             if (RuleChainType.EDGE.equals(ruleChain.getType())) {
                 try {
                     List<Edge> edges = edgeService.findEdgesByTenantIdAndRuleChainId(tenantId, ruleChainId).get();
-<<<<<<< HEAD
-                    if (edges != null) {
-=======
-                    if (edges != null && !edges.isEmpty()) {
->>>>>>> de11d1ce
+                    if (edges != null  && !edges.isEmpty()) {
                         for (Edge edge : edges) {
                             if (edge.getRootRuleChainId() != null && edge.getRootRuleChainId().equals(ruleChainId)) {
                                 throw new DataValidationException("Can't delete rule chain that is root for edge [" + edge.getName() + "]. Please assign another root rule chain first to the edge!");
