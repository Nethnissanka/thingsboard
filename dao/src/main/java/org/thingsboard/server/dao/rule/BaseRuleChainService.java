/**
 * Copyright © 2016-2022 The Thingsboard Authors
 *
 * Licensed under the Apache License, Version 2.0 (the "License");
 * you may not use this file except in compliance with the License.
 * You may obtain a copy of the License at
 *
 *     http://www.apache.org/licenses/LICENSE-2.0
 *
 * Unless required by applicable law or agreed to in writing, software
 * distributed under the License is distributed on an "AS IS" BASIS,
 * WITHOUT WARRANTIES OR CONDITIONS OF ANY KIND, either express or implied.
 * See the License for the specific language governing permissions and
 * limitations under the License.
 */
package org.thingsboard.server.dao.rule;

import com.datastax.oss.driver.api.core.uuid.Uuids;
import com.fasterxml.jackson.databind.JsonNode;
import com.fasterxml.jackson.databind.node.ObjectNode;
import com.google.common.util.concurrent.ListenableFuture;
import lombok.extern.slf4j.Slf4j;
import org.apache.commons.collections.CollectionUtils;
import org.apache.commons.lang3.exception.ExceptionUtils;
import org.hibernate.exception.ConstraintViolationException;
import org.springframework.beans.factory.annotation.Autowired;
import org.springframework.stereotype.Service;
import org.springframework.transaction.annotation.Transactional;
import org.thingsboard.common.util.JacksonUtil;
import org.thingsboard.server.common.data.BaseData;
import org.thingsboard.server.common.data.EntityType;
import org.thingsboard.server.common.data.edge.Edge;
import org.thingsboard.server.common.data.id.EdgeId;
import org.thingsboard.server.common.data.id.EntityId;
import org.thingsboard.server.common.data.id.RuleChainId;
import org.thingsboard.server.common.data.id.RuleNodeId;
import org.thingsboard.server.common.data.id.TenantId;
import org.thingsboard.server.common.data.page.PageData;
import org.thingsboard.server.common.data.page.PageLink;
import org.thingsboard.server.common.data.relation.EntityRelation;
import org.thingsboard.server.common.data.relation.RelationTypeGroup;
import org.thingsboard.server.common.data.rule.NodeConnectionInfo;
import org.thingsboard.server.common.data.rule.RuleChain;
import org.thingsboard.server.common.data.rule.RuleChainConnectionInfo;
import org.thingsboard.server.common.data.rule.RuleChainData;
import org.thingsboard.server.common.data.rule.RuleChainImportResult;
import org.thingsboard.server.common.data.rule.RuleChainMetaData;
import org.thingsboard.server.common.data.rule.RuleChainType;
import org.thingsboard.server.common.data.rule.RuleChainUpdateResult;
import org.thingsboard.server.common.data.rule.RuleNode;
import org.thingsboard.server.common.data.rule.RuleNodeUpdateResult;
import org.thingsboard.server.dao.entity.AbstractEntityService;
import org.thingsboard.server.dao.exception.DataValidationException;
import org.thingsboard.server.dao.service.ConstraintValidator;
import org.thingsboard.server.dao.service.DataValidator;
import org.thingsboard.server.dao.service.PaginatedRemover;
import org.thingsboard.server.dao.service.Validator;

import java.util.ArrayList;
import java.util.Collection;
import java.util.Collections;
import java.util.Comparator;
import java.util.HashMap;
import java.util.HashSet;
import java.util.Iterator;
import java.util.List;
import java.util.Map;
import java.util.Optional;
import java.util.Set;
import java.util.stream.Collectors;

import static org.thingsboard.server.common.data.DataConstants.TENANT;
import static org.thingsboard.server.dao.service.Validator.validateId;
import static org.thingsboard.server.dao.service.Validator.validatePageLink;
import static org.thingsboard.server.dao.service.Validator.validateString;

/**
 * Created by igor on 3/12/18.
 */
@Service
@Slf4j
public class BaseRuleChainService extends AbstractEntityService implements RuleChainService {

    private static final int DEFAULT_PAGE_SIZE = 1000;

    public static final String INCORRECT_TENANT_ID = "Incorrect tenantId ";

    @Autowired
    private RuleChainDao ruleChainDao;

    @Autowired
    private RuleNodeDao ruleNodeDao;

    @Autowired
    private DataValidator<RuleChain> ruleChainValidator;

    @Override
    @Transactional
    public RuleChain saveRuleChain(RuleChain ruleChain) {
        ruleChainValidator.validate(ruleChain, RuleChain::getTenantId);
        return ruleChainDao.save(ruleChain.getTenantId(), ruleChain);
    }

    @Override
    @Transactional
    public boolean setRootRuleChain(TenantId tenantId, RuleChainId ruleChainId) {
        RuleChain ruleChain = ruleChainDao.findById(tenantId, ruleChainId.getId());
        if (!ruleChain.isRoot()) {
            RuleChain previousRootRuleChain = getRootTenantRuleChain(ruleChain.getTenantId());
            if (previousRootRuleChain == null) {
                setRootAndSave(tenantId, ruleChain);
                return true;
            } else if (!previousRootRuleChain.getId().equals(ruleChain.getId())) {
                previousRootRuleChain.setRoot(false);
                ruleChainDao.save(tenantId, previousRootRuleChain);
                setRootAndSave(tenantId, ruleChain);
                return true;
            }
        }
        return false;
    }

    private void setRootAndSave(TenantId tenantId, RuleChain ruleChain) {
        ruleChain.setRoot(true);
        ruleChainDao.save(tenantId, ruleChain);
    }

    @Override
    @Transactional
    public RuleChainUpdateResult saveRuleChainMetaData(TenantId tenantId, RuleChainMetaData ruleChainMetaData) {
        Validator.validateId(ruleChainMetaData.getRuleChainId(), "Incorrect rule chain id.");
        RuleChain ruleChain = findRuleChainById(tenantId, ruleChainMetaData.getRuleChainId());
        if (ruleChain == null) {
            return RuleChainUpdateResult.failed();
        }
        ConstraintValidator.validateFields(ruleChainMetaData);
        List<RuleNodeUpdateResult> updatedRuleNodes = new ArrayList<>();

        if (CollectionUtils.isNotEmpty(ruleChainMetaData.getConnections())) {
            validateCircles(ruleChainMetaData.getConnections());
        }

        List<RuleNode> nodes = ruleChainMetaData.getNodes();
        List<RuleNode> toAddOrUpdate = new ArrayList<>();
        List<RuleNode> toDelete = new ArrayList<>();
        List<EntityRelation> relations = new ArrayList<>();

        Map<RuleNodeId, Integer> ruleNodeIndexMap = new HashMap<>();
        if (nodes != null) {
            for (RuleNode node : nodes) {
                if (node.getId() != null) {
                    ruleNodeIndexMap.put(node.getId(), nodes.indexOf(node));
                } else {
                    toAddOrUpdate.add(node);
                }
            }
        }

        List<RuleNode> existingRuleNodes = getRuleChainNodes(tenantId, ruleChainMetaData.getRuleChainId());
        for (RuleNode existingNode : existingRuleNodes) {
            deleteEntityRelations(tenantId, existingNode.getId());
            Integer index = ruleNodeIndexMap.get(existingNode.getId());
            RuleNode newRuleNode = null;
            if (index != null) {
                newRuleNode = ruleChainMetaData.getNodes().get(index);
                toAddOrUpdate.add(newRuleNode);
            } else {
                updatedRuleNodes.add(new RuleNodeUpdateResult(existingNode, null));
                toDelete.add(existingNode);
            }
            updatedRuleNodes.add(new RuleNodeUpdateResult(existingNode, newRuleNode));
        }
        if (nodes != null) {
            for (RuleNode node : toAddOrUpdate) {
                node.setRuleChainId(ruleChain.getId());
                RuleNode savedNode = ruleNodeDao.save(tenantId, node);
                relations.add(new EntityRelation(ruleChainMetaData.getRuleChainId(), savedNode.getId(),
                        EntityRelation.CONTAINS_TYPE, RelationTypeGroup.RULE_CHAIN));
                int index = nodes.indexOf(node);
                nodes.set(index, savedNode);
                ruleNodeIndexMap.put(savedNode.getId(), index);
            }
        }
        if (!toDelete.isEmpty()) {
            deleteRuleNodes(tenantId, toDelete);
        }
        RuleNodeId firstRuleNodeId = null;
        if (nodes != null) {
            if (ruleChainMetaData.getFirstNodeIndex() != null) {
                firstRuleNodeId = nodes.get(ruleChainMetaData.getFirstNodeIndex()).getId();
            }
            if ((ruleChain.getFirstRuleNodeId() != null && !ruleChain.getFirstRuleNodeId().equals(firstRuleNodeId))
                    || (ruleChain.getFirstRuleNodeId() == null && firstRuleNodeId != null)) {
                ruleChain.setFirstRuleNodeId(firstRuleNodeId);
                ruleChainDao.save(tenantId, ruleChain);
            }
            if (ruleChainMetaData.getConnections() != null) {
                for (NodeConnectionInfo nodeConnection : ruleChainMetaData.getConnections()) {
                    EntityId from = nodes.get(nodeConnection.getFromIndex()).getId();
                    EntityId to = nodes.get(nodeConnection.getToIndex()).getId();
                    String type = nodeConnection.getType();
                    relations.add(new EntityRelation(from, to, type, RelationTypeGroup.RULE_NODE));
                }
            }
            if (ruleChainMetaData.getRuleChainConnections() != null) {
                for (RuleChainConnectionInfo nodeToRuleChainConnection : ruleChainMetaData.getRuleChainConnections()) {
                    RuleChainId targetRuleChainId = nodeToRuleChainConnection.getTargetRuleChainId();
                    RuleChain targetRuleChain = findRuleChainById(TenantId.SYS_TENANT_ID, targetRuleChainId);
                    RuleNode targetNode = new RuleNode();
                    targetNode.setName(targetRuleChain != null ? targetRuleChain.getName() : "Rule Chain Input");
                    targetNode.setRuleChainId(ruleChain.getId());
                    targetNode.setType("org.thingsboard.rule.engine.flow.TbRuleChainInputNode");
                    var configuration = JacksonUtil.newObjectNode();
                    configuration.put("ruleChainId", targetRuleChainId.getId().toString());
                    targetNode.setConfiguration(configuration);
                    ObjectNode layout = (ObjectNode) nodeToRuleChainConnection.getAdditionalInfo();
                    layout.remove("description");
                    layout.remove("ruleChainNodeId");
                    targetNode.setAdditionalInfo(layout);
                    targetNode.setDebugMode(false);
                    targetNode = ruleNodeDao.save(tenantId, targetNode);

                    EntityRelation sourceRuleChainToRuleNode = new EntityRelation();
                    sourceRuleChainToRuleNode.setFrom(ruleChain.getId());
                    sourceRuleChainToRuleNode.setTo(targetNode.getId());
                    sourceRuleChainToRuleNode.setType(EntityRelation.CONTAINS_TYPE);
                    sourceRuleChainToRuleNode.setTypeGroup(RelationTypeGroup.RULE_CHAIN);
                    relations.add(sourceRuleChainToRuleNode);

                    EntityRelation sourceRuleNodeToTargetRuleNode = new EntityRelation();
                    EntityId from = nodes.get(nodeToRuleChainConnection.getFromIndex()).getId();
                    sourceRuleNodeToTargetRuleNode.setFrom(from);
                    sourceRuleNodeToTargetRuleNode.setTo(targetNode.getId());
                    sourceRuleNodeToTargetRuleNode.setType(nodeToRuleChainConnection.getType());
                    sourceRuleNodeToTargetRuleNode.setTypeGroup(RelationTypeGroup.RULE_NODE);
<<<<<<< HEAD
                    relationService.saveRelation(tenantId, sourceRuleNodeToTargetRuleNode);
=======
                    relations.add(sourceRuleNodeToTargetRuleNode);
>>>>>>> 9a77fb8a
                }
            }
        }

        if (!relations.isEmpty()) {
            relationService.saveRelations(tenantId, relations);
        }

        return RuleChainUpdateResult.successful(updatedRuleNodes);
    }

    private void validateCircles(List<NodeConnectionInfo> connectionInfos) {
        Map<Integer, Set<Integer>> connectionsMap = new HashMap<>();
        for (NodeConnectionInfo nodeConnection : connectionInfos) {
            if (nodeConnection.getFromIndex() == nodeConnection.getToIndex()) {
                throw new DataValidationException("Can't create the relation to yourself.");
            }
            connectionsMap
                    .computeIfAbsent(nodeConnection.getFromIndex(), from -> new HashSet<>())
                    .add(nodeConnection.getToIndex());
        }
        connectionsMap.keySet().forEach(key -> validateCircles(key, connectionsMap.get(key), connectionsMap));
    }

    private void validateCircles(int from, Set<Integer> toList, Map<Integer, Set<Integer>> connectionsMap) {
        if (toList == null) {
            return;
        }
        for (Integer to : toList) {
            if (from == to) {
                throw new DataValidationException("Can't create circling relations in rule chain.");
            }
            validateCircles(from, connectionsMap.get(to), connectionsMap);
        }
    }

    @Override
    public RuleChainMetaData loadRuleChainMetaData(TenantId tenantId, RuleChainId ruleChainId) {
        Validator.validateId(ruleChainId, "Incorrect rule chain id.");
        RuleChain ruleChain = findRuleChainById(tenantId, ruleChainId);
        if (ruleChain == null) {
            return null;
        }
        RuleChainMetaData ruleChainMetaData = new RuleChainMetaData();
        ruleChainMetaData.setRuleChainId(ruleChainId);
        List<RuleNode> ruleNodes = getRuleChainNodes(tenantId, ruleChainId);
        Collections.sort(ruleNodes, Comparator.comparingLong(RuleNode::getCreatedTime).thenComparing(RuleNode::getId, Comparator.comparing(RuleNodeId::getId)));
        Map<RuleNodeId, Integer> ruleNodeIndexMap = new HashMap<>();
        for (RuleNode node : ruleNodes) {
            ruleNodeIndexMap.put(node.getId(), ruleNodes.indexOf(node));
        }
        ruleChainMetaData.setNodes(ruleNodes);
        if (ruleChain.getFirstRuleNodeId() != null) {
            ruleChainMetaData.setFirstNodeIndex(ruleNodeIndexMap.get(ruleChain.getFirstRuleNodeId()));
        }
        for (RuleNode node : ruleNodes) {
            int fromIndex = ruleNodeIndexMap.get(node.getId());
            List<EntityRelation> nodeRelations = getRuleNodeRelations(tenantId, node.getId());
            for (EntityRelation nodeRelation : nodeRelations) {
                String type = nodeRelation.getType();
                if (nodeRelation.getTo().getEntityType() == EntityType.RULE_NODE) {
                    RuleNodeId toNodeId = new RuleNodeId(nodeRelation.getTo().getId());
                    int toIndex = ruleNodeIndexMap.get(toNodeId);
                    ruleChainMetaData.addConnectionInfo(fromIndex, toIndex, type);
                } else if (nodeRelation.getTo().getEntityType() == EntityType.RULE_CHAIN) {
                    log.warn("[{}][{}] Unsupported node relation: {}", tenantId, ruleChainId, nodeRelation.getTo());
                }
            }
        }
        if (ruleChainMetaData.getConnections() != null) {
            Collections.sort(ruleChainMetaData.getConnections(), Comparator.comparingInt(NodeConnectionInfo::getFromIndex)
                    .thenComparing(NodeConnectionInfo::getToIndex).thenComparing(NodeConnectionInfo::getType));
        }
        return ruleChainMetaData;
    }

    @Override
    public RuleChain findRuleChainById(TenantId tenantId, RuleChainId ruleChainId) {
        Validator.validateId(ruleChainId, "Incorrect rule chain id for search request.");
        return ruleChainDao.findById(tenantId, ruleChainId.getId());
    }

    @Override
    public RuleNode findRuleNodeById(TenantId tenantId, RuleNodeId ruleNodeId) {
        Validator.validateId(ruleNodeId, "Incorrect rule node id for search request.");
        return ruleNodeDao.findById(tenantId, ruleNodeId.getId());
    }

    @Override
    public ListenableFuture<RuleChain> findRuleChainByIdAsync(TenantId tenantId, RuleChainId ruleChainId) {
        Validator.validateId(ruleChainId, "Incorrect rule chain id for search request.");
        return ruleChainDao.findByIdAsync(tenantId, ruleChainId.getId());
    }

    @Override
    public ListenableFuture<RuleNode> findRuleNodeByIdAsync(TenantId tenantId, RuleNodeId ruleNodeId) {
        Validator.validateId(ruleNodeId, "Incorrect rule node id for search request.");
        return ruleNodeDao.findByIdAsync(tenantId, ruleNodeId.getId());
    }

    @Override
    public RuleChain getRootTenantRuleChain(TenantId tenantId) {
        Validator.validateId(tenantId, "Incorrect tenant id for search request.");
        return ruleChainDao.findRootRuleChainByTenantIdAndType(tenantId.getId(), RuleChainType.CORE);
    }

    @Override
    public List<RuleNode> getRuleChainNodes(TenantId tenantId, RuleChainId ruleChainId) {
        Validator.validateId(ruleChainId, "Incorrect rule chain id for search request.");
        List<EntityRelation> relations = getRuleChainToNodeRelations(tenantId, ruleChainId);
        List<RuleNode> ruleNodes = new ArrayList<>();
        for (EntityRelation relation : relations) {
            RuleNode ruleNode = ruleNodeDao.findById(tenantId, relation.getTo().getId());
            if (ruleNode != null) {
                ruleNodes.add(ruleNode);
            } else {
                relationService.deleteRelation(tenantId, relation);
            }
        }
        return ruleNodes;
    }

    @Override
    public List<RuleNode> getReferencingRuleChainNodes(TenantId tenantId, RuleChainId ruleChainId) {
        Validator.validateId(ruleChainId, "Incorrect rule chain id for search request.");
        List<EntityRelation> relations = getNodeToRuleChainRelations(tenantId, ruleChainId);
        List<RuleNode> ruleNodes = new ArrayList<>();
        for (EntityRelation relation : relations) {
            RuleNode ruleNode = ruleNodeDao.findById(tenantId, relation.getFrom().getId());
            if (ruleNode != null) {
                ruleNodes.add(ruleNode);
            }
        }
        return ruleNodes;
    }

    @Override
    public List<EntityRelation> getRuleNodeRelations(TenantId tenantId, RuleNodeId ruleNodeId) {
        Validator.validateId(ruleNodeId, "Incorrect rule node id for search request.");
        List<EntityRelation> relations = relationService.findByFrom(tenantId, ruleNodeId, RelationTypeGroup.RULE_NODE);
        List<EntityRelation> validRelations = new ArrayList<>();
        for (EntityRelation relation : relations) {
            boolean valid = true;
            EntityType toType = relation.getTo().getEntityType();
            if (toType == EntityType.RULE_NODE || toType == EntityType.RULE_CHAIN) {
                BaseData<?> entity;
                if (relation.getTo().getEntityType() == EntityType.RULE_NODE) {
                    entity = ruleNodeDao.findById(tenantId, relation.getTo().getId());
                } else {
                    entity = ruleChainDao.findById(tenantId, relation.getTo().getId());
                }
                if (entity == null) {
                    relationService.deleteRelation(tenantId, relation);
                    valid = false;
                }
            }
            if (valid) {
                validRelations.add(relation);
            }
        }
        return validRelations;
    }

    @Override
    public PageData<RuleChain> findTenantRuleChainsByType(TenantId tenantId, RuleChainType type, PageLink pageLink) {
        Validator.validateId(tenantId, "Incorrect tenant id for search rule chain request.");
        Validator.validatePageLink(pageLink);
        return ruleChainDao.findRuleChainsByTenantIdAndType(tenantId.getId(), type, pageLink);
    }

    @Override
    public Collection<RuleChain> findTenantRuleChainsByTypeAndName(TenantId tenantId, RuleChainType type, String name) {
        return ruleChainDao.findByTenantIdAndTypeAndName(tenantId, type, name);
    }

    @Override
    @Transactional
    public void deleteRuleChainById(TenantId tenantId, RuleChainId ruleChainId) {
        Validator.validateId(ruleChainId, "Incorrect rule chain id for delete request.");
        RuleChain ruleChain = ruleChainDao.findById(tenantId, ruleChainId.getId());
        if (ruleChain != null) {
            if (ruleChain.isRoot()) {
                throw new DataValidationException("Deletion of Root Tenant Rule Chain is prohibited!");
            }
            if (RuleChainType.EDGE.equals(ruleChain.getType())) {
                PageLink pageLink = new PageLink(DEFAULT_PAGE_SIZE);
                PageData<Edge> pageData;
                do {
                    pageData = edgeService.findEdgesByTenantIdAndEntityId(tenantId, ruleChainId, pageLink);
                    if (pageData != null && pageData.getData() != null && !pageData.getData().isEmpty()) {
                        for (Edge edge : pageData.getData()) {
                            if (edge.getRootRuleChainId() != null && edge.getRootRuleChainId().equals(ruleChainId)) {
                                throw new DataValidationException("Can't delete rule chain that is root for edge [" + edge.getName() + "]. Please assign another root rule chain first to the edge!");
                            }
                        }
                        if (pageData.hasNext()) {
                            pageLink = pageLink.nextPageLink();
                        }
                    }
                } while (pageData != null && pageData.hasNext());
            }
        }
        checkRuleNodesAndDelete(tenantId, ruleChainId);
    }

    @Override
    public void deleteRuleChainsByTenantId(TenantId tenantId) {
        Validator.validateId(tenantId, "Incorrect tenant id for delete rule chains request.");
        tenantRuleChainsRemover.removeEntities(tenantId, tenantId);
    }

    @Override
    public RuleChainData exportTenantRuleChains(TenantId tenantId, PageLink pageLink) {
        Validator.validateId(tenantId, "Incorrect tenant id for search rule chain request.");
        Validator.validatePageLink(pageLink);
        PageData<RuleChain> ruleChainData = ruleChainDao.findRuleChainsByTenantId(tenantId.getId(), pageLink);
        List<RuleChain> ruleChains = ruleChainData.getData();
        List<RuleChainMetaData> metadata = ruleChains.stream().map(rc -> loadRuleChainMetaData(tenantId, rc.getId())).collect(Collectors.toList());
        RuleChainData rcData = new RuleChainData();
        rcData.setRuleChains(ruleChains);
        rcData.setMetadata(metadata);
        setRandomRuleChainIds(rcData);
        resetRuleNodeIds(metadata);
        return rcData;
    }

    @Override
    public List<RuleChainImportResult> importTenantRuleChains(TenantId tenantId, RuleChainData ruleChainData, boolean overwrite) {
        List<RuleChainImportResult> importResults = new ArrayList<>();

        setRandomRuleChainIds(ruleChainData);
        resetRuleNodeIds(ruleChainData.getMetadata());
        resetRuleChainMetadataTenantIds(tenantId, ruleChainData.getMetadata());

        for (RuleChain ruleChain : ruleChainData.getRuleChains()) {
            RuleChainImportResult importResult = new RuleChainImportResult();

            ruleChain.setTenantId(tenantId);
            ruleChain.setRoot(false);

            if (overwrite) {
                Collection<RuleChain> existingRuleChains = findTenantRuleChainsByTypeAndName(tenantId,
                        Optional.ofNullable(ruleChain.getType()).orElse(RuleChainType.CORE), ruleChain.getName());
                Optional<RuleChain> existingRuleChain = existingRuleChains.stream().findFirst();
                if (existingRuleChain.isPresent()) {
                    setNewRuleChainId(ruleChain, ruleChainData.getMetadata(), ruleChain.getId(), existingRuleChain.get().getId());
                    ruleChain.setRoot(existingRuleChain.get().isRoot());
                    importResult.setUpdated(true);
                }
            }

            try {
                ruleChain = saveRuleChain(ruleChain);
            } catch (Exception e) {
                importResult.setError(ExceptionUtils.getRootCauseMessage(e));
            }

            importResult.setTenantId(tenantId);
            importResult.setRuleChainId(ruleChain.getId());
            importResult.setRuleChainName(ruleChain.getName());
            importResults.add(importResult);
        }

        if (CollectionUtils.isNotEmpty(ruleChainData.getMetadata())) {
            ruleChainData.getMetadata().forEach(md -> saveRuleChainMetaData(tenantId, md));
        }

        return importResults;
    }

    private void resetRuleChainMetadataTenantIds(TenantId tenantId, List<RuleChainMetaData> metaData) {
        for (RuleChainMetaData md : metaData) {
            for (RuleNode node : md.getNodes()) {
                JsonNode nodeConfiguration = node.getConfiguration();
                searchTenantIdRecursive(tenantId, nodeConfiguration);
            }
        }
    }

    private void searchTenantIdRecursive(TenantId tenantId, JsonNode node) {
        Iterator<String> iter = node.fieldNames();
        boolean isTenantId = false;
        while (iter.hasNext()) {
            String field = iter.next();
            if ("entityType".equals(field) && TENANT.equals(node.get(field).asText())) {
                isTenantId = true;
                break;
            }
        }
        if (isTenantId) {
            ObjectNode objNode = (ObjectNode) node;
            if (objNode.has("id")) {
                objNode.put("id", tenantId.getId().toString());
            }
        } else {
            for (JsonNode jsonNode : node) {
                searchTenantIdRecursive(tenantId, jsonNode);
            }
        }
    }

    private void setRandomRuleChainIds(RuleChainData ruleChainData) {
        for (RuleChain ruleChain : ruleChainData.getRuleChains()) {
            RuleChainId oldRuleChainId = ruleChain.getId();
            RuleChainId newRuleChainId = new RuleChainId(Uuids.timeBased());
            setNewRuleChainId(ruleChain, ruleChainData.getMetadata(), oldRuleChainId, newRuleChainId);
            ruleChain.setTenantId(null);
        }
    }

    private void resetRuleNodeIds(List<RuleChainMetaData> metaData) {
        for (RuleChainMetaData md : metaData) {
            for (RuleNode node : md.getNodes()) {
                node.setId(null);
                node.setRuleChainId(null);
            }
        }
    }

    private void setNewRuleChainId(RuleChain ruleChain, List<RuleChainMetaData> metadata, RuleChainId oldRuleChainId, RuleChainId newRuleChainId) {
        ruleChain.setId(newRuleChainId);
        for (RuleChainMetaData metaData : metadata) {
            if (metaData.getRuleChainId().equals(oldRuleChainId)) {
                metaData.setRuleChainId(newRuleChainId);
            }
            if (!CollectionUtils.isEmpty(metaData.getRuleChainConnections())) {
                for (RuleChainConnectionInfo rcConnInfo : metaData.getRuleChainConnections()) {
                    if (rcConnInfo.getTargetRuleChainId().equals(oldRuleChainId)) {
                        rcConnInfo.setTargetRuleChainId(newRuleChainId);
                    }
                }
            }
        }
    }

    @Override
    public RuleChain assignRuleChainToEdge(TenantId tenantId, RuleChainId ruleChainId, EdgeId edgeId) {
        RuleChain ruleChain = findRuleChainById(tenantId, ruleChainId);
        Edge edge = edgeService.findEdgeById(tenantId, edgeId);
        if (edge == null) {
            throw new DataValidationException("Can't assign ruleChain to non-existent edge!");
        }
        if (!edge.getTenantId().equals(ruleChain.getTenantId())) {
            throw new DataValidationException("Can't assign ruleChain to edge from different tenant!");
        }
        if (!RuleChainType.EDGE.equals(ruleChain.getType())) {
            throw new DataValidationException("Can't assign non EDGE ruleChain to edge!");
        }
        try {
            createRelation(tenantId, new EntityRelation(edgeId, ruleChainId, EntityRelation.CONTAINS_TYPE, RelationTypeGroup.EDGE));
        } catch (Exception e) {
            log.warn("[{}] Failed to create ruleChain relation. Edge Id: [{}]", ruleChainId, edgeId);
            throw new RuntimeException(e);
        }
        return ruleChain;
    }

    @Override
    public RuleChain unassignRuleChainFromEdge(TenantId tenantId, RuleChainId ruleChainId, EdgeId edgeId, boolean remove) {
        RuleChain ruleChain = findRuleChainById(tenantId, ruleChainId);
        Edge edge = edgeService.findEdgeById(tenantId, edgeId);
        if (edge == null) {
            throw new DataValidationException("Can't unassign rule chain from non-existent edge!");
        }
        if (!remove && edge.getRootRuleChainId() != null && edge.getRootRuleChainId().equals(ruleChainId)) {
            throw new DataValidationException("Can't unassign root rule chain from edge [" + edge.getName() + "]. Please assign another root rule chain first!");
        }
        try {
            deleteRelation(tenantId, new EntityRelation(edgeId, ruleChainId, EntityRelation.CONTAINS_TYPE, RelationTypeGroup.EDGE));
        } catch (Exception e) {
            log.warn("[{}] Failed to delete rule chain relation. Edge Id: [{}]", ruleChainId, edgeId);
            throw new RuntimeException(e);
        }
        return ruleChain;
    }

    @Override
    public PageData<RuleChain> findRuleChainsByTenantIdAndEdgeId(TenantId tenantId, EdgeId edgeId, PageLink pageLink) {
        log.trace("Executing findRuleChainsByTenantIdAndEdgeId, tenantId [{}], edgeId [{}], pageLink [{}]", tenantId, edgeId, pageLink);
        Validator.validateId(tenantId, "Incorrect tenantId " + tenantId);
        Validator.validateId(edgeId, "Incorrect edgeId " + edgeId);
        Validator.validatePageLink(pageLink);
        return ruleChainDao.findRuleChainsByTenantIdAndEdgeId(tenantId.getId(), edgeId.getId(), pageLink);
    }

    @Override
    public RuleChain getEdgeTemplateRootRuleChain(TenantId tenantId) {
        Validator.validateId(tenantId, "Incorrect tenant id for search request.");
        return ruleChainDao.findRootRuleChainByTenantIdAndType(tenantId.getId(), RuleChainType.EDGE);
    }

    @Override
    public boolean setEdgeTemplateRootRuleChain(TenantId tenantId, RuleChainId ruleChainId) {
        RuleChain ruleChain = ruleChainDao.findById(tenantId, ruleChainId.getId());
        RuleChain previousEdgeTemplateRootRuleChain = getEdgeTemplateRootRuleChain(ruleChain.getTenantId());
        if (previousEdgeTemplateRootRuleChain == null || !previousEdgeTemplateRootRuleChain.getId().equals(ruleChain.getId())) {
            try {
                if (previousEdgeTemplateRootRuleChain != null) {
                    previousEdgeTemplateRootRuleChain.setRoot(false);
                    ruleChainDao.save(tenantId, previousEdgeTemplateRootRuleChain);
                }
                ruleChain.setRoot(true);
                ruleChainDao.save(tenantId, ruleChain);
                return true;
            } catch (Exception e) {
                log.warn("Failed to set edge template root rule chain, ruleChainId: [{}]", ruleChainId, e);
                throw new RuntimeException(e);
            }
        }
        return false;
    }

    @Override
    public boolean setAutoAssignToEdgeRuleChain(TenantId tenantId, RuleChainId ruleChainId) {
        try {
            createRelation(tenantId, new EntityRelation(tenantId, ruleChainId,
                    EntityRelation.CONTAINS_TYPE, RelationTypeGroup.EDGE_AUTO_ASSIGN_RULE_CHAIN));
            return true;
        } catch (Exception e) {
            log.warn("Failed to set auto assign to edge rule chain, ruleChainId: [{}]", ruleChainId, e);
            throw new RuntimeException(e);
        }
    }

    @Override
    public boolean unsetAutoAssignToEdgeRuleChain(TenantId tenantId, RuleChainId ruleChainId) {
        try {
            deleteRelation(tenantId, new EntityRelation(tenantId, ruleChainId,
                    EntityRelation.CONTAINS_TYPE, RelationTypeGroup.EDGE_AUTO_ASSIGN_RULE_CHAIN));
            return true;
        } catch (Exception e) {
            log.warn("Failed to unset auto assign to edge rule chain, ruleChainId: [{}]", ruleChainId, e);
            throw new RuntimeException(e);
        }
    }

    @Override
    public PageData<RuleChain> findAutoAssignToEdgeRuleChainsByTenantId(TenantId tenantId, PageLink pageLink) {
        log.trace("Executing findAutoAssignToEdgeRuleChainsByTenantId, tenantId [{}], pageLink {}", tenantId, pageLink);
        validateId(tenantId, INCORRECT_TENANT_ID + tenantId);
        return ruleChainDao.findAutoAssignToEdgeRuleChainsByTenantId(tenantId.getId(), pageLink);
    }

    @Override
    public List<RuleNode> findRuleNodesByTenantIdAndType(TenantId tenantId, String type, String search) {
        log.trace("Executing findRuleNodes, tenantId [{}], type {}, search {}", tenantId, type, search);
        validateId(tenantId, INCORRECT_TENANT_ID + tenantId);
        validateString(type, "Incorrect type of the rule node");
        validateString(search, "Incorrect search text");
        return ruleNodeDao.findRuleNodesByTenantIdAndType(tenantId, type, search);
    }

    @Override
    public List<RuleNode> findRuleNodesByTenantIdAndType(TenantId tenantId, String type) {
        log.trace("Executing findRuleNodes, tenantId [{}], type {}", tenantId, type);
        validateId(tenantId, INCORRECT_TENANT_ID + tenantId);
        validateString(type, "Incorrect type of the rule node");
        return ruleNodeDao.findRuleNodesByTenantIdAndType(tenantId, type, "");
    }

    @Override
    public PageData<RuleNode> findAllRuleNodesByType(String type, PageLink pageLink) {
        log.trace("Executing findAllRuleNodesByType, type {}, pageLink {}", type, pageLink);
        validateString(type, "Incorrect type of the rule node");
        validatePageLink(pageLink);
        return ruleNodeDao.findAllRuleNodesByType(type, pageLink);
    }

    @Override
    public RuleNode saveRuleNode(TenantId tenantId, RuleNode ruleNode) {
        return ruleNodeDao.save(tenantId, ruleNode);
    }

    private void checkRuleNodesAndDelete(TenantId tenantId, RuleChainId ruleChainId) {
        try {
            ruleChainDao.removeById(tenantId, ruleChainId.getId());
        } catch (Exception t) {
            ConstraintViolationException e = extractConstraintViolationException(t).orElse(null);
            if (e != null && e.getConstraintName() != null && e.getConstraintName().equalsIgnoreCase("fk_default_rule_chain_device_profile")) {
                throw new DataValidationException("The rule chain referenced by the device profiles cannot be deleted!");
            } else {
                throw t;
            }
        }
        deleteRuleNodes(tenantId, ruleChainId);
    }

    private void deleteRuleNodes(TenantId tenantId, List<RuleNode> ruleNodes) {
        List<RuleNodeId> ruleNodeIds = ruleNodes.stream().map(RuleNode::getId).collect(Collectors.toList());
        for (var node : ruleNodes) {
            deleteEntityRelations(tenantId, node.getId());
        }
        ruleNodeDao.deleteByIdIn(ruleNodeIds);
    }

    @Override
    public void deleteRuleNodes(TenantId tenantId, RuleChainId ruleChainId) {
        List<EntityRelation> nodeRelations = getRuleChainToNodeRelations(tenantId, ruleChainId);
        for (EntityRelation relation : nodeRelations) {
            deleteRuleNode(tenantId, relation.getTo());
        }
        deleteEntityRelations(tenantId, ruleChainId);
    }

    private List<EntityRelation> getRuleChainToNodeRelations(TenantId tenantId, RuleChainId ruleChainId) {
        return relationService.findByFrom(tenantId, ruleChainId, RelationTypeGroup.RULE_CHAIN);
    }

    private List<EntityRelation> getNodeToRuleChainRelations(TenantId tenantId, RuleChainId ruleChainId) {
        return relationService.findByTo(tenantId, ruleChainId, RelationTypeGroup.RULE_NODE);
    }

    private void deleteRuleNode(TenantId tenantId, EntityId entityId) {
        deleteEntityRelations(tenantId, entityId);
        ruleNodeDao.removeById(tenantId, entityId.getId());
    }

    private final PaginatedRemover<TenantId, RuleChain> tenantRuleChainsRemover =
            new PaginatedRemover<>() {

                @Override
                protected PageData<RuleChain> findEntities(TenantId tenantId, TenantId id, PageLink pageLink) {
                    return ruleChainDao.findRuleChainsByTenantId(id.getId(), pageLink);
                }

                @Override
                protected void removeEntity(TenantId tenantId, RuleChain entity) {
                    checkRuleNodesAndDelete(tenantId, entity.getId());
                }
            };

}<|MERGE_RESOLUTION|>--- conflicted
+++ resolved
@@ -233,11 +233,7 @@
                     sourceRuleNodeToTargetRuleNode.setTo(targetNode.getId());
                     sourceRuleNodeToTargetRuleNode.setType(nodeToRuleChainConnection.getType());
                     sourceRuleNodeToTargetRuleNode.setTypeGroup(RelationTypeGroup.RULE_NODE);
-<<<<<<< HEAD
-                    relationService.saveRelation(tenantId, sourceRuleNodeToTargetRuleNode);
-=======
                     relations.add(sourceRuleNodeToTargetRuleNode);
->>>>>>> 9a77fb8a
                 }
             }
         }
