/**
 * Copyright © 2016-2025 The Thingsboard Authors
 *
 * Licensed under the Apache License, Version 2.0 (the "License");
 * you may not use this file except in compliance with the License.
 * You may obtain a copy of the License at
 *
 *     http://www.apache.org/licenses/LICENSE-2.0
 *
 * Unless required by applicable law or agreed to in writing, software
 * distributed under the License is distributed on an "AS IS" BASIS,
 * WITHOUT WARRANTIES OR CONDITIONS OF ANY KIND, either express or implied.
 * See the License for the specific language governing permissions and
 * limitations under the License.
 */
package org.thingsboard.server.dao.rule;

import com.datastax.oss.driver.api.core.uuid.Uuids;
import com.fasterxml.jackson.databind.JsonNode;
import com.fasterxml.jackson.databind.node.ObjectNode;
import com.google.common.util.concurrent.ListenableFuture;
import lombok.extern.slf4j.Slf4j;
import org.apache.commons.collections4.CollectionUtils;
import org.apache.commons.lang3.exception.ExceptionUtils;
import org.hibernate.exception.ConstraintViolationException;
import org.springframework.beans.factory.annotation.Autowired;
import org.springframework.stereotype.Service;
import org.springframework.transaction.annotation.Transactional;
import org.thingsboard.common.util.JacksonUtil;
import org.thingsboard.server.common.data.BaseData;
import org.thingsboard.server.common.data.EntityType;
import org.thingsboard.server.common.data.audit.ActionType;
import org.thingsboard.server.common.data.edge.Edge;
import org.thingsboard.server.common.data.exception.EntityVersionMismatchException;
import org.thingsboard.server.common.data.id.EdgeId;
import org.thingsboard.server.common.data.id.EntityId;
import org.thingsboard.server.common.data.id.HasId;
import org.thingsboard.server.common.data.id.RuleChainId;
import org.thingsboard.server.common.data.id.RuleNodeId;
import org.thingsboard.server.common.data.id.TenantId;
import org.thingsboard.server.common.data.page.PageData;
import org.thingsboard.server.common.data.page.PageDataIterable;
import org.thingsboard.server.common.data.page.PageLink;
import org.thingsboard.server.common.data.plugin.ComponentClusteringMode;
import org.thingsboard.server.common.data.relation.EntityRelation;
import org.thingsboard.server.common.data.relation.RelationTypeGroup;
import org.thingsboard.server.common.data.rule.NodeConnectionInfo;
import org.thingsboard.server.common.data.rule.RuleChain;
import org.thingsboard.server.common.data.rule.RuleChainConnectionInfo;
import org.thingsboard.server.common.data.rule.RuleChainData;
import org.thingsboard.server.common.data.rule.RuleChainImportResult;
import org.thingsboard.server.common.data.rule.RuleChainMetaData;
import org.thingsboard.server.common.data.rule.RuleChainType;
import org.thingsboard.server.common.data.rule.RuleChainUpdateResult;
import org.thingsboard.server.common.data.rule.RuleNode;
import org.thingsboard.server.common.data.rule.RuleNodeUpdateResult;
import org.thingsboard.server.common.data.util.ReflectionUtils;
import org.thingsboard.server.dao.entity.AbstractEntityService;
import org.thingsboard.server.dao.entity.EntityCountService;
import org.thingsboard.server.dao.eventsourcing.ActionEntityEvent;
import org.thingsboard.server.dao.eventsourcing.DeleteEntityEvent;
import org.thingsboard.server.dao.eventsourcing.SaveEntityEvent;
import org.thingsboard.server.dao.exception.DataValidationException;
import org.thingsboard.server.dao.service.DataValidator;
import org.thingsboard.server.dao.service.PaginatedRemover;
import org.thingsboard.server.dao.service.Validator;
import org.thingsboard.server.dao.service.validator.RuleChainDataValidator;

import java.util.ArrayList;
import java.util.Collection;
import java.util.Collections;
import java.util.Comparator;
import java.util.HashMap;
import java.util.Iterator;
import java.util.List;
import java.util.Map;
import java.util.Optional;
import java.util.Set;
import java.util.function.Function;
import java.util.stream.Collectors;

import static org.thingsboard.server.common.data.DataConstants.TENANT;
import static org.thingsboard.server.dao.service.Validator.validateId;
import static org.thingsboard.server.dao.service.Validator.validateIds;
import static org.thingsboard.server.dao.service.Validator.validatePageLink;
import static org.thingsboard.server.dao.service.Validator.validatePositiveNumber;
import static org.thingsboard.server.dao.service.Validator.validateString;

/**
 * Created by igor on 3/12/18.
 */
@Service("RuleChainDaoService")
@Slf4j
public class BaseRuleChainService extends AbstractEntityService implements RuleChainService {

    private static final int DEFAULT_PAGE_SIZE = 1000;

    public static final String INCORRECT_TENANT_ID = "Incorrect tenantId ";
    public static final String TB_RULE_CHAIN_INPUT_NODE = "org.thingsboard.rule.engine.flow.TbRuleChainInputNode";
    @Autowired
    private RuleChainDao ruleChainDao;

    @Autowired
    private RuleNodeDao ruleNodeDao;

    @Autowired
    private EntityCountService entityCountService;

    @Autowired
    private DataValidator<RuleChain> ruleChainValidator;

    @Override
    @Transactional
    public RuleChain saveRuleChain(RuleChain ruleChain) {
<<<<<<< HEAD
        return doSaveRuleChain(ruleChain, true);
=======
        return saveRuleChain(ruleChain, true);
>>>>>>> fbb6700a
    }

    @Override
    @Transactional
<<<<<<< HEAD
    public RuleChain saveRuleChain(RuleChain ruleChain, boolean doValidate) {
        return doSaveRuleChain(ruleChain, doValidate);
    }

    private RuleChain doSaveRuleChain(RuleChain ruleChain, boolean doValidate) {
        log.trace("Executing doSaveRuleChain [{}]", ruleChain);
        if (doValidate) {
            ruleChainValidator.validate(ruleChain, RuleChain::getTenantId);
        }
=======
    public RuleChain saveRuleChain(RuleChain ruleChain, boolean publishSaveEvent) {
        ruleChainValidator.validate(ruleChain, RuleChain::getTenantId);
>>>>>>> fbb6700a
        try {
            RuleChain savedRuleChain = ruleChainDao.saveAndFlush(ruleChain.getTenantId(), ruleChain);
            if (ruleChain.getId() == null) {
                entityCountService.publishCountEntityEvictEvent(ruleChain.getTenantId(), EntityType.RULE_CHAIN);
            }
            if (publishSaveEvent) {
                eventPublisher.publishEvent(SaveEntityEvent.builder().tenantId(savedRuleChain.getTenantId())
                        .entity(savedRuleChain).entityId(savedRuleChain.getId()).created(ruleChain.getId() == null).build());
            }
            return savedRuleChain;
        } catch (Exception e) {
            checkConstraintViolation(e, "rule_chain_external_id_unq_key", "Rule Chain with such external id already exists!");
            throw e;
        }
    }

    @Override
    @Transactional
    public boolean setRootRuleChain(TenantId tenantId, RuleChainId ruleChainId) {
        RuleChain ruleChain = ruleChainDao.findById(tenantId, ruleChainId.getId());
        if (!ruleChain.isRoot()) {
            RuleChain previousRootRuleChain = getRootTenantRuleChain(ruleChain.getTenantId());
            if (previousRootRuleChain == null) {
                setRootAndSave(tenantId, ruleChain);
                return true;
            } else if (!previousRootRuleChain.getId().equals(ruleChain.getId())) {
                previousRootRuleChain.setRoot(false);
                ruleChainDao.save(tenantId, previousRootRuleChain);
                eventPublisher.publishEvent(SaveEntityEvent.builder().tenantId(tenantId)
                        .entityId(previousRootRuleChain.getId()).entity(previousRootRuleChain).created(false).build());
                setRootAndSave(tenantId, ruleChain);
                return true;
            }
        }
        return false;
    }

    private void setRootAndSave(TenantId tenantId, RuleChain ruleChain) {
        ruleChain.setRoot(true);
        ruleChainDao.save(tenantId, ruleChain);
        eventPublisher.publishEvent(SaveEntityEvent.builder().tenantId(tenantId).entityId(ruleChain.getId()).entity(ruleChain).created(false).build());
    }

    @Override
    @Transactional
    public RuleChainUpdateResult saveRuleChainMetaData(TenantId tenantId, RuleChainMetaData ruleChainMetaData, Function<RuleNode, RuleNode> ruleNodeUpdater) {
        return saveRuleChainMetaData(tenantId, ruleChainMetaData, ruleNodeUpdater, true);
    }

    @Transactional
    @Override
    public RuleChainUpdateResult saveRuleChainMetaData(TenantId tenantId, RuleChainMetaData ruleChainMetaData, Function<RuleNode, RuleNode> ruleNodeUpdater, boolean publishSaveEvent) {
        Validator.validateId(ruleChainMetaData.getRuleChainId(), "Incorrect rule chain id.");
        RuleChain ruleChain = findRuleChainById(tenantId, ruleChainMetaData.getRuleChainId());
        if (ruleChain == null) {
            return RuleChainUpdateResult.failed();
        } else if (ruleChainMetaData.getVersion() != null && !ruleChainMetaData.getVersion().equals(ruleChain.getVersion())) {
            throw new EntityVersionMismatchException(EntityType.RULE_CHAIN, null);
        }
        RuleChainDataValidator.validateMetaDataFieldsAndConnections(ruleChainMetaData);

        List<RuleNode> nodes = ruleChainMetaData.getNodes();
        List<RuleNode> toAddOrUpdate = new ArrayList<>();
        List<RuleNode> toDelete = new ArrayList<>();
        List<EntityRelation> relations = new ArrayList<>();

        Map<RuleNodeId, Integer> ruleNodeIndexMap = new HashMap<>();
        if (nodes != null) {
            for (RuleNode node : nodes) {
                setSingletonMode(node);
                /* TODO: voba - merge comment
                if (node.getId() != null) {
                    ruleNodeIndexMap.put(node.getId(), nodes.indexOf(node));
                } else {
                    toAddOrUpdate.add(node);
                }
                 */
                ruleNodeIndexMap.put(node.getId(), nodes.indexOf(node));
                toAddOrUpdate.add(node);
            }
        }

        List<RuleNodeUpdateResult> updatedRuleNodes = new ArrayList<>();
        List<RuleNode> existingRuleNodes = getRuleChainNodes(tenantId, ruleChainMetaData.getRuleChainId());
        for (RuleNode existingNode : existingRuleNodes) {
            relationService.deleteEntityRelations(tenantId, existingNode.getId());
            Integer index = ruleNodeIndexMap.get(existingNode.getId());
            RuleNode newRuleNode = null;
            if (index != null) {
//                newRuleNode = ruleChainMetaData.getNodes().get(index);
//                toAddOrUpdate.add(newRuleNode);
            } else {
                updatedRuleNodes.add(new RuleNodeUpdateResult(existingNode, null));
                toDelete.add(existingNode);
            }
            updatedRuleNodes.add(new RuleNodeUpdateResult(existingNode, newRuleNode));
        }
        RuleChainId ruleChainId = ruleChain.getId();
        if (nodes != null) {
            long now = System.currentTimeMillis();
            for (RuleNode node : toAddOrUpdate) {
                node.setRuleChainId(ruleChainId);
                node = ruleNodeUpdater.apply(node);

                updateDebugSettings(tenantId, node, now);

                RuleChainDataValidator.validateRuleNode(node);
                RuleNode savedNode = ruleNodeDao.save(tenantId, node);
                relations.add(new EntityRelation(ruleChainMetaData.getRuleChainId(), savedNode.getId(),
                        EntityRelation.CONTAINS_TYPE, RelationTypeGroup.RULE_CHAIN));
                int index = nodes.indexOf(node);
                nodes.set(index, savedNode);
                ruleNodeIndexMap.put(savedNode.getId(), index);
            }
        }
        if (!toDelete.isEmpty()) {
            deleteRuleNodes(tenantId, toDelete);
        }
        RuleNodeId firstRuleNodeId = null;
        if (nodes != null) {
            if (ruleChainMetaData.getFirstNodeIndex() != null) {
                firstRuleNodeId = nodes.get(ruleChainMetaData.getFirstNodeIndex()).getId();
            }
            if ((ruleChain.getFirstRuleNodeId() != null && !ruleChain.getFirstRuleNodeId().equals(firstRuleNodeId))
                    || (ruleChain.getFirstRuleNodeId() == null && firstRuleNodeId != null)) {
                ruleChain.setFirstRuleNodeId(firstRuleNodeId);
            }
            if (ruleChainMetaData.getConnections() != null) {
                for (NodeConnectionInfo nodeConnection : ruleChainMetaData.getConnections()) {
                    EntityId from = nodes.get(nodeConnection.getFromIndex()).getId();
                    EntityId to = nodes.get(nodeConnection.getToIndex()).getId();
                    String type = nodeConnection.getType();
                    relations.add(new EntityRelation(from, to, type, RelationTypeGroup.RULE_NODE));
                }
            }
            if (ruleChainMetaData.getRuleChainConnections() != null) {
                for (RuleChainConnectionInfo nodeToRuleChainConnection : ruleChainMetaData.getRuleChainConnections()) {
                    RuleChainId targetRuleChainId = nodeToRuleChainConnection.getTargetRuleChainId();
                    RuleChain targetRuleChain = findRuleChainById(TenantId.SYS_TENANT_ID, targetRuleChainId);
                    RuleNode targetNode = new RuleNode();
                    targetNode.setName(targetRuleChain != null ? targetRuleChain.getName() : "Rule Chain Input");
                    targetNode.setRuleChainId(ruleChainId);
                    targetNode.setType("org.thingsboard.rule.engine.flow.TbRuleChainInputNode");
                    var configuration = JacksonUtil.newObjectNode();
                    configuration.put("ruleChainId", targetRuleChainId.getId().toString());
                    targetNode.setConfiguration(configuration);
                    ObjectNode layout = (ObjectNode) nodeToRuleChainConnection.getAdditionalInfo();
                    layout.remove("description");
                    layout.remove("ruleChainNodeId");
                    targetNode.setAdditionalInfo(layout);
                    targetNode = ruleNodeDao.save(tenantId, targetNode);

                    EntityRelation sourceRuleChainToRuleNode = new EntityRelation();
                    sourceRuleChainToRuleNode.setFrom(ruleChainId);
                    sourceRuleChainToRuleNode.setTo(targetNode.getId());
                    sourceRuleChainToRuleNode.setType(EntityRelation.CONTAINS_TYPE);
                    sourceRuleChainToRuleNode.setTypeGroup(RelationTypeGroup.RULE_CHAIN);
                    relations.add(sourceRuleChainToRuleNode);

                    EntityRelation sourceRuleNodeToTargetRuleNode = new EntityRelation();
                    EntityId from = nodes.get(nodeToRuleChainConnection.getFromIndex()).getId();
                    sourceRuleNodeToTargetRuleNode.setFrom(from);
                    sourceRuleNodeToTargetRuleNode.setTo(targetNode.getId());
                    sourceRuleNodeToTargetRuleNode.setType(nodeToRuleChainConnection.getType());
                    sourceRuleNodeToTargetRuleNode.setTypeGroup(RelationTypeGroup.RULE_NODE);
                    relations.add(sourceRuleNodeToTargetRuleNode);
                }
            }
        }

        if (!relations.isEmpty()) {
            relationService.saveRelations(tenantId, relations);
        }
        ruleChain = ruleChainDao.save(tenantId, ruleChain);
        if (publishSaveEvent) {
            eventPublisher.publishEvent(SaveEntityEvent.builder().tenantId(tenantId).entity(ruleChain).entityId(ruleChain.getId()).build());
        }
        return RuleChainUpdateResult.successful(updatedRuleNodes);
    }

    @Override
    public RuleChainMetaData loadRuleChainMetaData(TenantId tenantId, RuleChainId ruleChainId) {
        Validator.validateId(ruleChainId, "Incorrect rule chain id.");
        RuleChain ruleChain = findRuleChainById(tenantId, ruleChainId);
        if (ruleChain == null) {
            return null;
        }
        RuleChainMetaData ruleChainMetaData = new RuleChainMetaData();
        ruleChainMetaData.setRuleChainId(ruleChainId);
        ruleChainMetaData.setVersion(ruleChain.getVersion());
        List<RuleNode> ruleNodes = getRuleChainNodes(tenantId, ruleChainId);
        Collections.sort(ruleNodes, Comparator.comparingLong(RuleNode::getCreatedTime).thenComparing(RuleNode::getId, Comparator.comparing(RuleNodeId::getId)));
        Map<RuleNodeId, Integer> ruleNodeIndexMap = new HashMap<>();
        for (RuleNode node : ruleNodes) {
            ruleNodeIndexMap.put(node.getId(), ruleNodes.indexOf(node));
        }
        ruleChainMetaData.setNodes(ruleNodes);
        if (ruleChain.getFirstRuleNodeId() != null) {
            ruleChainMetaData.setFirstNodeIndex(ruleNodeIndexMap.get(ruleChain.getFirstRuleNodeId()));
        }
        for (RuleNode node : ruleNodes) {
            int fromIndex = ruleNodeIndexMap.get(node.getId());
            List<EntityRelation> nodeRelations = getRuleNodeRelations(tenantId, node.getId());
            for (EntityRelation nodeRelation : nodeRelations) {
                String type = nodeRelation.getType();
                if (EntityType.RULE_NODE.equals(nodeRelation.getTo().getEntityType())) {
                    RuleNodeId toNodeId = new RuleNodeId(nodeRelation.getTo().getId());
                    int toIndex = ruleNodeIndexMap.get(toNodeId);
                    ruleChainMetaData.addConnectionInfo(fromIndex, toIndex, type);
                } else if (EntityType.RULE_CHAIN.equals(nodeRelation.getTo().getEntityType())) {
                    log.warn("[{}][{}] Unsupported node relation: {}", tenantId, ruleChainId, nodeRelation.getTo());
                }
            }
        }
        if (ruleChainMetaData.getConnections() != null) {
            Collections.sort(ruleChainMetaData.getConnections(), Comparator.comparingInt(NodeConnectionInfo::getFromIndex)
                    .thenComparing(NodeConnectionInfo::getToIndex).thenComparing(NodeConnectionInfo::getType));
        }
        return ruleChainMetaData;
    }

    @Override
    public RuleChain findRuleChainById(TenantId tenantId, RuleChainId ruleChainId) {
        Validator.validateId(ruleChainId, "Incorrect rule chain id for search request.");
        return ruleChainDao.findById(tenantId, ruleChainId.getId());
    }

    @Override
    public RuleNode findRuleNodeById(TenantId tenantId, RuleNodeId ruleNodeId) {
        Validator.validateId(ruleNodeId, "Incorrect rule node id for search request.");
        return ruleNodeDao.findById(tenantId, ruleNodeId.getId());
    }

    @Override
    public ListenableFuture<RuleChain> findRuleChainByIdAsync(TenantId tenantId, RuleChainId ruleChainId) {
        Validator.validateId(ruleChainId, "Incorrect rule chain id for search request.");
        return ruleChainDao.findByIdAsync(tenantId, ruleChainId.getId());
    }

    @Override
    public ListenableFuture<RuleNode> findRuleNodeByIdAsync(TenantId tenantId, RuleNodeId ruleNodeId) {
        Validator.validateId(ruleNodeId, "Incorrect rule node id for search request.");
        return ruleNodeDao.findByIdAsync(tenantId, ruleNodeId.getId());
    }

    @Override
    public RuleChain getRootTenantRuleChain(TenantId tenantId) {
        Validator.validateId(tenantId, "Incorrect tenant id for search request.");
        return ruleChainDao.findRootRuleChainByTenantIdAndType(tenantId.getId(), RuleChainType.CORE);
    }

    @Override
    public List<RuleNode> getRuleChainNodes(TenantId tenantId, RuleChainId ruleChainId) {
        Validator.validateId(ruleChainId, "Incorrect rule chain id for search request.");
        List<EntityRelation> relations = getRuleChainToNodeRelations(tenantId, ruleChainId);
        List<RuleNode> ruleNodes = new ArrayList<>();
        for (EntityRelation relation : relations) {
            RuleNode ruleNode = ruleNodeDao.findById(tenantId, relation.getTo().getId());
            if (ruleNode != null) {
                ruleNodes.add(ruleNode);
            } else {
                relationService.deleteRelation(tenantId, relation);
            }
        }
        return ruleNodes;
    }

    @Override
    public List<RuleNode> getReferencingRuleChainNodes(TenantId tenantId, RuleChainId ruleChainId) {
        Validator.validateId(ruleChainId, "Incorrect rule chain id for search request.");
        List<EntityRelation> relations = getNodeToRuleChainRelations(tenantId, ruleChainId);
        List<RuleNode> ruleNodes = new ArrayList<>();
        for (EntityRelation relation : relations) {
            RuleNode ruleNode = ruleNodeDao.findById(tenantId, relation.getFrom().getId());
            if (ruleNode != null) {
                ruleNodes.add(ruleNode);
            }
        }
        return ruleNodes;
    }

    @Override
    public List<EntityRelation> getRuleNodeRelations(TenantId tenantId, RuleNodeId ruleNodeId) {
        Validator.validateId(ruleNodeId, "Incorrect rule node id for search request.");
        List<EntityRelation> relations = relationService.findByFrom(tenantId, ruleNodeId, RelationTypeGroup.RULE_NODE);
        List<EntityRelation> validRelations = new ArrayList<>();
        for (EntityRelation relation : relations) {
            boolean valid = true;
            EntityType toType = relation.getTo().getEntityType();
            if (toType == EntityType.RULE_NODE || toType == EntityType.RULE_CHAIN) {
                BaseData<?> entity;
                if (relation.getTo().getEntityType() == EntityType.RULE_NODE) {
                    entity = ruleNodeDao.findById(tenantId, relation.getTo().getId());
                } else {
                    entity = ruleChainDao.findById(tenantId, relation.getTo().getId());
                }
                if (entity == null) {
                    relationService.deleteRelation(tenantId, relation);
                    valid = false;
                }
            }
            if (valid) {
                validRelations.add(relation);
            }
        }
        return validRelations;
    }

    @Override
    public PageData<RuleChain> findTenantRuleChainsByType(TenantId tenantId, RuleChainType type, PageLink pageLink) {
        Validator.validateId(tenantId, "Incorrect tenant id for search rule chain request.");
        Validator.validatePageLink(pageLink);
        return ruleChainDao.findRuleChainsByTenantIdAndType(tenantId.getId(), type, pageLink);
    }

    @Override
    public Collection<RuleChain> findTenantRuleChainsByTypeAndName(TenantId tenantId, RuleChainType type, String name) {
        return ruleChainDao.findByTenantIdAndTypeAndName(tenantId, type, name);
    }

    @Override
    @Transactional
    public void deleteRuleChainById(TenantId tenantId, RuleChainId ruleChainId) {
        Validator.validateId(ruleChainId, "Incorrect rule chain id for delete request.");
        RuleChain ruleChain = ruleChainDao.findById(tenantId, ruleChainId.getId());
        if (ruleChain == null) {
            return;
        }

        List<RuleNode> referencingRuleNodes = getReferencingRuleChainNodes(tenantId, ruleChainId);
        Set<RuleChainId> referencingRuleChainIds = referencingRuleNodes.stream().map(RuleNode::getRuleChainId).collect(Collectors.toSet());

        if (ruleChain.isRoot()) {
            throw new DataValidationException("Deletion of Root Tenant Rule Chain is prohibited!");
        }
        if (RuleChainType.EDGE.equals(ruleChain.getType())) {
            for (Edge edge : new PageDataIterable<>(link -> edgeService.findEdgesByTenantIdAndEntityId(tenantId, ruleChainId, link), DEFAULT_PAGE_SIZE)) {
                if (edge.getRootRuleChainId() != null && edge.getRootRuleChainId().equals(ruleChainId)) {
                    throw new DataValidationException("Can't delete rule chain that is root for edge [" + edge.getName() + "]. Please assign another root rule chain first to the edge!");
                }
            }
        }
        checkRuleNodesAndDelete(tenantId, ruleChain, referencingRuleChainIds);
    }

    @Override
    @Transactional
    public void deleteEntity(TenantId tenantId, EntityId id, boolean force) {
        if (force) {
            RuleChain ruleChain = findRuleChainById(tenantId, (RuleChainId) id);
            if (ruleChain == null) {
                return;
            }
            checkRuleNodesAndDelete(tenantId, ruleChain, null);
        } else {
            deleteRuleChainById(tenantId, (RuleChainId) id);
        }
    }

    @Transactional
    @Override
    public void deleteRuleChainsByTenantId(TenantId tenantId) {
        Validator.validateId(tenantId, "Incorrect tenant id for delete rule chains request.");
        tenantRuleChainsRemover.removeEntities(tenantId, tenantId);
    }

    @Transactional
    @Override
    public void deleteByTenantId(TenantId tenantId) {
        deleteRuleChainsByTenantId(tenantId);
    }

    @Override
    public RuleChainData exportTenantRuleChains(TenantId tenantId, PageLink pageLink) {
        Validator.validateId(tenantId, "Incorrect tenant id for search rule chain request.");
        Validator.validatePageLink(pageLink);
        PageData<RuleChain> ruleChainData = ruleChainDao.findRuleChainsByTenantId(tenantId.getId(), pageLink);
        List<RuleChain> ruleChains = ruleChainData.getData();
        List<RuleChainMetaData> metadata = ruleChains.stream().map(rc -> loadRuleChainMetaData(tenantId, rc.getId())).collect(Collectors.toList());
        RuleChainData rcData = new RuleChainData();
        rcData.setRuleChains(ruleChains);
        rcData.setMetadata(metadata);
        setRandomRuleChainIds(rcData);
        resetRuleNodeIds(metadata);
        return rcData;
    }

    @Override
    public List<RuleChainImportResult> importTenantRuleChains(TenantId tenantId, RuleChainData ruleChainData, boolean overwrite, Function<RuleNode, RuleNode> ruleNodeUpdater) {
        List<RuleChainImportResult> importResults = new ArrayList<>();

        setRandomRuleChainIds(ruleChainData);
        resetRuleNodeIds(ruleChainData.getMetadata());
        resetRuleChainMetadataTenantIds(tenantId, ruleChainData.getMetadata());

        for (RuleChain ruleChain : ruleChainData.getRuleChains()) {
            RuleChainImportResult importResult = new RuleChainImportResult();

            ruleChain.setTenantId(tenantId);
            ruleChain.setRoot(false);

            if (overwrite) {
                Collection<RuleChain> existingRuleChains = findTenantRuleChainsByTypeAndName(tenantId,
                        Optional.ofNullable(ruleChain.getType()).orElse(RuleChainType.CORE), ruleChain.getName());
                Optional<RuleChain> existingRuleChain = existingRuleChains.stream().findFirst();
                if (existingRuleChain.isPresent()) {
                    setNewRuleChainId(ruleChain, ruleChainData.getMetadata(), ruleChain.getId(), existingRuleChain.get().getId());
                    ruleChain.setRoot(existingRuleChain.get().isRoot());
                    importResult.setUpdated(true);
                }
            }

            try {
                ruleChain = saveRuleChain(ruleChain);
            } catch (Exception e) {
                importResult.setError(ExceptionUtils.getRootCauseMessage(e));
            }

            importResult.setTenantId(tenantId);
            importResult.setRuleChainId(ruleChain.getId());
            importResult.setRuleChainName(ruleChain.getName());
            importResults.add(importResult);
        }

        if (CollectionUtils.isNotEmpty(ruleChainData.getMetadata())) {
            ruleChainData.getMetadata().forEach(md -> saveRuleChainMetaData(tenantId, md, ruleNodeUpdater));
        }

        return importResults;
    }

    private void resetRuleChainMetadataTenantIds(TenantId tenantId, List<RuleChainMetaData> metaData) {
        for (RuleChainMetaData md : metaData) {
            for (RuleNode node : md.getNodes()) {
                JsonNode nodeConfiguration = node.getConfiguration();
                searchTenantIdRecursive(tenantId, nodeConfiguration);
            }
        }
    }

    private void searchTenantIdRecursive(TenantId tenantId, JsonNode node) {
        Iterator<String> iter = node.fieldNames();
        boolean isTenantId = false;
        while (iter.hasNext()) {
            String field = iter.next();
            if ("entityType".equals(field) && TENANT.equals(node.get(field).asText())) {
                isTenantId = true;
                break;
            }
        }
        if (isTenantId) {
            ObjectNode objNode = (ObjectNode) node;
            if (objNode.has("id")) {
                objNode.put("id", tenantId.getId().toString());
            }
        } else {
            for (JsonNode jsonNode : node) {
                searchTenantIdRecursive(tenantId, jsonNode);
            }
        }
    }

    private void setRandomRuleChainIds(RuleChainData ruleChainData) {
        for (RuleChain ruleChain : ruleChainData.getRuleChains()) {
            RuleChainId oldRuleChainId = ruleChain.getId();
            RuleChainId newRuleChainId = new RuleChainId(Uuids.timeBased());
            setNewRuleChainId(ruleChain, ruleChainData.getMetadata(), oldRuleChainId, newRuleChainId);
            ruleChain.setTenantId(null);
        }
    }

    private void resetRuleNodeIds(List<RuleChainMetaData> metaData) {
        for (RuleChainMetaData md : metaData) {
            for (RuleNode node : md.getNodes()) {
                node.setId(null);
                node.setRuleChainId(null);
            }
        }
    }

    private void setNewRuleChainId(RuleChain ruleChain, List<RuleChainMetaData> metadata, RuleChainId oldRuleChainId, RuleChainId newRuleChainId) {
        ruleChain.setId(newRuleChainId);
        for (RuleChainMetaData metaData : metadata) {
            if (metaData.getRuleChainId().equals(oldRuleChainId)) {
                metaData.setRuleChainId(newRuleChainId);
            }
            if (!CollectionUtils.isEmpty(metaData.getRuleChainConnections())) {
                for (RuleChainConnectionInfo rcConnInfo : metaData.getRuleChainConnections()) {
                    if (rcConnInfo.getTargetRuleChainId().equals(oldRuleChainId)) {
                        rcConnInfo.setTargetRuleChainId(newRuleChainId);
                    }
                }
            }
            if (!CollectionUtils.isEmpty(metaData.getNodes())) {
                metaData.getNodes().stream()
                        .filter(ruleNode -> ruleNode.getType().equals(TB_RULE_CHAIN_INPUT_NODE))
                        .forEach(ruleNode -> {
                            ObjectNode configuration = (ObjectNode) ruleNode.getConfiguration();
                            if (configuration.has("ruleChainId")) {
                                if (configuration.get("ruleChainId").asText().equals(oldRuleChainId.toString())) {
                                    configuration.put("ruleChainId", newRuleChainId.toString());
                                    ruleNode.setConfiguration(configuration);
                                }
                            }
                        });
            }
        }
    }

    @Override
    public RuleChain assignRuleChainToEdge(TenantId tenantId, RuleChainId ruleChainId, EdgeId edgeId) {
        RuleChain ruleChain = findRuleChainById(tenantId, ruleChainId);
        Edge edge = edgeService.findEdgeById(tenantId, edgeId);
        if (edge == null) {
            throw new DataValidationException("Can't assign ruleChain to non-existent edge!");
        }
        if (!edge.getTenantId().equals(ruleChain.getTenantId())) {
            throw new DataValidationException("Can't assign ruleChain to edge from different tenant!");
        }
        if (!RuleChainType.EDGE.equals(ruleChain.getType())) {
            throw new DataValidationException("Can't assign non EDGE ruleChain to edge!");
        }
        try {
            createRelation(tenantId, new EntityRelation(edgeId, ruleChainId, EntityRelation.CONTAINS_TYPE, RelationTypeGroup.EDGE));
        } catch (Exception e) {
            log.warn("[{}] Failed to create ruleChain relation. Edge Id: [{}]", ruleChainId, edgeId);
            throw new RuntimeException(e);
        }
        eventPublisher.publishEvent(ActionEntityEvent.builder().tenantId(tenantId).edgeId(edgeId).entityId(ruleChainId)
                .actionType(ActionType.ASSIGNED_TO_EDGE).body(JacksonUtil.toString(edge)).build());
        return ruleChain;
    }

    @Override
    public RuleChain unassignRuleChainFromEdge(TenantId tenantId, RuleChainId ruleChainId, EdgeId edgeId, boolean remove) {
        RuleChain ruleChain = findRuleChainById(tenantId, ruleChainId);
        Edge edge = edgeService.findEdgeById(tenantId, edgeId);
        if (edge == null) {
            throw new DataValidationException("Can't unassign rule chain from non-existent edge!");
        }
        if (!remove && edge.getRootRuleChainId() != null && edge.getRootRuleChainId().equals(ruleChainId)) {
            throw new DataValidationException("Can't unassign root rule chain from edge [" + edge.getName() + "]. Please assign another root rule chain first!");
        }
        try {
            deleteRelation(tenantId, new EntityRelation(edgeId, ruleChainId, EntityRelation.CONTAINS_TYPE, RelationTypeGroup.EDGE));
        } catch (Exception e) {
            log.warn("[{}] Failed to delete rule chain relation. Edge Id: [{}]", ruleChainId, edgeId);
            throw new RuntimeException(e);
        }
        eventPublisher.publishEvent(ActionEntityEvent.builder().tenantId(tenantId).edgeId(edgeId).entityId(ruleChainId)
                .actionType(ActionType.UNASSIGNED_FROM_EDGE).build());
        return ruleChain;
    }

    @Override
    public PageData<RuleChain> findRuleChainsByTenantIdAndEdgeId(TenantId tenantId, EdgeId edgeId, PageLink pageLink) {
        log.trace("Executing findRuleChainsByTenantIdAndEdgeId, tenantId [{}], edgeId [{}], pageLink [{}]", tenantId, edgeId, pageLink);
        Validator.validateId(tenantId, id -> INCORRECT_TENANT_ID + id);
        Validator.validateId(edgeId, id -> "Incorrect edgeId " + id);
        Validator.validatePageLink(pageLink);
        return ruleChainDao.findRuleChainsByTenantIdAndEdgeId(tenantId.getId(), edgeId.getId(), pageLink);
    }

    @Override
    public RuleChain getEdgeTemplateRootRuleChain(TenantId tenantId) {
        Validator.validateId(tenantId, id -> INCORRECT_TENANT_ID + id);
        return ruleChainDao.findRootRuleChainByTenantIdAndType(tenantId.getId(), RuleChainType.EDGE);
    }

    @Override
    public boolean setEdgeTemplateRootRuleChain(TenantId tenantId, RuleChainId ruleChainId) {
        RuleChain ruleChain = ruleChainDao.findById(tenantId, ruleChainId.getId());
        RuleChain previousEdgeTemplateRootRuleChain = getEdgeTemplateRootRuleChain(ruleChain.getTenantId());
        if (previousEdgeTemplateRootRuleChain == null || !previousEdgeTemplateRootRuleChain.getId().equals(ruleChain.getId())) {
            try {
                if (previousEdgeTemplateRootRuleChain != null) {
                    previousEdgeTemplateRootRuleChain.setRoot(false);
                    ruleChainDao.save(tenantId, previousEdgeTemplateRootRuleChain);
                }
                ruleChain.setRoot(true);
                ruleChainDao.save(tenantId, ruleChain);
                return true;
            } catch (Exception e) {
                log.warn("Failed to set edge template root rule chain, ruleChainId: [{}]", ruleChainId, e);
                throw new RuntimeException(e);
            }
        }
        return false;
    }

    @Override
    public boolean setAutoAssignToEdgeRuleChain(TenantId tenantId, RuleChainId ruleChainId) {
        try {
            createRelation(tenantId, new EntityRelation(tenantId, ruleChainId,
                    EntityRelation.CONTAINS_TYPE, RelationTypeGroup.EDGE_AUTO_ASSIGN_RULE_CHAIN));
            return true;
        } catch (Exception e) {
            log.warn("Failed to set auto assign to edge rule chain, ruleChainId: [{}]", ruleChainId, e);
            throw new RuntimeException(e);
        }
    }

    @Override
    public boolean unsetAutoAssignToEdgeRuleChain(TenantId tenantId, RuleChainId ruleChainId) {
        try {
            deleteRelation(tenantId, new EntityRelation(tenantId, ruleChainId,
                    EntityRelation.CONTAINS_TYPE, RelationTypeGroup.EDGE_AUTO_ASSIGN_RULE_CHAIN));
            return true;
        } catch (Exception e) {
            log.warn("Failed to unset auto assign to edge rule chain, ruleChainId: [{}]", ruleChainId, e);
            throw new RuntimeException(e);
        }
    }

    @Override
    public PageData<RuleChain> findAutoAssignToEdgeRuleChainsByTenantId(TenantId tenantId, PageLink pageLink) {
        log.trace("Executing findAutoAssignToEdgeRuleChainsByTenantId, tenantId [{}], pageLink {}", tenantId, pageLink);
        validateId(tenantId, id -> INCORRECT_TENANT_ID + id);
        return ruleChainDao.findAutoAssignToEdgeRuleChainsByTenantId(tenantId.getId(), pageLink);
    }

    @Override
    public List<RuleNode> findRuleNodesByTenantIdAndType(TenantId tenantId, String type, String search) {
        log.trace("Executing findRuleNodes, tenantId [{}], type {}, search {}", tenantId, type, search);
        validateId(tenantId, id -> INCORRECT_TENANT_ID + id);
        validateString(type, "Incorrect type of the rule node");
        validateString(search, "Incorrect search text");
        return ruleNodeDao.findRuleNodesByTenantIdAndType(tenantId, type, search);
    }

    @Override
    public List<RuleNode> findRuleNodesByTenantIdAndType(TenantId tenantId, String type) {
        log.trace("Executing findRuleNodes, tenantId [{}], type {}", tenantId, type);
        validateId(tenantId, id -> INCORRECT_TENANT_ID + id);
        validateString(type, "Incorrect type of the rule node");
        return ruleNodeDao.findRuleNodesByTenantIdAndType(tenantId, type, "");
    }

    @Override
    public PageData<RuleNode> findAllRuleNodesByType(String type, PageLink pageLink) {
        log.trace("Executing findAllRuleNodesByType, type {}, pageLink {}", type, pageLink);
        validateString(type, "Incorrect type of the rule node");
        validatePageLink(pageLink);
        return ruleNodeDao.findAllRuleNodesByType(type, pageLink);
    }

    @Override
    public PageData<RuleNode> findAllRuleNodesByTypeAndVersionLessThan(String type, int version, PageLink pageLink) {
        log.trace("Executing findAllRuleNodesByTypeAndVersionLessThan, type {}, pageLink {}, version {}", type, pageLink, version);
        validateString(type, "Incorrect type of the rule node");
        validatePositiveNumber(version, "Incorrect version to compare with. Version should be greater than 0!");
        validatePageLink(pageLink);
        return ruleNodeDao.findAllRuleNodesByTypeAndVersionLessThan(type, version, pageLink);
    }

    @Override
    public PageData<RuleNodeId> findAllRuleNodeIdsByTypeAndVersionLessThan(String type, int version, PageLink pageLink) {
        log.trace("Executing findAllRuleNodeIdsByTypeAndVersionLessThan, type {}, pageLink {}, version {}", type, pageLink, version);
        validateString(type, "Incorrect type of the rule node");
        validatePositiveNumber(version, "Incorrect version to compare with. Version should be greater than 0!");
        validatePageLink(pageLink);
        return ruleNodeDao.findAllRuleNodeIdsByTypeAndVersionLessThan(type, version, pageLink);
    }

    @Override
    public List<RuleNode> findAllRuleNodesByIds(List<RuleNodeId> ruleNodeIds) {
        log.trace("Executing findAllRuleNodesByIds, ruleNodeIds {}", ruleNodeIds);
        validateIds(ruleNodeIds, ids -> "Incorrect ruleNodeIds " + ids);
        assert ruleNodeIds.size() <= 1024;
        return ruleNodeDao.findAllRuleNodeByIds(ruleNodeIds);
    }

    @Override
    public RuleNode saveRuleNode(TenantId tenantId, RuleNode ruleNode) {
        return ruleNodeDao.save(tenantId, ruleNode);
    }

    private void checkRuleNodesAndDelete(TenantId tenantId, RuleChain ruleChain, Set<RuleChainId> referencingRuleChainIds) {
        try {
            entityCountService.publishCountEntityEvictEvent(tenantId, EntityType.RULE_CHAIN);
            ruleChainDao.removeById(tenantId, ruleChain.getUuidId());

            if (referencingRuleChainIds != null) {
                referencingRuleChainIds.remove(ruleChain.getId());
            }
            eventPublisher.publishEvent(DeleteEntityEvent.builder().tenantId(tenantId).entityId(ruleChain.getId()).entity(ruleChain).body(JacksonUtil.toString(referencingRuleChainIds)).build());
        } catch (Exception t) {
            ConstraintViolationException e = extractConstraintViolationException(t).orElse(null);
            if (e != null && e.getConstraintName() != null && e.getConstraintName().equalsIgnoreCase("fk_default_rule_chain_device_profile")) {
                throw new DataValidationException("The rule chain referenced by the device profiles cannot be deleted!");
            } else if (e != null && e.getConstraintName() != null && e.getConstraintName().equalsIgnoreCase("fk_default_rule_chain_asset_profile")) {
                throw new DataValidationException("The rule chain referenced by the asset profiles cannot be deleted!");
            } else {
                throw t;
            }
        }
        deleteRuleNodes(tenantId, ruleChain.getId());
    }

    private void deleteRuleNodes(TenantId tenantId, List<RuleNode> ruleNodes) {
        List<RuleNodeId> ruleNodeIds = ruleNodes.stream().map(RuleNode::getId).collect(Collectors.toList());
        ruleNodeDao.deleteByIdIn(ruleNodeIds);
        for (var nodeId : ruleNodeIds) {
            cleanUpService.cleanUpRelatedData(tenantId, nodeId);
        }
    }

    @Override
    @Transactional
    public void deleteRuleNodes(TenantId tenantId, RuleChainId ruleChainId) {
        List<EntityRelation> nodeRelations = getRuleChainToNodeRelations(tenantId, ruleChainId);
        for (EntityRelation relation : nodeRelations) {
            deleteRuleNode(tenantId, relation.getTo());
        }
    }


    @Override
    public Optional<HasId<?>> findEntity(TenantId tenantId, EntityId entityId) {
        HasId<?> hasId = EntityType.RULE_NODE.equals(entityId.getEntityType()) ?
                findRuleNodeById(tenantId, new RuleNodeId(entityId.getId())) :
                findRuleChainById(tenantId, new RuleChainId(entityId.getId()));
        return Optional.ofNullable(hasId);
    }

    @Override
    public long countByTenantId(TenantId tenantId) {
        return ruleChainDao.countByTenantId(tenantId);
    }

    @Override
    public EntityType getEntityType() {
        return EntityType.RULE_CHAIN;
    }

    private List<EntityRelation> getRuleChainToNodeRelations(TenantId tenantId, RuleChainId ruleChainId) {
        return relationService.findByFrom(tenantId, ruleChainId, RelationTypeGroup.RULE_CHAIN);
    }

    private List<EntityRelation> getNodeToRuleChainRelations(TenantId tenantId, RuleChainId ruleChainId) {
        return relationService.findByTo(tenantId, ruleChainId, RelationTypeGroup.RULE_NODE);
    }

    private void deleteRuleNode(TenantId tenantId, EntityId entityId) {
        ruleNodeDao.removeById(tenantId, entityId.getId());
        cleanUpService.cleanUpRelatedData(tenantId, entityId);
    }

    private final PaginatedRemover<TenantId, RuleChain> tenantRuleChainsRemover =
            new PaginatedRemover<>() {

                @Override
                protected PageData<RuleChain> findEntities(TenantId tenantId, TenantId id, PageLink pageLink) {
                    return ruleChainDao.findRuleChainsByTenantId(id.getId(), pageLink);
                }

                @Override
                protected void removeEntity(TenantId tenantId, RuleChain entity) {
                    checkRuleNodesAndDelete(tenantId, entity, null);
                }
            };

    private void setSingletonMode(RuleNode ruleNode) {
        boolean singletonMode;
        try {
            ComponentClusteringMode nodeConfigType = ReflectionUtils.getAnnotationProperty(ruleNode.getType(),
                    "org.thingsboard.rule.engine.api.RuleNode", "clusteringMode");

            switch (nodeConfigType) {
                case ENABLED:
                    singletonMode = false;
                    break;
                case SINGLETON:
                    singletonMode = true;
                    break;
                case USER_PREFERENCE:
                default:
                    singletonMode = ruleNode.isSingletonMode();
                    break;
            }
        } catch (Exception e) {
            log.warn("Failed to get clustering mode: {}", ExceptionUtils.getRootCauseMessage(e));
            singletonMode = false;
        }

        ruleNode.setSingletonMode(singletonMode);
    }

}<|MERGE_RESOLUTION|>--- conflicted
+++ resolved
@@ -112,29 +112,22 @@
     @Override
     @Transactional
     public RuleChain saveRuleChain(RuleChain ruleChain) {
-<<<<<<< HEAD
-        return doSaveRuleChain(ruleChain, true);
-=======
         return saveRuleChain(ruleChain, true);
->>>>>>> fbb6700a
-    }
-
-    @Override
-    @Transactional
-<<<<<<< HEAD
-    public RuleChain saveRuleChain(RuleChain ruleChain, boolean doValidate) {
-        return doSaveRuleChain(ruleChain, doValidate);
-    }
-
-    private RuleChain doSaveRuleChain(RuleChain ruleChain, boolean doValidate) {
+    }
+
+    @Override
+    @Transactional
+    public RuleChain saveRuleChain(RuleChain ruleChain, boolean publishSaveEvent) {
+        return saveRuleChain(ruleChain, publishSaveEvent, true);
+    }
+
+    @Override
+    @Transactional
+    public RuleChain saveRuleChain(RuleChain ruleChain, boolean publishSaveEvent, boolean doValidate) {
         log.trace("Executing doSaveRuleChain [{}]", ruleChain);
         if (doValidate) {
             ruleChainValidator.validate(ruleChain, RuleChain::getTenantId);
         }
-=======
-    public RuleChain saveRuleChain(RuleChain ruleChain, boolean publishSaveEvent) {
-        ruleChainValidator.validate(ruleChain, RuleChain::getTenantId);
->>>>>>> fbb6700a
         try {
             RuleChain savedRuleChain = ruleChainDao.saveAndFlush(ruleChain.getTenantId(), ruleChain);
             if (ruleChain.getId() == null) {
@@ -181,17 +174,25 @@
     @Override
     @Transactional
     public RuleChainUpdateResult saveRuleChainMetaData(TenantId tenantId, RuleChainMetaData ruleChainMetaData, Function<RuleNode, RuleNode> ruleNodeUpdater) {
-        return saveRuleChainMetaData(tenantId, ruleChainMetaData, ruleNodeUpdater, true);
-    }
-
-    @Transactional
-    @Override
-    public RuleChainUpdateResult saveRuleChainMetaData(TenantId tenantId, RuleChainMetaData ruleChainMetaData, Function<RuleNode, RuleNode> ruleNodeUpdater, boolean publishSaveEvent) {
+        return saveRuleChainMetaData(tenantId, ruleChainMetaData, ruleNodeUpdater, true, true);
+    }
+
+    @Transactional
+    @Override
+    public RuleChainUpdateResult saveRuleChainMetaData(TenantId tenantId, RuleChainMetaData ruleChainMetaData, Function<RuleNode, RuleNode> ruleNodeUpdater,
+                                                       boolean publishSaveEvent) {
+        return saveRuleChainMetaData(tenantId, ruleChainMetaData, ruleNodeUpdater, publishSaveEvent, true);
+    }
+
+    @Transactional
+    @Override
+    public RuleChainUpdateResult saveRuleChainMetaData(TenantId tenantId, RuleChainMetaData ruleChainMetaData, Function<RuleNode, RuleNode> ruleNodeUpdater,
+                                                       boolean publishSaveEvent, boolean doValidate) {
         Validator.validateId(ruleChainMetaData.getRuleChainId(), "Incorrect rule chain id.");
         RuleChain ruleChain = findRuleChainById(tenantId, ruleChainMetaData.getRuleChainId());
         if (ruleChain == null) {
             return RuleChainUpdateResult.failed();
-        } else if (ruleChainMetaData.getVersion() != null && !ruleChainMetaData.getVersion().equals(ruleChain.getVersion())) {
+        } else if (doValidate && ruleChainMetaData.getVersion() != null && !ruleChainMetaData.getVersion().equals(ruleChain.getVersion())) {
             throw new EntityVersionMismatchException(EntityType.RULE_CHAIN, null);
         }
         RuleChainDataValidator.validateMetaDataFieldsAndConnections(ruleChainMetaData);
@@ -205,15 +206,16 @@
         if (nodes != null) {
             for (RuleNode node : nodes) {
                 setSingletonMode(node);
-                /* TODO: voba - merge comment
-                if (node.getId() != null) {
+                if (doValidate) {
+                    if (node.getId() != null) {
+                        ruleNodeIndexMap.put(node.getId(), nodes.indexOf(node));
+                    } else {
+                        toAddOrUpdate.add(node);
+                    }
+                } else {
                     ruleNodeIndexMap.put(node.getId(), nodes.indexOf(node));
-                } else {
                     toAddOrUpdate.add(node);
                 }
-                 */
-                ruleNodeIndexMap.put(node.getId(), nodes.indexOf(node));
-                toAddOrUpdate.add(node);
             }
         }
 
@@ -224,8 +226,10 @@
             Integer index = ruleNodeIndexMap.get(existingNode.getId());
             RuleNode newRuleNode = null;
             if (index != null) {
-//                newRuleNode = ruleChainMetaData.getNodes().get(index);
-//                toAddOrUpdate.add(newRuleNode);
+                if (doValidate) {
+                    newRuleNode = ruleChainMetaData.getNodes().get(index);
+                    toAddOrUpdate.add(newRuleNode);
+                }
             } else {
                 updatedRuleNodes.add(new RuleNodeUpdateResult(existingNode, null));
                 toDelete.add(existingNode);
