--- conflicted
+++ resolved
@@ -22,6 +22,7 @@
 import org.springframework.data.repository.query.Param;
 import org.thingsboard.server.dao.model.sql.AssetEntity;
 import org.thingsboard.server.dao.model.sql.AssetInfoEntity;
+import org.thingsboard.server.dao.model.sql.RuleChainEntity;
 
 import java.util.List;
 import java.util.UUID;
@@ -120,10 +121,15 @@
                                                                        Pageable pageable);
 
     @Query("SELECT DISTINCT a.type FROM AssetEntity a WHERE a.tenantId = :tenantId")
-<<<<<<< HEAD
-    List<String> findTenantAssetTypes(@Param("tenantId") String tenantId);
-=======
     List<String> findTenantAssetTypes(@Param("tenantId") UUID tenantId);
 
->>>>>>> 40e13cce
+    @Query("SELECT a FROM AssetEntity a, RelationEntity re WHERE a.tenantId = :tenantId " +
+            "AND a.id = re.toId AND re.toType = 'ASSET' AND re.relationTypeGroup = 'EDGE' " +
+            "AND re.relationType = 'Contains' AND re.fromId = :edgeId AND re.fromType = 'EDGE' " +
+            "AND LOWER(a.searchText) LIKE LOWER(CONCAT(:searchText, '%'))")
+    Page<AssetEntity> findByTenantIdAndEdgeId(@Param("tenantId") UUID tenantId,
+                                              @Param("edgeId") UUID edgeId,
+                                              @Param("searchText") String searchText,
+                                              Pageable pageable);
+
 }