--- conflicted
+++ resolved
@@ -15,15 +15,12 @@
  */
 package org.thingsboard.server.dao.sql.alarm;
 
-import com.google.common.util.concurrent.Futures;
 import com.google.common.util.concurrent.ListenableFuture;
-import com.google.common.util.concurrent.MoreExecutors;
 import lombok.extern.slf4j.Slf4j;
 import org.springframework.beans.factory.annotation.Autowired;
 import org.springframework.data.domain.PageRequest;
 import org.springframework.data.repository.CrudRepository;
 import org.springframework.stereotype.Component;
-import org.thingsboard.server.common.data.EntityType;
 import org.thingsboard.server.common.data.UUIDConverter;
 import org.thingsboard.server.common.data.alarm.Alarm;
 import org.thingsboard.server.common.data.alarm.AlarmInfo;
@@ -32,8 +29,6 @@
 import org.thingsboard.server.common.data.id.EntityId;
 import org.thingsboard.server.common.data.id.TenantId;
 import org.thingsboard.server.common.data.page.PageData;
-import org.thingsboard.server.common.data.relation.EntityRelation;
-import org.thingsboard.server.common.data.relation.RelationTypeGroup;
 import org.thingsboard.server.dao.DaoUtil;
 import org.thingsboard.server.dao.alarm.AlarmDao;
 import org.thingsboard.server.dao.alarm.BaseAlarmService;
@@ -42,7 +37,6 @@
 import org.thingsboard.server.dao.sql.JpaAbstractDao;
 import org.thingsboard.server.dao.util.SqlDao;
 
-import java.util.ArrayList;
 import java.util.List;
 import java.util.Objects;
 import java.util.UUID;
@@ -109,7 +103,6 @@
             searchStatusName = query.getStatus().name();
         }
         String relationType = BaseAlarmService.ALARM_RELATION_PREFIX + searchStatusName;
-<<<<<<< HEAD
 
         return DaoUtil.toPageData(
             alarmRepository.findAlarms(
@@ -124,17 +117,5 @@
                     DaoUtil.toPageable(query.getPageLink())
             )
         );
-=======
-        ListenableFuture<List<EntityRelation>> relations = relationDao.findRelations(tenantId, affectedEntity, relationType, RelationTypeGroup.ALARM, EntityType.ALARM, query.getPageLink());
-        return Futures.transformAsync(relations, input -> {
-            List<ListenableFuture<AlarmInfo>> alarmFutures = new ArrayList<>(input.size());
-            for (EntityRelation relation : input) {
-                alarmFutures.add(Futures.transform(
-                        findAlarmByIdAsync(tenantId, relation.getTo().getId()),
-                        AlarmInfo::new, MoreExecutors.directExecutor()));
-            }
-            return Futures.successfulAsList(alarmFutures);
-        }, MoreExecutors.directExecutor());
->>>>>>> 188c3e5b
     }
 }