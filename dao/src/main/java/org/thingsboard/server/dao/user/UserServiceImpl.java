--- conflicted
+++ resolved
@@ -299,13 +299,8 @@
         validateId(userId, id -> INCORRECT_USER_ID + id);
         userCredentialsDao.removeByUserId(tenantId, userId);
         userAuthSettingsDao.removeByUserId(userId);
-<<<<<<< HEAD
-        deleteEntityRelations(tenantId, userId);
         publishEvictEvent(new UserCacheEvictEvent(user.getTenantId(), user.getEmail(), null));
-=======
         userSettingsDao.removeByUserId(tenantId, userId);
->>>>>>> 7155140a
-
         userDao.removeById(tenantId, userId.getId());
         eventPublisher.publishEvent(new UserCredentialsInvalidationEvent(userId));
         countService.publishCountEntityEvictEvent(tenantId, EntityType.USER);
