--- conflicted
+++ resolved
@@ -222,7 +222,7 @@
             " THEN (select additional_info from edge where id = entity_id)" +
             " END as additional_info";
 
-    private static final String SELECT_RELATED_PARENT_ID = "entity.parentId AS parentId";
+    private static final String SELECT_RELATED_PARENT_ID = "entity.parent_id AS parent_id";
 
     private static final String SELECT_API_USAGE_STATE = "(select aus.id, aus.created_time, aus.tenant_id, aus.entity_id, " +
             "coalesce((select title from tenant where id = aus.entity_id), (select title from customer where id = aus.entity_id)) as name " +
@@ -243,20 +243,13 @@
     public static EntityType[] RELATION_QUERY_ENTITY_TYPES = new EntityType[]{
             EntityType.TENANT, EntityType.CUSTOMER, EntityType.USER, EntityType.DASHBOARD, EntityType.ASSET, EntityType.DEVICE, EntityType.ENTITY_VIEW};
 
-<<<<<<< HEAD
     private static final String HIERARCHICAL_QUERY_TEMPLATE = " FROM (WITH RECURSIVE related_entities(from_id, from_type, to_id, to_type, lvl, path) AS (" +
             " SELECT from_id, from_type, to_id, to_type," +
             "        1 as lvl," +
             "        ARRAY[$in_id] as path" + // initial path
             " FROM relation " +
-            " WHERE $in_id = :relation_root_id and $in_type = :relation_root_type and relation_type_group = 'COMMON'" +
+            " WHERE $in_id $rootIdCondition and $in_type = :relation_root_type and relation_type_group = 'COMMON'" +
             " GROUP BY from_id, from_type, to_id, to_type, lvl, path" +
-=======
-    private static final String HIERARCHICAL_QUERY_TEMPLATE = " FROM (WITH RECURSIVE related_entities(from_id, from_type, to_id, to_type, relation_type, lvl) AS (" +
-            " SELECT from_id, from_type, to_id, to_type, relation_type, 1 as lvl" +
-            " FROM relation" +
-            " WHERE $in_id $rootIdCondition and $in_type = :relation_root_type and relation_type_group = 'COMMON'" +
->>>>>>> 979d1cc0
             " UNION ALL" +
             " SELECT r.from_id, r.from_type, r.to_id, r.to_type," +
             "        (re.lvl + 1) as lvl, " +
@@ -264,26 +257,39 @@
             " FROM relation r" +
             " INNER JOIN related_entities re ON" +
             " r.$in_id = re.$out_id and r.$in_type = re.$out_type and" +
-<<<<<<< HEAD
             " relation_type_group = 'COMMON' " +
             " AND r.$in_id NOT IN (SELECT * FROM unnest(re.path)) " +
             " %s" +
             " GROUP BY r.from_id, r.from_type, r.to_id, r.to_type, (re.lvl + 1), (re.path || ARRAY[r.$in_id])" +
             " )" +
-            " SELECT re.$out_id entity_id, re.$out_type entity_type, max(r_int.lvl) lvl" +
+            " SELECT re.$out_id entity_id, re.$out_type entity_type, $parenIdExp max(r_int.lvl) lvl" +
             " from related_entities r_int" +
             "  INNER JOIN relation re ON re.from_id = r_int.from_id AND re.from_type = r_int.from_type" +
             "                         AND re.to_id = r_int.to_id AND re.to_type = r_int.to_type" +
             "                         AND re.relation_type_group = 'COMMON'" +
-            " %s GROUP BY entity_id, entity_type) entity";
-=======
-            " relation_type_group = 'COMMON' %s)" +
-            " SELECT re.$out_id entity_id, re.$out_type entity_type, re.$in_id parentId, max(re.lvl) lvl" +
-            " from related_entities re" +
-            " %s GROUP BY entity_id, entity_type, parentId) entity";
->>>>>>> 979d1cc0
-    private static final String HIERARCHICAL_TO_QUERY_TEMPLATE = HIERARCHICAL_QUERY_TEMPLATE.replace("$in", "to").replace("$out", "from");
-    private static final String HIERARCHICAL_FROM_QUERY_TEMPLATE = HIERARCHICAL_QUERY_TEMPLATE.replace("$in", "from").replace("$out", "to");
+            " %s GROUP BY entity_id, entity_type $parenIdSelection) entity";
+
+    private static final String HIERARCHICAL_TO_QUERY_TEMPLATE = HIERARCHICAL_QUERY_TEMPLATE
+            .replace("$parenIdExp", "")
+            .replace("$parenIdSelection", "")
+            .replace("$in", "to").replace("$out", "from")
+            .replace("$rootIdCondition", "= :relation_root_id");
+    private static final String HIERARCHICAL_TO_MR_QUERY_TEMPLATE = HIERARCHICAL_QUERY_TEMPLATE
+            .replace("$parenIdExp", "re.$in_id parent_id, ")
+            .replace("$parenIdSelection", ", parent_id")
+            .replace("$in", "to").replace("$out", "from")
+            .replace("$rootIdCondition", "in (:relation_root_ids)");
+
+    private static final String HIERARCHICAL_FROM_QUERY_TEMPLATE = HIERARCHICAL_QUERY_TEMPLATE
+            .replace("$parenIdExp", "")
+            .replace("$parenIdSelection", "")
+            .replace("$in", "from").replace("$out", "to")
+            .replace("$rootIdCondition", "= :relation_root_id");
+    private static final String HIERARCHICAL_FROM_MR_QUERY_TEMPLATE = HIERARCHICAL_QUERY_TEMPLATE
+            .replace("$parenIdExp", "re.$in_id parent_id, ")
+            .replace("$parenIdSelection", ", parent_id")
+            .replace("$in", "from").replace("$out", "to")
+            .replace("$rootIdCondition", "in (:relation_root_ids)");
 
     @Getter
     @Value("${sql.relations.max_level:50}")
@@ -596,8 +602,7 @@
         String selectFields = "SELECT tenant_id, customer_id, id, created_time, type, name, additional_info "
                 + (entityType.equals(EntityType.ENTITY_VIEW) ? "" : ", label ")
                 + "FROM " + entityType.name() + " WHERE id in ( SELECT entity_id";
-        String from = getQueryTemplate(entityFilter.getDirection());
-        from = from.replace("$rootIdCondition", "= :relation_root_id");
+        String from = getQueryTemplate(entityFilter.getDirection(), false);
         String whereFilter = " WHERE";
         if (!StringUtils.isEmpty(entityFilter.getRelationType())) {
             ctx.addStringParameter("where_relation_type", entityFilter.getRelationType());
@@ -641,18 +646,16 @@
                 SELECT_FIRST_NAME + ", " + SELECT_LAST_NAME + ", " + SELECT_EMAIL + ", " + SELECT_REGION + ", " +
                 SELECT_TITLE + ", " + SELECT_COUNTRY + ", " + SELECT_STATE + ", " + SELECT_CITY + ", " +
                 SELECT_ADDRESS + ", " + SELECT_ADDRESS_2 + ", " + SELECT_ZIP + ", " + SELECT_PHONE + ", " +
-                SELECT_ADDITIONAL_INFO + ", " + SELECT_RELATED_PARENT_ID +
+                SELECT_ADDITIONAL_INFO + (entityFilter.isMultiRoot() ? (", " + SELECT_RELATED_PARENT_ID) : "") +
                 ", entity.entity_type as entity_type";
-        String from = getQueryTemplate(entityFilter.getDirection());
-
-        if(entityFilter.isMultiRoot()) {
-            ctx.addUuidListParameter("relation_root_ids", entityFilter.getMultiRootEntities().stream().map(EntityId::getId).collect(Collectors.toList()));
-            ctx.addStringParameter("relation_root_type", entityFilter.getMultiRootEntities().stream().map(EntityId::getEntityType).findFirst().get().name());
-            from = from.replace("$rootIdCondition", "in (:relation_root_ids)");
+        String from = getQueryTemplate(entityFilter.getDirection(), entityFilter.isMultiRoot());
+
+        if (entityFilter.isMultiRoot()) {
+            ctx.addUuidListParameter("relation_root_ids", entityFilter.getMultiRootEntityIds().stream().map(UUID::fromString).collect(Collectors.toList()));
+            ctx.addStringParameter("relation_root_type", entityFilter.getMultiRootEntitiesType().name());
         } else {
             ctx.addUuidParameter("relation_root_id", rootId.getId());
             ctx.addStringParameter("relation_root_type", rootId.getEntityType().name());
-            from = from.replace("$rootIdCondition", "= :relation_root_id");
         }
 
         StringBuilder whereFilter = new StringBuilder();
@@ -746,12 +749,12 @@
         return (maxLevel <= 0 || maxLevel > this.maxLevelAllowed) ? this.maxLevelAllowed : maxLevel;
     }
 
-    private String getQueryTemplate(EntitySearchDirection direction) {
+    private String getQueryTemplate(EntitySearchDirection direction, boolean isMultiRoot) {
         String from;
         if (direction.equals(EntitySearchDirection.FROM)) {
-            from = HIERARCHICAL_FROM_QUERY_TEMPLATE;
+            from = isMultiRoot ? HIERARCHICAL_FROM_MR_QUERY_TEMPLATE : HIERARCHICAL_FROM_QUERY_TEMPLATE;
         } else {
-            from = HIERARCHICAL_TO_QUERY_TEMPLATE;
+            from = isMultiRoot ? HIERARCHICAL_TO_MR_QUERY_TEMPLATE : HIERARCHICAL_TO_QUERY_TEMPLATE;
         }
         return from;
     }
@@ -840,10 +843,7 @@
                 return EntityType.EDGE;
             case RELATIONS_QUERY:
                 RelationsQueryFilter rgf = (RelationsQueryFilter) entityFilter;
-                if(rgf.isMultiRoot()) {
-                    return rgf.getMultiRootEntities().iterator().next().getEntityType();
-                }
-                return rgf.getRootEntity().getEntityType();
+                return rgf.isMultiRoot() ? rgf.getMultiRootEntitiesType() : rgf.getRootEntity().getEntityType();
             case API_USAGE_STATE:
                 return EntityType.API_USAGE_STATE;
             default:
