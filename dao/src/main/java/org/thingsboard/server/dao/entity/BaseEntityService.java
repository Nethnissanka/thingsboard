/**
 * Copyright © 2016-2022 The Thingsboard Authors
 *
 * Licensed under the Apache License, Version 2.0 (the "License");
 * you may not use this file except in compliance with the License.
 * You may obtain a copy of the License at
 *
 *     http://www.apache.org/licenses/LICENSE-2.0
 *
 * Unless required by applicable law or agreed to in writing, software
 * distributed under the License is distributed on an "AS IS" BASIS,
 * WITHOUT WARRANTIES OR CONDITIONS OF ANY KIND, either express or implied.
 * See the License for the specific language governing permissions and
 * limitations under the License.
 */
package org.thingsboard.server.dao.entity;

import lombok.extern.slf4j.Slf4j;
import org.springframework.beans.factory.annotation.Autowired;
import org.springframework.stereotype.Service;
import org.springframework.util.CollectionUtils;
import org.thingsboard.server.common.data.HasCustomerId;
import org.thingsboard.server.common.data.HasEmail;
import org.thingsboard.server.common.data.HasLabel;
import org.thingsboard.server.common.data.HasName;
import org.thingsboard.server.common.data.HasTitle;
import org.thingsboard.server.common.data.id.CustomerId;
import org.thingsboard.server.common.data.id.EntityId;
import org.thingsboard.server.common.data.id.HasId;
import org.thingsboard.server.common.data.id.TenantId;
import org.thingsboard.server.common.data.page.PageData;
import org.thingsboard.server.common.data.query.EntityCountQuery;
import org.thingsboard.server.common.data.query.EntityData;
import org.thingsboard.server.common.data.query.EntityDataQuery;
import org.thingsboard.server.common.data.query.EntityFilterType;
import org.thingsboard.server.common.data.query.RelationsQueryFilter;
import org.thingsboard.server.dao.exception.IncorrectParameterException;

import java.util.Optional;

import static org.thingsboard.server.common.data.id.EntityId.NULL_UUID;
import static org.thingsboard.server.dao.service.Validator.validateEntityDataPageLink;
import static org.thingsboard.server.dao.service.Validator.validateId;

/**
 * Created by ashvayka on 04.05.17.
 */
@Service
@Slf4j
public class BaseEntityService extends AbstractEntityService implements EntityService {

    public static final String INCORRECT_TENANT_ID = "Incorrect tenantId ";
    public static final String INCORRECT_CUSTOMER_ID = "Incorrect customerId ";
    public static final CustomerId NULL_CUSTOMER_ID = new CustomerId(NULL_UUID);

    @Autowired
    private EntityQueryDao entityQueryDao;

    @Autowired
    EntityServiceRegistry entityServiceRegistry;

    @Override
    public long countEntitiesByQuery(TenantId tenantId, CustomerId customerId, EntityCountQuery query) {
        log.trace("Executing countEntitiesByQuery, tenantId [{}], customerId [{}], query [{}]", tenantId, customerId, query);
        validateId(tenantId, INCORRECT_TENANT_ID + tenantId);
        validateId(customerId, INCORRECT_CUSTOMER_ID + customerId);
        validateEntityCountQuery(query);
        return this.entityQueryDao.countEntitiesByQuery(tenantId, customerId, query);
    }

    @Override
    public PageData<EntityData> findEntityDataByQuery(TenantId tenantId, CustomerId customerId, EntityDataQuery query) {
        log.trace("Executing findEntityDataByQuery, tenantId [{}], customerId [{}], query [{}]", tenantId, customerId, query);
        validateId(tenantId, INCORRECT_TENANT_ID + tenantId);
        validateId(customerId, INCORRECT_CUSTOMER_ID + customerId);
        validateEntityDataQuery(query);
        return this.entityQueryDao.findEntityDataByQuery(tenantId, customerId, query);
    }

    @Override
    public Optional<String> fetchEntityName(TenantId tenantId, EntityId entityId) {
        log.trace("Executing fetchEntityName [{}]", entityId);
        EntityDaoService entityDaoService = entityServiceRegistry.getServiceByEntityType(entityId.getEntityType());
        Optional<HasId<?>> hasIdOpt = entityDaoService.findEntity(tenantId, entityId);
        if (hasIdOpt.isPresent()) {
            HasId<?> hasId = hasIdOpt.get();
            if (hasId instanceof HasName) {
                HasName hasName = (HasName) hasId;
                return Optional.ofNullable(hasName.getName());
            }
        }
        return Optional.empty();
    }

    @Override
<<<<<<< HEAD
    public Optional<String> fetchEntityLabel(TenantId tenantId, EntityId entityId) {
        log.trace("Executing fetchEntityLabel [{}]", entityId);
        TbEntityService tbEntityService = entityServiceBeanFactory.getServiceByEntityType(entityId.getEntityType());
        Optional<HasId<?>> entityOpt = tbEntityService.fetchEntity(tenantId, entityId);
        String entityLabel = null;
        if (entityOpt.isPresent()) {
            HasId<?> entity = entityOpt.get();
            if (entity instanceof HasTitle) {
                entityLabel = ((HasTitle) entity).getTitle();
            }
            if (entity instanceof HasLabel && entityLabel == null) {
                entityLabel = ((HasLabel) entity).getLabel();
            }
            if (entity instanceof HasEmail && entityLabel == null) {
                entityLabel = ((HasEmail) entity).getEmail();
            }
            if (entity instanceof HasName && entityLabel == null) {
                entityLabel = ((HasName) entity).getName();
            }
        }
        return Optional.ofNullable(entityLabel);
    }

    @Override
    public CustomerId fetchEntityCustomerId(TenantId tenantId, EntityId entityId) {
=======
    public Optional<CustomerId> fetchEntityCustomerId(TenantId tenantId, EntityId entityId) {
>>>>>>> 0a009920
        log.trace("Executing fetchEntityCustomerId [{}]", entityId);
        EntityDaoService entityDaoService = entityServiceRegistry.getServiceByEntityType(entityId.getEntityType());
        Optional<HasId<?>> hasIdOpt = entityDaoService.findEntity(tenantId, entityId);
        if (hasIdOpt.isPresent()) {
            HasId<?> hasId = hasIdOpt.get();
            if (hasId instanceof HasCustomerId) {
                HasCustomerId hasCustomerId = (HasCustomerId) hasId;
                CustomerId customerId = hasCustomerId.getCustomerId();
                if (customerId == null) {
                    customerId = NULL_CUSTOMER_ID;
                }
                return Optional.of(customerId);
            }
        }
        return Optional.of(NULL_CUSTOMER_ID);
    }

    private static void validateEntityCountQuery(EntityCountQuery query) {
        if (query == null) {
            throw new IncorrectParameterException("Query must be specified.");
        } else if (query.getEntityFilter() == null) {
            throw new IncorrectParameterException("Query entity filter must be specified.");
        } else if (query.getEntityFilter().getType() == null) {
            throw new IncorrectParameterException("Query entity filter type must be specified.");
        } else if (query.getEntityFilter().getType().equals(EntityFilterType.RELATIONS_QUERY)) {
            validateRelationQuery((RelationsQueryFilter) query.getEntityFilter());
        }
    }

    private static void validateEntityDataQuery(EntityDataQuery query) {
        validateEntityCountQuery(query);
        validateEntityDataPageLink(query.getPageLink());
    }

    private static void validateRelationQuery(RelationsQueryFilter queryFilter) {
        if (queryFilter.isMultiRoot() && queryFilter.getMultiRootEntitiesType() == null) {
            throw new IncorrectParameterException("Multi-root relation query filter should contain 'multiRootEntitiesType'");
        }
        if (queryFilter.isMultiRoot() && CollectionUtils.isEmpty(queryFilter.getMultiRootEntityIds())) {
            throw new IncorrectParameterException("Multi-root relation query filter should contain 'multiRootEntityIds' array that contains string representation of UUIDs");
        }
        if (!queryFilter.isMultiRoot() && queryFilter.getRootEntity() == null) {
            throw new IncorrectParameterException("Relation query filter root entity should not be blank");
        }
    }
}<|MERGE_RESOLUTION|>--- conflicted
+++ resolved
@@ -93,11 +93,10 @@
     }
 
     @Override
-<<<<<<< HEAD
     public Optional<String> fetchEntityLabel(TenantId tenantId, EntityId entityId) {
         log.trace("Executing fetchEntityLabel [{}]", entityId);
-        TbEntityService tbEntityService = entityServiceBeanFactory.getServiceByEntityType(entityId.getEntityType());
-        Optional<HasId<?>> entityOpt = tbEntityService.fetchEntity(tenantId, entityId);
+        EntityDaoService entityDaoService = entityServiceRegistry.getServiceByEntityType(entityId.getEntityType());
+        Optional<HasId<?>> entityOpt = entityDaoService.fetchEntity(tenantId, entityId);
         String entityLabel = null;
         if (entityOpt.isPresent()) {
             HasId<?> entity = entityOpt.get();
@@ -118,10 +117,7 @@
     }
 
     @Override
-    public CustomerId fetchEntityCustomerId(TenantId tenantId, EntityId entityId) {
-=======
     public Optional<CustomerId> fetchEntityCustomerId(TenantId tenantId, EntityId entityId) {
->>>>>>> 0a009920
         log.trace("Executing fetchEntityCustomerId [{}]", entityId);
         EntityDaoService entityDaoService = entityServiceRegistry.getServiceByEntityType(entityId.getEntityType());
         Optional<HasId<?>> hasIdOpt = entityDaoService.findEntity(tenantId, entityId);
