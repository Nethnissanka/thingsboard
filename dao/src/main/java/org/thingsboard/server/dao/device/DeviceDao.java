--- conflicted
+++ resolved
@@ -218,11 +218,8 @@
      */
     PageData<Device> findDevicesByTenantIdAndProfileId(UUID tenantId, UUID profileId, PageLink pageLink);
 
-<<<<<<< HEAD
     List<UUID> findDevicesIdsByDeviceProfileTransportType(DeviceTransportType transportType);
 
-=======
-
     /**
      * Find devices by tenantId, edgeId and page link.
      *
@@ -243,5 +240,4 @@
      * @return the list of device objects
      */
     PageData<Device> findDevicesByTenantIdAndEdgeIdAndType(UUID tenantId, UUID edgeId, String type, PageLink pageLink);
->>>>>>> c634859e
 }