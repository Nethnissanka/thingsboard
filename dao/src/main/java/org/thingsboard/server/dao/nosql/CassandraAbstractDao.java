/**
 * Copyright © 2016-2018 The Thingsboard Authors
 *
 * Licensed under the Apache License, Version 2.0 (the "License");
 * you may not use this file except in compliance with the License.
 * You may obtain a copy of the License at
 *
 *     http://www.apache.org/licenses/LICENSE-2.0
 *
 * Unless required by applicable law or agreed to in writing, software
 * distributed under the License is distributed on an "AS IS" BASIS,
 * WITHOUT WARRANTIES OR CONDITIONS OF ANY KIND, either express or implied.
 * See the License for the specific language governing permissions and
 * limitations under the License.
 */
package org.thingsboard.server.dao.nosql;

import com.datastax.driver.core.*;
import com.datastax.driver.core.exceptions.CodecNotFoundException;
import lombok.extern.slf4j.Slf4j;
import org.springframework.beans.factory.annotation.Autowired;
import org.thingsboard.server.dao.cassandra.CassandraCluster;
import org.thingsboard.server.dao.model.type.*;
import org.thingsboard.server.dao.util.BufferedRateLimiter;

import java.util.concurrent.ConcurrentHashMap;
import java.util.concurrent.ConcurrentMap;

@Slf4j
public abstract class CassandraAbstractDao {

    @Autowired
    protected CassandraCluster cluster;

<<<<<<< HEAD
    private ConcurrentMap<String, PreparedStatement> preparedStatementMap = new ConcurrentHashMap<>();

    protected PreparedStatement prepare(String query) {
        return preparedStatementMap.computeIfAbsent(query, i -> getSession().prepare(i));
    }
=======
    @Autowired
    private BufferedRateLimiter rateLimiter;
>>>>>>> c1884df2

    private Session session;

    private ConsistencyLevel defaultReadLevel;
    private ConsistencyLevel defaultWriteLevel;

    private Session getSession() {
        if (session == null) {
            session = cluster.getSession();
            defaultReadLevel = cluster.getDefaultReadConsistencyLevel();
            defaultWriteLevel = cluster.getDefaultWriteConsistencyLevel();
            CodecRegistry registry = session.getCluster().getConfiguration().getCodecRegistry();
            registerCodecIfNotFound(registry, new JsonCodec());
            registerCodecIfNotFound(registry, new DeviceCredentialsTypeCodec());
            registerCodecIfNotFound(registry, new AuthorityCodec());
            registerCodecIfNotFound(registry, new ComponentLifecycleStateCodec());
            registerCodecIfNotFound(registry, new ComponentTypeCodec());
            registerCodecIfNotFound(registry, new ComponentScopeCodec());
            registerCodecIfNotFound(registry, new EntityTypeCodec());
        }
        return session;
    }

    protected PreparedStatement prepare(String query) {
        return getSession().prepare(query);
    }

    private void registerCodecIfNotFound(CodecRegistry registry, TypeCodec<?> codec) {
        try {
            registry.codecFor(codec.getCqlType(), codec.getJavaType());
        } catch (CodecNotFoundException e) {
            registry.register(codec);
        }
    }

    protected ResultSet executeRead(Statement statement) {
        return execute(statement, defaultReadLevel);
    }

    protected ResultSet executeWrite(Statement statement) {
        return execute(statement, defaultWriteLevel);
    }

    protected ResultSetFuture executeAsyncRead(Statement statement) {
        return executeAsync(statement, defaultReadLevel);
    }

    protected ResultSetFuture executeAsyncWrite(Statement statement) {
        return executeAsync(statement, defaultWriteLevel);
    }

    private ResultSet execute(Statement statement, ConsistencyLevel level) {
        log.debug("Execute cassandra statement {}", statement);
        return executeAsync(statement, level).getUninterruptibly();
    }

    private ResultSetFuture executeAsync(Statement statement, ConsistencyLevel level) {
        log.debug("Execute cassandra async statement {}", statement);
        if (statement.getConsistencyLevel() == null) {
            statement.setConsistencyLevel(level);
        }
        return new RateLimitedResultSetFuture(getSession(), rateLimiter, statement);
    }
}<|MERGE_RESOLUTION|>--- conflicted
+++ resolved
@@ -32,16 +32,10 @@
     @Autowired
     protected CassandraCluster cluster;
 
-<<<<<<< HEAD
     private ConcurrentMap<String, PreparedStatement> preparedStatementMap = new ConcurrentHashMap<>();
 
-    protected PreparedStatement prepare(String query) {
-        return preparedStatementMap.computeIfAbsent(query, i -> getSession().prepare(i));
-    }
-=======
     @Autowired
     private BufferedRateLimiter rateLimiter;
->>>>>>> c1884df2
 
     private Session session;
 
@@ -66,7 +60,7 @@
     }
 
     protected PreparedStatement prepare(String query) {
-        return getSession().prepare(query);
+        return preparedStatementMap.computeIfAbsent(query, i -> getSession().prepare(i));
     }
 
     private void registerCodecIfNotFound(CodecRegistry registry, TypeCodec<?> codec) {
