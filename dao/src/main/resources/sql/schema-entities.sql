--- conflicted
+++ resolved
@@ -333,16 +333,9 @@
     customer_id uuid,
     type varchar(255),
     name varchar(255),
-<<<<<<< HEAD
     keys varchar(10000000),
     start_ts bigint,
     end_ts bigint,
-=======
-    type varchar(255),
-    first_rule_node_id varchar(31),
-    root boolean,
-    debug_mode boolean,
->>>>>>> 0a7d8e86
     search_text varchar(255),
     additional_info varchar
 );
@@ -378,6 +371,8 @@
     label varchar(255),
     routing_key varchar(255),
     secret varchar(255),
+    edge_license_key varchar(30),
+    cloud_endpoint varchar(255),
     search_text varchar(255),
     tenant_id uuid,
     CONSTRAINT edge_name_unq_key UNIQUE (tenant_id, name),
@@ -388,45 +383,13 @@
     id uuid NOT NULL CONSTRAINT edge_event_pkey PRIMARY KEY,
     edge_id uuid,
     edge_event_type varchar(255),
+    edge_event_uid varchar(255),
     entity_id uuid,
     edge_event_action varchar(255),
-    entity_body varchar(10000000),
+    body varchar(10000000),
     tenant_id uuid,
     ts bigint NOT NULL
 );
-
-CREATE TABLE IF NOT EXISTS edge (
-    id varchar(31) NOT NULL CONSTRAINT edge_pkey PRIMARY KEY,
-    additional_info varchar,
-    customer_id varchar(31),
-    root_rule_chain_id varchar(31),
-    configuration varchar(10000000),
-    type varchar(255),
-    name varchar(255),
-    label varchar(255),
-    routing_key varchar(255),
-    secret varchar(255),
-    edge_license_key varchar(30),
-    cloud_endpoint varchar(255),
-    search_text varchar(255),
-    tenant_id varchar(31),
-    CONSTRAINT edge_name_unq_key UNIQUE (tenant_id, name),
-    CONSTRAINT edge_routing_key_unq_key UNIQUE (routing_key)
-);
-
-CREATE TABLE IF NOT EXISTS edge_event (
-    id varchar(31) NOT NULL CONSTRAINT edge_event_pkey PRIMARY KEY,
-    edge_id varchar(31),
-    edge_event_type varchar(255),
-    edge_event_uid varchar(255),
-    entity_id varchar(31),
-    edge_event_action varchar(255),
-    body varchar(10000000),
-    tenant_id varchar(31),
-    ts bigint NOT NULL
-);
-
-
 
 CREATE OR REPLACE PROCEDURE cleanup_events_by_ttl(IN ttl bigint, IN debug_ttl bigint, INOUT deleted bigint)
     LANGUAGE plpgsql AS
@@ -453,7 +416,6 @@
 END
 $$;
 
-<<<<<<< HEAD
 CREATE OR REPLACE FUNCTION to_uuid(IN entity_id varchar, OUT uuid_id uuid) AS
 $$
 BEGIN
@@ -461,7 +423,8 @@
                '-' || substring(entity_id, 16, 4) || '-' || substring(entity_id, 20, 12);
 END;
 $$ LANGUAGE plpgsql;
-=======
+
+
 CREATE OR REPLACE PROCEDURE cleanup_edge_events_by_ttl(IN ttl bigint, INOUT deleted bigint)
     LANGUAGE plpgsql AS
 $$
@@ -477,5 +440,4 @@
     RAISE NOTICE 'Edge events removed by ttl: %', ttl_deleted_count;
     deleted := ttl_deleted_count;
 END
-$$;
->>>>>>> 0a7d8e86
+$$;