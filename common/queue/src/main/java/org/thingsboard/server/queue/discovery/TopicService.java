--- conflicted
+++ resolved
@@ -30,14 +30,9 @@
     @Value("${queue.prefix:}")
     private String prefix;
 
-<<<<<<< HEAD
-    private final Map<String, TopicPartitionInfo> tbCoreNotificationTopics = new HashMap<>();
-    private final Map<String, TopicPartitionInfo> tbRuleEngineNotificationTopics = new HashMap<>();
-    private final Map<String, TopicPartitionInfo> tbEdgeNotificationTopics = new HashMap<>();
-=======
     private final ConcurrentMap<String, TopicPartitionInfo> tbCoreNotificationTopics = new ConcurrentHashMap<>();
     private final ConcurrentMap<String, TopicPartitionInfo> tbRuleEngineNotificationTopics = new ConcurrentHashMap<>();
->>>>>>> 94acea1e
+    private final ConcurrentMap<String, TopicPartitionInfo> tbEdgeNotificationTopics = new ConcurrentHashMap<>();
 
     /**
      * Each Service should start a consumer for messages that target individual service instance based on serviceId.
