--- conflicted
+++ resolved
@@ -130,13 +130,8 @@
         }
         log.info("Going to publish current server...");
         publishCurrentServer();
-<<<<<<< HEAD
-        TransportProtos.ServiceInfo currentService = serviceInfoProvider.getServiceInfo();
-        partitionService.recalculatePartitions(currentService, getOtherServers());
-=======
         log.info("Going to recalculate partitions...");
         recalculatePartitions();
->>>>>>> 321fb731
     }
 
     public synchronized void publishCurrentServer() {
@@ -291,19 +286,12 @@
             case CHILD_ADDED:
             case CHILD_UPDATED:
             case CHILD_REMOVED:
-<<<<<<< HEAD
-                TransportProtos.ServiceInfo currentService = serviceInfoProvider.getServiceInfo();
-                partitionService.recalculatePartitions(currentService, getOtherServers());
-=======
                 recalculatePartitions();
->>>>>>> 321fb731
                 break;
             default:
                 break;
         }
     }
-<<<<<<< HEAD
-=======
 
     /**
      * A single entry point to recalculate partitions
@@ -313,5 +301,4 @@
         partitionService.recalculatePartitions(serviceInfoProvider.getServiceInfo(), getOtherServers());
     }
 
->>>>>>> 321fb731
 }