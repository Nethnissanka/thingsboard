--- conflicted
+++ resolved
@@ -52,19 +52,16 @@
     private String housekeeperProperties;
     @Value("${queue.kafka.topic-properties.housekeeper-reprocessing:}")
     private String housekeeperReprocessingProperties;
-<<<<<<< HEAD
+    @Value("${queue.kafka.topic-properties.calculated-field:}")
+    private String calculatedFieldProperties;
+    @Value("${queue.kafka.topic-properties.calculated-field-state:}")
+    private String calculatedFieldStateProperties;
     @Value("${queue.kafka.topic-properties.edqs-events:}")
     private String edqsEventsProperties;
     @Value("${queue.kafka.topic-properties.edqs-requests:}")
     private String edqsRequestsProperties;
     @Value("${queue.kafka.topic-properties.edqs-state:}")
     private String edqsStateProperties;
-=======
-    @Value("${queue.kafka.topic-properties.calculated-field:}")
-    private String calculatedFieldProperties;
-    @Value("${queue.kafka.topic-properties.calculated-field-state:}")
-    private String calculatedFieldStateProperties;
->>>>>>> 441940c4
 
     @Getter
     private Map<String, String> coreConfigs;
@@ -93,17 +90,15 @@
     @Getter
     private Map<String, String> edgeEventConfigs;
     @Getter
-<<<<<<< HEAD
+    private Map<String, String> calculatedFieldConfigs;
+    @Getter
+    private Map<String, String> calculatedFieldStateConfigs;
+    @Getter
     private Map<String, String> edqsEventsConfigs;
     @Getter
     private Map<String, String> edqsRequestsConfigs;
     @Getter
     private Map<String, String> edqsStateConfigs;
-=======
-    private Map<String, String> calculatedFieldConfigs;
-    @Getter
-    private Map<String, String>  calculatedFieldStateConfigs;
->>>>>>> 441940c4
 
     @PostConstruct
     private void init() {
@@ -122,14 +117,11 @@
         housekeeperReprocessingConfigs = PropertyUtils.getProps(housekeeperReprocessingProperties);
         edgeConfigs = PropertyUtils.getProps(edgeProperties);
         edgeEventConfigs = PropertyUtils.getProps(edgeEventProperties);
-<<<<<<< HEAD
+        calculatedFieldConfigs = PropertyUtils.getProps(calculatedFieldProperties);
+        calculatedFieldStateConfigs = PropertyUtils.getProps(calculatedFieldStateProperties);
         edqsEventsConfigs = PropertyUtils.getProps(edqsEventsProperties);
         edqsRequestsConfigs = PropertyUtils.getProps(edqsRequestsProperties);
         edqsStateConfigs = PropertyUtils.getProps(edqsStateProperties);
-=======
-        calculatedFieldConfigs = PropertyUtils.getProps(calculatedFieldProperties);
-        calculatedFieldStateConfigs = PropertyUtils.getProps(calculatedFieldStateProperties);
->>>>>>> 441940c4
     }
 
 }