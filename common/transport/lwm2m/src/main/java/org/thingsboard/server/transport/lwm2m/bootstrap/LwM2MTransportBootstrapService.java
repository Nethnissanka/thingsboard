/**
 * Copyright © 2016-2021 The Thingsboard Authors
 *
 * Licensed under the Apache License, Version 2.0 (the "License");
 * you may not use this file except in compliance with the License.
 * You may obtain a copy of the License at
 *
 *     http://www.apache.org/licenses/LICENSE-2.0
 *
 * Unless required by applicable law or agreed to in writing, software
 * distributed under the License is distributed on an "AS IS" BASIS,
 * WITHOUT WARRANTIES OR CONDITIONS OF ANY KIND, either express or implied.
 * See the License for the specific language governing permissions and
 * limitations under the License.
 */
package org.thingsboard.server.transport.lwm2m.bootstrap;

import lombok.RequiredArgsConstructor;
import lombok.extern.slf4j.Slf4j;
import org.eclipse.californium.elements.util.SslContextUtil;
import org.eclipse.californium.scandium.config.DtlsConnectorConfig;
import org.eclipse.leshan.server.bootstrap.BootstrapSessionManager;
import org.eclipse.leshan.server.californium.bootstrap.LeshanBootstrapServer;
import org.eclipse.leshan.server.californium.bootstrap.LeshanBootstrapServerBuilder;
import org.springframework.boot.autoconfigure.condition.ConditionalOnExpression;
import org.springframework.stereotype.Component;
import org.thingsboard.server.transport.lwm2m.bootstrap.secure.LwM2MBootstrapSecurityStore;
import org.thingsboard.server.transport.lwm2m.bootstrap.secure.LwM2MInMemoryBootstrapConfigStore;
import org.thingsboard.server.transport.lwm2m.bootstrap.secure.LwM2mDefaultBootstrapSessionManager;
import org.thingsboard.server.transport.lwm2m.config.LwM2MTransportBootstrapConfig;
import org.thingsboard.server.transport.lwm2m.config.LwM2MTransportServerConfig;
import org.thingsboard.server.transport.lwm2m.server.DefaultLwM2mTransportService;

import javax.annotation.PostConstruct;
import javax.annotation.PreDestroy;
import java.security.KeyStore;
import java.security.KeyStoreException;
import java.security.PrivateKey;
import java.security.PublicKey;
import java.security.cert.X509Certificate;

import static org.thingsboard.server.transport.lwm2m.server.LwM2mNetworkConfig.getCoapConfig;

@Slf4j
@Component
@ConditionalOnExpression("('${service.type:null}'=='tb-transport' && '${transport.lwm2m.enabled:false}'=='true' && '${transport.lwm2m.bootstrap.enable:false}'=='true') || ('${service.type:null}'=='monolith' && '${transport.lwm2m.enabled:false}'=='true'&& '${transport.lwm2m.bootstrap.enable:false}'=='true')")
@RequiredArgsConstructor
public class LwM2MTransportBootstrapService {
    private boolean pskMode = false;

    private final LwM2MTransportServerConfig serverConfig;
    private final LwM2MTransportBootstrapConfig bootstrapConfig;
    private final LwM2MBootstrapSecurityStore lwM2MBootstrapSecurityStore;
    private final LwM2MInMemoryBootstrapConfigStore lwM2MInMemoryBootstrapConfigStore;

    private LeshanBootstrapServer server;

    @PostConstruct
    public void init() {
        log.info("Starting LwM2M transport bootstrap server...");
        this.server = getLhBootstrapServer();
        this.server.start();
        log.info("Started LwM2M transport bootstrap server.");
    }

    @PreDestroy
    public void shutdown() {
        log.info("Stopping LwM2M transport bootstrap server!");
        server.destroy();
        log.info("LwM2M transport bootstrap server stopped!");
    }

    public LeshanBootstrapServer getLhBootstrapServer() {
        LeshanBootstrapServerBuilder builder = new LeshanBootstrapServerBuilder();
        builder.setLocalAddress(bootstrapConfig.getHost(), bootstrapConfig.getPort());
        builder.setLocalSecureAddress(bootstrapConfig.getSecureHost(), bootstrapConfig.getSecurePort());

        /* Create CoAP Config */
        builder.setCoapConfig(getCoapConfig(bootstrapConfig.getPort(), bootstrapConfig.getSecurePort(), serverConfig));

        /* Define model provider (Create Models )*/

        /*  Create credentials */
        this.setServerWithCredentials(builder);

//        /** Set securityStore with new ConfigStore */
//        builder.setConfigStore(lwM2MInMemoryBootstrapConfigStore);

        /* SecurityStore */
        builder.setSecurityStore(lwM2MBootstrapSecurityStore);


        /* Create and Set DTLS Config */
        DtlsConnectorConfig.Builder dtlsConfig = new DtlsConnectorConfig.Builder();
        dtlsConfig.setRecommendedSupportedGroupsOnly(serverConfig.isRecommendedSupportedGroups());
        dtlsConfig.setRecommendedCipherSuitesOnly(serverConfig.isRecommendedCiphers());
        dtlsConfig.setSupportedCipherSuites(this.pskMode ? DefaultLwM2mTransportService.PSK_CIPHER_SUITES : DefaultLwM2mTransportService.RPK_OR_X509_CIPHER_SUITES);

        /* Set DTLS Config */
        builder.setDtlsConfig(dtlsConfig);

        BootstrapSessionManager sessionManager = new LwM2mDefaultBootstrapSessionManager(lwM2MBootstrapSecurityStore);
        builder.setSessionManager(sessionManager);

        /* Create BootstrapServer */
        return builder.build();
    }

    private void setServerWithCredentials(LeshanBootstrapServerBuilder builder) {
        try {
            if (serverConfig.getKeyStoreValue() != null) {
                KeyStore keyStoreServer = serverConfig.getKeyStoreValue();
                if (this.setBuilderX509(builder)) {
                    X509Certificate rootCAX509Cert = (X509Certificate) keyStoreServer.getCertificate(serverConfig.getRootCertificateAlias());
                    if (rootCAX509Cert != null) {
                        X509Certificate[] trustedCertificates = new X509Certificate[1];
                        trustedCertificates[0] = rootCAX509Cert;
                        builder.setTrustedCertificates(trustedCertificates);
                    } else {
                        /* by default trust all */
                        builder.setTrustedCertificates(new X509Certificate[0]);
                    }
                }
            } else {
                /* by default trust all */
                builder.setTrustedCertificates(new X509Certificate[0]);
                log.info("Unable to load X509 files for BootStrapServer");
                this.pskMode = true;
            }
        } catch (KeyStoreException ex) {
            log.error("[{}] Unable to load X509 files server", ex.getMessage());
        }
    }

    private boolean setBuilderX509(LeshanBootstrapServerBuilder builder) {
        try {
<<<<<<< HEAD
            X509Certificate[] certificateChain = SslContextUtil.asX509Certificates(serverConfig.getKeyStoreValue().getCertificateChain(this.bootstrapConfig.getCertificateAlias()));
            X509Certificate serverCertificate = certificateChain[0];
            PrivateKey privateKey = (PrivateKey) serverConfig.getKeyStoreValue().getKey(this.bootstrapConfig.getCertificateAlias(), serverConfig.getKeyStorePassword() == null ? null : serverConfig.getKeyStorePassword().toCharArray());
=======
            X509Certificate serverCertificate = (X509Certificate) serverConfig.getKeyStoreValue().getCertificate(this.bootstrapConfig.getCertificateAlias());
            PrivateKey privateKey = (PrivateKey) serverConfig.getKeyStoreValue().getKey(this.bootstrapConfig.getCertificateAlias(), serverConfig.getCertificatePassword() == null ? null : serverConfig.getCertificatePassword().toCharArray());
>>>>>>> 690c97dd
            PublicKey publicKey = serverCertificate.getPublicKey();
            if (privateKey != null && privateKey.getEncoded().length > 0 && publicKey != null && publicKey.getEncoded().length > 0) {
                builder.setPublicKey(serverCertificate.getPublicKey());
                builder.setPrivateKey(privateKey);
<<<<<<< HEAD
                builder.setCertificateChain(certificateChain);
                this.infoParamsServerX509(serverCertificate, publicKey, privateKey);
=======
                builder.setCertificateChain(new X509Certificate[]{serverCertificate});
>>>>>>> 690c97dd
                return true;
            } else {
                return false;
            }
        } catch (Exception ex) {
            log.error("[{}] Unable to load KeyStore  files server", ex.getMessage());
            return false;
        }
    }

}<|MERGE_RESOLUTION|>--- conflicted
+++ resolved
@@ -134,24 +134,14 @@
 
     private boolean setBuilderX509(LeshanBootstrapServerBuilder builder) {
         try {
-<<<<<<< HEAD
             X509Certificate[] certificateChain = SslContextUtil.asX509Certificates(serverConfig.getKeyStoreValue().getCertificateChain(this.bootstrapConfig.getCertificateAlias()));
             X509Certificate serverCertificate = certificateChain[0];
-            PrivateKey privateKey = (PrivateKey) serverConfig.getKeyStoreValue().getKey(this.bootstrapConfig.getCertificateAlias(), serverConfig.getKeyStorePassword() == null ? null : serverConfig.getKeyStorePassword().toCharArray());
-=======
-            X509Certificate serverCertificate = (X509Certificate) serverConfig.getKeyStoreValue().getCertificate(this.bootstrapConfig.getCertificateAlias());
             PrivateKey privateKey = (PrivateKey) serverConfig.getKeyStoreValue().getKey(this.bootstrapConfig.getCertificateAlias(), serverConfig.getCertificatePassword() == null ? null : serverConfig.getCertificatePassword().toCharArray());
->>>>>>> 690c97dd
             PublicKey publicKey = serverCertificate.getPublicKey();
             if (privateKey != null && privateKey.getEncoded().length > 0 && publicKey != null && publicKey.getEncoded().length > 0) {
                 builder.setPublicKey(serverCertificate.getPublicKey());
                 builder.setPrivateKey(privateKey);
-<<<<<<< HEAD
                 builder.setCertificateChain(certificateChain);
-                this.infoParamsServerX509(serverCertificate, publicKey, privateKey);
-=======
-                builder.setCertificateChain(new X509Certificate[]{serverCertificate});
->>>>>>> 690c97dd
                 return true;
             } else {
                 return false;
