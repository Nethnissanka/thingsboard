--- conflicted
+++ resolved
@@ -28,11 +28,7 @@
  */
 public class TbRateLimits {
     private final LocalBucket bucket;
-<<<<<<< HEAD
     private final String configuration;
-=======
-    private final String config;
->>>>>>> 309ac0b1
 
     public TbRateLimits(String limitsConfiguration) {
         this(limitsConfiguration, false);
@@ -53,11 +49,7 @@
         } else {
             throw new IllegalArgumentException("Failed to parse rate limits configuration: " + limitsConfiguration);
         }
-<<<<<<< HEAD
         this.configuration = limitsConfiguration;
-=======
-        this.config = limitsConfiguration;
->>>>>>> 309ac0b1
     }
 
     public boolean tryConsume() {
@@ -68,13 +60,8 @@
         return bucket.tryConsume(number);
     }
 
-<<<<<<< HEAD
     public String getConfiguration() {
         return configuration;
-=======
-    public String getConfig() {
-        return config;
->>>>>>> 309ac0b1
     }
 
 }