--- conflicted
+++ resolved
@@ -57,14 +57,9 @@
     private final JedisConnectionFactory connectionFactory;
     private final RedisSerializer<String> keySerializer = StringRedisSerializer.UTF_8;
     private final TbRedisSerializer<K, V> valueSerializer;
-<<<<<<< HEAD
     protected final Expiration evictExpiration;
     protected final Expiration cacheTtl;
-=======
-    private final Expiration evictExpiration;
-    private final Expiration cacheTtl;
-    private final boolean cacheEnabled;
->>>>>>> 90d945cb
+    protected final boolean cacheEnabled;
 
     public RedisTbTransactionalCache(String cacheName,
                                      CacheSpecsMap cacheSpecsMap,
@@ -91,17 +86,14 @@
 
     @Override
     public TbCacheValueWrapper<V> get(K key) {
-<<<<<<< HEAD
         return get(key, false);
     }
 
     @Override
     public TbCacheValueWrapper<V> get(K key, boolean transactionMode) {
-=======
         if (!cacheEnabled) {
             return null;
         }
->>>>>>> 90d945cb
         try (var connection = connectionFactory.getConnection()) {
             byte[] rawKey = getRawKey(key);
             byte[] rawValue = doGet(connection, rawKey, transactionMode);
@@ -201,19 +193,15 @@
         return new RedisTbCacheTransaction<>(this, connection);
     }
 
-<<<<<<< HEAD
+    @Override
+    public <R> R getAndPutInTransaction(K key, Supplier<R> dbCall, Function<V, R> cacheValueToResult, Function<R, V> dbValueToCacheValue, boolean cacheNullValue) {
+        if (!cacheEnabled) {
+            return dbCall.get();
+        }
+        return TbTransactionalCache.super.getAndPutInTransaction(key, dbCall, cacheValueToResult, dbValueToCacheValue, cacheNullValue);
+    }
+
     protected RedisConnection getConnection(byte[] rawKey) {
-=======
-    @Override
-    public <R> R getAndPutInTransaction(K key, Supplier<R> dbCall, Function<V, R> cacheValueToResult, Function<R, V> dbValueToCacheValue, boolean cacheNullValue) {
-        if (!cacheEnabled) {
-            return dbCall.get();
-        }
-        return TbTransactionalCache.super.getAndPutInTransaction(key, dbCall, cacheValueToResult, dbValueToCacheValue, cacheNullValue);
-    }
-
-    private RedisConnection getConnection(byte[] rawKey) {
->>>>>>> 90d945cb
         if (!connectionFactory.isRedisClusterAware()) {
             return connectionFactory.getConnection();
         }
