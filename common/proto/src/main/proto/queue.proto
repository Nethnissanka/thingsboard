--- conflicted
+++ resolved
@@ -809,8 +809,6 @@
   bool deleted = 10;
 }
 
-<<<<<<< HEAD
-=======
 message CalculatedFieldStateMsgProto {
   int64 tenantIdMSB = 1;
   int64 tenantIdLSB = 2;
@@ -856,7 +854,6 @@
   }
 }
 
->>>>>>> 63b79b72
 //Used to report session state to tb-Service and persist this state in the cache on the tb-Service level.
 message SubscriptionInfoProto {
   int64 lastActivityTime = 1;
@@ -1603,10 +1600,7 @@
   CalculatedFieldMsgProto calculatedFieldMsg = 53;
   EntityProfileUpdateMsgProto entityProfileUpdateMsg = 54;
   ProfileEntityMsgProto profileEntityMsg = 55;
-<<<<<<< HEAD
-=======
   CalculatedFieldStateMsgProto calculatedFieldStateMsg = 56;
->>>>>>> 63b79b72
 }
 
 /* High priority messages with low latency are handled by ThingsBoard Core Service separately */
