--- conflicted
+++ resolved
@@ -774,14 +774,14 @@
   int64 lastInactivityTime = 5;
 }
 
-<<<<<<< HEAD
 message DeviceInactivityTimeoutUpdateProto {
   int64 tenantIdMSB = 1;
   int64 tenantIdLSB = 2;
   int64 deviceIdMSB = 3;
   int64 deviceIdLSB = 4;
   int64 inactivityTimeout = 5;
-=======
+}
+
 message CalculatedFieldTelemetryMsgProto {
   int64 tenantIdMSB = 1;
   int64 tenantIdLSB = 2;
@@ -842,7 +842,6 @@
   string type = 2;
   repeated SingleValueArgumentProto singleValueArguments = 3;
   repeated TsRollingArgumentProto rollingValueArguments = 4;
->>>>>>> 441940c4
 }
 
 //Used to report session state to tb-Service and persist this state in the cache on the tb-Service level.
