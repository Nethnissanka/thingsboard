--- conflicted
+++ resolved
@@ -149,11 +149,6 @@
         var builder = ComponentLifecycleMsg.builder()
                 .tenantId(TenantId.fromUUID(new UUID(proto.getTenantIdMSB(), proto.getTenantIdLSB())))
                 .entityId(entityId)
-<<<<<<< HEAD
-                .event(ComponentLifecycleEvent.values()[proto.getEventValue()])
-                .name(proto.hasName() ? proto.getName() : null)
-                .oldName(proto.hasOldName() ? proto.getOldName() : null);
-=======
                 .event(ComponentLifecycleEvent.values()[proto.getEventValue()]);
         if (!StringUtils.isEmpty(proto.getName())) {
             builder.name(proto.getName());
@@ -161,7 +156,6 @@
         if (!StringUtils.isEmpty(proto.getOldName())) {
             builder.oldName(proto.getOldName());
         }
->>>>>>> 7203d1c3
         if (proto.getProfileIdMSB() != 0 || proto.getProfileIdLSB() != 0) {
             var profileType = EntityType.DEVICE.equals(entityId.getEntityType()) ? EntityType.DEVICE_PROFILE : EntityType.ASSET_PROFILE;
             builder.profileId(EntityIdFactory.getByTypeAndUuid(profileType, new UUID(proto.getProfileIdMSB(), proto.getProfileIdLSB())));
