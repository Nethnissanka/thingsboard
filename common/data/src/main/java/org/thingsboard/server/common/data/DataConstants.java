/**
 * Copyright © 2016-2020 The Thingsboard Authors
 *
 * Licensed under the Apache License, Version 2.0 (the "License");
 * you may not use this file except in compliance with the License.
 * You may obtain a copy of the License at
 *
 *     http://www.apache.org/licenses/LICENSE-2.0
 *
 * Unless required by applicable law or agreed to in writing, software
 * distributed under the License is distributed on an "AS IS" BASIS,
 * WITHOUT WARRANTIES OR CONDITIONS OF ANY KIND, either express or implied.
 * See the License for the specific language governing permissions and
 * limitations under the License.
 */
package org.thingsboard.server.common.data;

/**
 * @author Andrew Shvayka
 */
public class DataConstants {

    public static final String TENANT = "TENANT";
    public static final String CUSTOMER = "CUSTOMER";
    public static final String DEVICE = "DEVICE";

    public static final String CLIENT_SCOPE = "CLIENT_SCOPE";
    public static final String SERVER_SCOPE = "SERVER_SCOPE";
    public static final String SHARED_SCOPE = "SHARED_SCOPE";
    public static final String LATEST_TS = "LATEST_TS";

    public static final String[] allScopes() {
        return new String[]{CLIENT_SCOPE, SHARED_SCOPE, SERVER_SCOPE};
    }

    public static final String ALARM = "ALARM";
    public static final String ERROR = "ERROR";
    public static final String LC_EVENT = "LC_EVENT";
    public static final String STATS = "STATS";
    public static final String DEBUG_RULE_NODE = "DEBUG_RULE_NODE";
    public static final String DEBUG_RULE_CHAIN = "DEBUG_RULE_CHAIN";

    public static final String IN = "IN";
    public static final String OUT = "OUT";

    public static final String INACTIVITY_EVENT = "INACTIVITY_EVENT";
    public static final String CONNECT_EVENT = "CONNECT_EVENT";
    public static final String DISCONNECT_EVENT = "DISCONNECT_EVENT";
    public static final String ACTIVITY_EVENT = "ACTIVITY_EVENT";

    public static final String ENTITY_CREATED = "ENTITY_CREATED";
    public static final String ENTITY_UPDATED = "ENTITY_UPDATED";
    public static final String ENTITY_DELETED = "ENTITY_DELETED";
    public static final String ENTITY_ASSIGNED = "ENTITY_ASSIGNED";
    public static final String ENTITY_UNASSIGNED = "ENTITY_UNASSIGNED";
    public static final String ATTRIBUTES_UPDATED = "ATTRIBUTES_UPDATED";
    public static final String ATTRIBUTES_DELETED = "ATTRIBUTES_DELETED";
    public static final String ALARM_ACK = "ALARM_ACK";
    public static final String ALARM_CLEAR = "ALARM_CLEAR";
    public static final String ENTITY_ASSIGNED_TO_EDGE = "ENTITY_ASSIGNED_TO_EDGE";
    public static final String ENTITY_UNASSIGNED_FROM_EDGE = "ENTITY_UNASSIGNED_FROM_EDGE";

    public static final String RPC_CALL_FROM_SERVER_TO_DEVICE = "RPC_CALL_FROM_SERVER_TO_DEVICE";

    public static final String DEFAULT_SECRET_KEY = "";
    public static final String SECRET_KEY_FIELD_NAME = "secretKey";
    public static final String DURATION_MS_FIELD_NAME = "durationMs";

    public static final String EDGE_QUEUE_EVENT_TYPE = "EDGE_QUEUE";
<<<<<<< HEAD
=======

>>>>>>> bb95ce99
}<|MERGE_RESOLUTION|>--- conflicted
+++ resolved
@@ -67,8 +67,5 @@
     public static final String DURATION_MS_FIELD_NAME = "durationMs";
 
     public static final String EDGE_QUEUE_EVENT_TYPE = "EDGE_QUEUE";
-<<<<<<< HEAD
-=======
 
->>>>>>> bb95ce99
 }