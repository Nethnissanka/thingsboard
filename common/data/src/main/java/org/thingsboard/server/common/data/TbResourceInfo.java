--- conflicted
+++ resolved
@@ -16,15 +16,10 @@
 package org.thingsboard.server.common.data;
 
 import com.fasterxml.jackson.annotation.JsonIgnore;
-<<<<<<< HEAD
-import io.swagger.v3.oas.annotations.media.Schema;
-=======
 import com.fasterxml.jackson.annotation.JsonProperty;
 import com.fasterxml.jackson.core.JsonProcessingException;
 import com.fasterxml.jackson.databind.JsonNode;
-import io.swagger.annotations.ApiModel;
-import io.swagger.annotations.ApiModelProperty;
->>>>>>> 5cc0dc6d
+import io.swagger.v3.oas.annotations.media.Schema;
 import lombok.Data;
 import lombok.EqualsAndHashCode;
 import lombok.extern.slf4j.Slf4j;
@@ -33,13 +28,9 @@
 import org.thingsboard.server.common.data.validation.Length;
 import org.thingsboard.server.common.data.validation.NoXss;
 
-<<<<<<< HEAD
-@Schema
-=======
 import java.util.function.UnaryOperator;
 
-@ApiModel
->>>>>>> 5cc0dc6d
+@Schema
 @Slf4j
 @Data
 @EqualsAndHashCode(callSuper = true)
@@ -59,22 +50,16 @@
     @Length(fieldName = "resourceKey")
     @Schema(description = "Resource key.", example = "19_1.0", accessMode = Schema.AccessMode.READ_ONLY)
     private String resourceKey;
-<<<<<<< HEAD
+    private boolean isPublic;
+    private String publicResourceKey;
     @Schema(description = "Resource search text.", example = "19_1.0:binaryappdatacontainer", accessMode = Schema.AccessMode.READ_ONLY)
     private String searchText;
+
     @Schema(description = "Resource etag.", example = "33a64df551425fcc55e4d42a148795d9f25f89d4", accessMode = Schema.AccessMode.READ_ONLY)
-=======
-    private boolean isPublic;
-    private String publicResourceKey;
-    @ApiModelProperty(position = 7, value = "Resource search text.", example = "19_1.0:binaryappdatacontainer", accessMode = ApiModelProperty.AccessMode.READ_ONLY)
-    private String searchText;
-
-    @ApiModelProperty(position = 8, value = "Resource etag.", example = "33a64df551425fcc55e4d42a148795d9f25f89d4", accessMode = ApiModelProperty.AccessMode.READ_ONLY)
->>>>>>> 5cc0dc6d
     private String etag;
     @NoXss
     @Length(fieldName = "file name")
-    @ApiModelProperty(position = 9, value = "Resource file name.", example = "19.xml", accessMode = ApiModelProperty.AccessMode.READ_ONLY)
+    @Schema(description = "Resource file name.", example = "19.xml", accessMode = Schema.AccessMode.READ_ONLY)
     private String fileName;
     private JsonNode descriptor;
 
