/**
 * Copyright © 2016-2020 The Thingsboard Authors
 *
 * Licensed under the Apache License, Version 2.0 (the "License");
 * you may not use this file except in compliance with the License.
 * You may obtain a copy of the License at
 *
 *     http://www.apache.org/licenses/LICENSE-2.0
 *
 * Unless required by applicable law or agreed to in writing, software
 * distributed under the License is distributed on an "AS IS" BASIS,
 * WITHOUT WARRANTIES OR CONDITIONS OF ANY KIND, either express or implied.
 * See the License for the specific language governing permissions and
 * limitations under the License.
 */
package org.thingsboard.server.common.data.audit;

import lombok.Getter;

@Getter
public enum ActionType {
    ADDED(false), // log entity
    DELETED(false), // log string id
    UPDATED(false), // log entity
    ATTRIBUTES_UPDATED(false), // log attributes/values
    ATTRIBUTES_DELETED(false), // log attributes
    TIMESERIES_UPDATED(false), // log timeseries
    TIMESERIES_DELETED(false), // log timeseries
    RPC_CALL(false), // log method and params
    CREDENTIALS_UPDATED(false), // log new credentials
    ASSIGNED_TO_CUSTOMER(false), // log customer name
    UNASSIGNED_FROM_CUSTOMER(false), // log customer name
    ACTIVATED(false), // log string id
    SUSPENDED(false), // log string id
    CREDENTIALS_READ(true), // log device id
    ATTRIBUTES_READ(true), // log attributes
    RELATION_ADD_OR_UPDATE(false),
    RELATION_DELETED(false),
    RELATIONS_DELETED(false),
    ALARM_ACK(false),
    ALARM_CLEAR(false),
    LOGIN(false),
    LOGOUT(false),
    LOCKOUT(false),
    ASSIGNED_FROM_TENANT(false),
    ASSIGNED_TO_TENANT(false),
    ASSIGNED_TO_EDGE(false), // log edge name
<<<<<<< HEAD
    UNASSIGNED_FROM_EDGE(false); // log edge name
=======
    UNASSIGNED_FROM_EDGE(false), // log edge name
    CREDENTIALS_REQUEST(false),  // request credentials from edge
    ENTITY_EXISTS_REQUEST(false);  // request to recreate entity on edge
>>>>>>> 0a7d8e86

    private final boolean isRead;

    ActionType(boolean isRead) {
        this.isRead = isRead;
    }
}<|MERGE_RESOLUTION|>--- conflicted
+++ resolved
@@ -45,13 +45,9 @@
     ASSIGNED_FROM_TENANT(false),
     ASSIGNED_TO_TENANT(false),
     ASSIGNED_TO_EDGE(false), // log edge name
-<<<<<<< HEAD
-    UNASSIGNED_FROM_EDGE(false); // log edge name
-=======
     UNASSIGNED_FROM_EDGE(false), // log edge name
     CREDENTIALS_REQUEST(false),  // request credentials from edge
     ENTITY_EXISTS_REQUEST(false);  // request to recreate entity on edge
->>>>>>> 0a7d8e86
 
     private final boolean isRead;
 
