/**
 * Copyright © 2016-2021 The Thingsboard Authors
 *
 * Licensed under the Apache License, Version 2.0 (the "License");
 * you may not use this file except in compliance with the License.
 * You may obtain a copy of the License at
 *
 *     http://www.apache.org/licenses/LICENSE-2.0
 *
 * Unless required by applicable law or agreed to in writing, software
 * distributed under the License is distributed on an "AS IS" BASIS,
 * WITHOUT WARRANTIES OR CONDITIONS OF ANY KIND, either express or implied.
 * See the License for the specific language governing permissions and
 * limitations under the License.
 */
package org.thingsboard.server.common.data.rule;

import com.fasterxml.jackson.annotation.JsonIgnore;
import com.fasterxml.jackson.databind.JsonNode;
import io.swagger.annotations.ApiModel;
import io.swagger.annotations.ApiModelProperty;
import lombok.Data;
import lombok.EqualsAndHashCode;
import lombok.extern.slf4j.Slf4j;
import org.thingsboard.server.common.data.HasName;
import org.thingsboard.server.common.data.HasTenantId;
import org.thingsboard.server.common.data.SearchTextBasedWithAdditionalInfo;
import org.thingsboard.server.common.data.id.RuleChainId;
import org.thingsboard.server.common.data.id.RuleNodeId;
import org.thingsboard.server.common.data.id.TenantId;
import org.thingsboard.server.common.data.validation.Length;
import org.thingsboard.server.common.data.validation.NoXss;

@ApiModel
@Data
@EqualsAndHashCode(callSuper = true)
@Slf4j
public class RuleChain extends SearchTextBasedWithAdditionalInfo<RuleChainId> implements HasName, HasTenantId {

    private static final long serialVersionUID = -5656679015121935465L;

    @ApiModelProperty(position = 3, required = true, value = "JSON object with Tenant Id.", readOnly = true)
    private TenantId tenantId;
    @NoXss
<<<<<<< HEAD
    @Length(fieldName = "name")
=======
    @ApiModelProperty(position = 4, required = true, value = "Rule Chain name", example = "Humidity data processing")
>>>>>>> cd23b85b
    private String name;
    @ApiModelProperty(position = 5, value = "Rule Chain type. 'EDGE' rule chains are processing messages on the edge devices only.", example = "A4B72CCDFF33")
    private RuleChainType type;
    @ApiModelProperty(position = 6, value = "JSON object with Rule Chain Id. Pointer to the first rule node that should receive all messages pushed to this rule chain.")
    private RuleNodeId firstRuleNodeId;
    @ApiModelProperty(position = 7, value = "Indicates root rule chain. The root rule chain process messages from all devices and entities by default. User may configure default rule chain per device profile.")
    private boolean root;
    @ApiModelProperty(position = 8, value = "Reserved for future usage.")
    private boolean debugMode;
    @ApiModelProperty(position = 9, value = "Reserved for future usage. The actual list of rule nodes and their relations is stored in the database separately.")
    private transient JsonNode configuration;

    @JsonIgnore
    private byte[] configurationBytes;

    public RuleChain() {
        super();
    }

    public RuleChain(RuleChainId id) {
        super(id);
    }

    public RuleChain(RuleChain ruleChain) {
        super(ruleChain);
        this.tenantId = ruleChain.getTenantId();
        this.name = ruleChain.getName();
        this.type = ruleChain.getType();
        this.firstRuleNodeId = ruleChain.getFirstRuleNodeId();
        this.root = ruleChain.isRoot();
        this.setConfiguration(ruleChain.getConfiguration());
    }

    @Override
    public String getSearchText() {
        return getName();
    }

    @Override
    public String getName() {
        return name;
    }

    @ApiModelProperty(position = 1, value = "JSON object with the Rule Chain Id. " +
            "Specify this field to update the Rule Chain. " +
            "Referencing non-existing Rule Chain Id will cause error. " +
            "Omit this field to create new rule chain." )
    @Override
    public RuleChainId getId() {
        return super.getId();
    }

    @ApiModelProperty(position = 2, value = "Timestamp of the rule chain creation, in milliseconds", example = "1609459200000", readOnly = true)
    @Override
    public long getCreatedTime() {
        return super.getCreatedTime();
    }

    public JsonNode getConfiguration() {
        return SearchTextBasedWithAdditionalInfo.getJson(() -> configuration, () -> configurationBytes);
    }

    public void setConfiguration(JsonNode data) {
        setJson(data, json -> this.configuration = json, bytes -> this.configurationBytes = bytes);
    }

}<|MERGE_RESOLUTION|>--- conflicted
+++ resolved
@@ -42,11 +42,8 @@
     @ApiModelProperty(position = 3, required = true, value = "JSON object with Tenant Id.", readOnly = true)
     private TenantId tenantId;
     @NoXss
-<<<<<<< HEAD
     @Length(fieldName = "name")
-=======
     @ApiModelProperty(position = 4, required = true, value = "Rule Chain name", example = "Humidity data processing")
->>>>>>> cd23b85b
     private String name;
     @ApiModelProperty(position = 5, value = "Rule Chain type. 'EDGE' rule chains are processing messages on the edge devices only.", example = "A4B72CCDFF33")
     private RuleChainType type;
