--- conflicted
+++ resolved
@@ -244,11 +244,7 @@
     if (authState && authState.authUser) {
       if (authState.authUser.authority === Authority.TENANT_ADMIN || authState.authUser.authority === Authority.CUSTOMER_USER) {
         if ((this.userHasDefaultDashboard(authState) && authState.forceFullscreen) || authState.authUser.isPublic) {
-<<<<<<< HEAD
-          if (path === 'account' || path === 'account.profile' || path === 'account.security' || path === 'account.notificationSettings') {
-=======
           if (path.startsWith('account')) {
->>>>>>> 581c02bf
             if (this.userHasProfile(authState.authUser)) {
               return false;
             } else {
