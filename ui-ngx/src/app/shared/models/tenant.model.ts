--- conflicted
+++ resolved
@@ -50,7 +50,6 @@
   maxEmails: number;
   maxSms: number;
   maxCreatedAlarms: number;
-<<<<<<< HEAD
 
   rateLimitsTenantConfiguration: string;
   rateLimitsCustomerConfiguration: string;
@@ -68,8 +67,6 @@
 
   cassandraTenantLimitsConfiguration: string;
   printTenantNames: boolean;
-=======
->>>>>>> 1f0d6ad9
 
   defaultStorageTtlDays: number;
   alarmsTtlDays: number;
@@ -104,9 +101,10 @@
           maxRuleNodeExecutionsPerMessage: 0,
           maxEmails: 0,
           maxSms: 0,
-<<<<<<< HEAD
+          maxCreatedAlarms: 0,
           defaultStorageTtlDays: 0,
-          maxCreatedAlarms: 0,
+          alarmsTtlDays: 0,
+          rpcTtlDays: 0,
 
           rateLimitsTenantConfiguration: '',
           rateLimitsCustomerConfiguration: '',
@@ -124,12 +122,6 @@
 
           cassandraTenantLimitsConfiguration: '',
           printTenantNames: false
-=======
-          maxCreatedAlarms: 0,
-          defaultStorageTtlDays: 0,
-          alarmsTtlDays: 0,
-          rpcTtlDays: 0
->>>>>>> 1f0d6ad9
         };
         configuration = {...defaultConfiguration, type: TenantProfileType.DEFAULT};
         break;
