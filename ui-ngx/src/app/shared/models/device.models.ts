///
/// Copyright © 2016-2021 The Thingsboard Authors
///
/// Licensed under the Apache License, Version 2.0 (the "License");
/// you may not use this file except in compliance with the License.
/// You may obtain a copy of the License at
///
///     http://www.apache.org/licenses/LICENSE-2.0
///
/// Unless required by applicable law or agreed to in writing, software
/// distributed under the License is distributed on an "AS IS" BASIS,
/// WITHOUT WARRANTIES OR CONDITIONS OF ANY KIND, either express or implied.
/// See the License for the specific language governing permissions and
/// limitations under the License.
///

import { BaseData } from '@shared/models/base-data';
import { DeviceId } from './id/device-id';
import { TenantId } from '@shared/models/id/tenant-id';
import { CustomerId } from '@shared/models/id/customer-id';
import { DeviceCredentialsId } from '@shared/models/id/device-credentials-id';
import { EntitySearchQuery } from '@shared/models/relation.models';
import { DeviceProfileId } from '@shared/models/id/device-profile-id';
import { RuleChainId } from '@shared/models/id/rule-chain-id';
import { EntityInfoData } from '@shared/models/entity.models';
import { KeyFilter } from '@shared/models/query/query.models';
import { TimeUnit } from '@shared/models/time/time.models';
import * as _moment from 'moment';
import { AbstractControl, ValidationErrors } from '@angular/forms';

export enum DeviceProfileType {
  DEFAULT = 'DEFAULT',
  SNMP = 'SNMP'
}

export enum DeviceTransportType {
  DEFAULT = 'DEFAULT',
  MQTT = 'MQTT',
<<<<<<< HEAD
  LWM2M = 'LWM2M',
  SNMP = 'SNMP'
=======
  COAP = 'COAP',
  LWM2M = 'LWM2M'
>>>>>>> 367be124
}

export enum TransportPayloadType {
  JSON = 'JSON',
  PROTOBUF = 'PROTOBUF'
}

export enum CoapTransportDeviceType {
  DEFAULT = 'DEFAULT',
  EFENTO = 'EFENTO'
}

export enum DeviceProvisionType {
  DISABLED = 'DISABLED',
  ALLOW_CREATE_NEW_DEVICES = 'ALLOW_CREATE_NEW_DEVICES',
  CHECK_PRE_PROVISIONED_DEVICES = 'CHECK_PRE_PROVISIONED_DEVICES'
}

export interface DeviceConfigurationFormInfo {
  hasProfileConfiguration: boolean;
  hasDeviceConfiguration: boolean;
}

export const deviceProfileTypeTranslationMap = new Map<DeviceProfileType, string>(
  [
    [DeviceProfileType.DEFAULT, 'device-profile.type-default']
  ]
);

export const deviceProfileTypeConfigurationInfoMap = new Map<DeviceProfileType, DeviceConfigurationFormInfo>(
  [
    [
      DeviceProfileType.DEFAULT,
      {
        hasProfileConfiguration: false,
        hasDeviceConfiguration: false,
      }
    ],
    [
      DeviceProfileType.SNMP,
      {
        hasProfileConfiguration: true,
        hasDeviceConfiguration: true,
      }
    ]
  ]
);

export const deviceTransportTypeTranslationMap = new Map<DeviceTransportType, string>(
  [
    [DeviceTransportType.DEFAULT, 'device-profile.transport-type-default'],
    [DeviceTransportType.MQTT, 'device-profile.transport-type-mqtt'],
<<<<<<< HEAD
    [DeviceTransportType.LWM2M, 'device-profile.transport-type-lwm2m'],
    [DeviceTransportType.SNMP, 'device-profile.transport-type-snmp']
=======
    [DeviceTransportType.COAP, 'device-profile.transport-type-coap'],
    [DeviceTransportType.LWM2M, 'device-profile.transport-type-lwm2m']
>>>>>>> 367be124
  ]
);


export const deviceProvisionTypeTranslationMap = new Map<DeviceProvisionType, string>(
  [
    [DeviceProvisionType.DISABLED, 'device-profile.provision-strategy-disabled'],
    [DeviceProvisionType.ALLOW_CREATE_NEW_DEVICES, 'device-profile.provision-strategy-created-new'],
    [DeviceProvisionType.CHECK_PRE_PROVISIONED_DEVICES, 'device-profile.provision-strategy-check-pre-provisioned']
  ]
);

export const deviceTransportTypeHintMap = new Map<DeviceTransportType, string>(
  [
    [DeviceTransportType.DEFAULT, 'device-profile.transport-type-default-hint'],
    [DeviceTransportType.MQTT, 'device-profile.transport-type-mqtt-hint'],
<<<<<<< HEAD
    [DeviceTransportType.LWM2M, 'device-profile.transport-type-lwm2m-hint'],
    [DeviceTransportType.SNMP, 'device-profile.transport-type-snmp-hint']
=======
    [DeviceTransportType.COAP, 'device-profile.transport-type-coap-hint'],
    [DeviceTransportType.LWM2M, 'device-profile.transport-type-lwm2m-hint']
>>>>>>> 367be124
  ]
);

export const transportPayloadTypeTranslationMap = new Map<TransportPayloadType, string>(
  [
    [TransportPayloadType.JSON, 'device-profile.transport-device-payload-type-json'],
    [TransportPayloadType.PROTOBUF, 'device-profile.transport-device-payload-type-proto']
  ]
);

export const defaultTelemetrySchema =
  'syntax ="proto3";\n' +
  'package telemetry;\n' +
  '\n' +
  'message SensorDataReading {\n' +
  '\n' +
  '  double temperature = 1;\n' +
  '  double humidity = 2;\n' +
  '  InnerObject innerObject = 3;\n' +
  '\n' +
  '  message InnerObject {\n' +
  '    string key1 = 1;\n' +
  '    bool key2 = 2;\n' +
  '    double key3 = 3;\n' +
  '    int32 key4 = 4;\n' +
  '    string key5 = 5;\n' +
  '  }\n' +
  '}\n';

export const defaultAttributesSchema =
  'syntax ="proto3";\n' +
  'package attributes;\n' +
  '\n' +
  'message SensorConfiguration {\n' +
  '  string firmwareVersion = 1;\n' +
  '  string serialNumber = 2;\n' +
  '}';

export const coapDeviceTypeTranslationMap = new Map<CoapTransportDeviceType, string>(
  [
    [CoapTransportDeviceType.DEFAULT, 'device-profile.coap-device-type-default'],
    [CoapTransportDeviceType.EFENTO, 'device-profile.coap-device-type-efento']
  ]
);


export const deviceTransportTypeConfigurationInfoMap = new Map<DeviceTransportType, DeviceConfigurationFormInfo>(
  [
    [
      DeviceTransportType.DEFAULT,
      {
        hasProfileConfiguration: false,
        hasDeviceConfiguration: false,
      }
    ],
    [
      DeviceTransportType.MQTT,
      {
        hasProfileConfiguration: true,
        hasDeviceConfiguration: false,
      }
    ],
    [
      DeviceTransportType.COAP,
      {
        hasProfileConfiguration: true,
        hasDeviceConfiguration: false,
      }
    ],
    [
      DeviceTransportType.LWM2M,
      {
        hasProfileConfiguration: true,
        hasDeviceConfiguration: false,
      }
    ],
    [
      DeviceTransportType.SNMP,
      {
        hasProfileConfiguration: true,
        hasDeviceConfiguration: true
      }
    ]
  ]
);

export interface DefaultDeviceProfileConfiguration {
  [key: string]: any;
}

export type DeviceProfileConfigurations = DefaultDeviceProfileConfiguration;

export interface DeviceProfileConfiguration extends DeviceProfileConfigurations {
  type: DeviceProfileType;
}

export interface DefaultDeviceProfileTransportConfiguration {
  [key: string]: any;
}

export interface MqttDeviceProfileTransportConfiguration {
  deviceTelemetryTopic?: string;
  deviceAttributesTopic?: string;
  transportPayloadTypeConfiguration?: {
    transportPayloadType?: TransportPayloadType;
  };
  [key: string]: any;
}

export interface CoapDeviceProfileTransportConfiguration {
  coapDeviceTypeConfiguration?: {
    coapDeviceType?: CoapTransportDeviceType;
    transportPayloadTypeConfiguration?: {
      transportPayloadType?: TransportPayloadType;
      [key: string]: any;
    };
  };
}

export interface Lwm2mDeviceProfileTransportConfiguration {
  [key: string]: any;
}

export interface SnmpDeviceProfileTransportConfiguration {
  [key: string]: any;
}

export type DeviceProfileTransportConfigurations = DefaultDeviceProfileTransportConfiguration &
                                                   MqttDeviceProfileTransportConfiguration &
<<<<<<< HEAD
                                                   Lwm2mDeviceProfileTransportConfiguration &
                                                   SnmpDeviceProfileTransportConfiguration;
=======
                                                   CoapDeviceProfileTransportConfiguration &
                                                   Lwm2mDeviceProfileTransportConfiguration;
>>>>>>> 367be124

export interface DeviceProfileTransportConfiguration extends DeviceProfileTransportConfigurations {
  type: DeviceTransportType;
}

export interface DeviceProvisionConfiguration {
  type: DeviceProvisionType;
  provisionDeviceSecret?: string;
  provisionDeviceKey?: string;
}

export function createDeviceProfileConfiguration(type: DeviceProfileType): DeviceProfileConfiguration {
  let configuration: DeviceProfileConfiguration = null;
  if (type) {
    switch (type) {
      case DeviceProfileType.DEFAULT:
        const defaultConfiguration: DefaultDeviceProfileConfiguration = {};
        configuration = {...defaultConfiguration, type: DeviceProfileType.DEFAULT};
        break;
    }
  }
  return configuration;
}

export function createDeviceConfiguration(type: DeviceProfileType): DeviceConfiguration {
  let configuration: DeviceConfiguration = null;
  if (type) {
    switch (type) {
      case DeviceProfileType.DEFAULT:
        const defaultConfiguration: DefaultDeviceConfiguration = {};
        configuration = {...defaultConfiguration, type: DeviceProfileType.DEFAULT};
        break;
    }
  }
  return configuration;
}

export function createDeviceProfileTransportConfiguration(type: DeviceTransportType): DeviceProfileTransportConfiguration {
  let transportConfiguration: DeviceProfileTransportConfiguration = null;
  if (type) {
    switch (type) {
      case DeviceTransportType.DEFAULT:
        const defaultTransportConfiguration: DefaultDeviceProfileTransportConfiguration = {};
        transportConfiguration = {...defaultTransportConfiguration, type: DeviceTransportType.DEFAULT};
        break;
      case DeviceTransportType.MQTT:
        const mqttTransportConfiguration: MqttDeviceProfileTransportConfiguration = {
          deviceTelemetryTopic: 'v1/devices/me/telemetry',
          deviceAttributesTopic: 'v1/devices/me/attributes',
          transportPayloadTypeConfiguration: {transportPayloadType: TransportPayloadType.JSON}
        };
        transportConfiguration = {...mqttTransportConfiguration, type: DeviceTransportType.MQTT};
        break;
      case DeviceTransportType.COAP:
        const coapTransportConfiguration: CoapDeviceProfileTransportConfiguration = {
          coapDeviceTypeConfiguration: {coapDeviceType: CoapTransportDeviceType.DEFAULT,
            transportPayloadTypeConfiguration: {transportPayloadType: TransportPayloadType.JSON}}
        };
        transportConfiguration = {...coapTransportConfiguration, type: DeviceTransportType.COAP};
        break;
      case DeviceTransportType.LWM2M:
        const lwm2mTransportConfiguration: Lwm2mDeviceProfileTransportConfiguration = {};
        transportConfiguration = {...lwm2mTransportConfiguration, type: DeviceTransportType.LWM2M};
        break;
      case DeviceTransportType.SNMP:
        const snmpTransportConfiguration: SnmpDeviceProfileTransportConfiguration = {};
        transportConfiguration = {...snmpTransportConfiguration, type: DeviceTransportType.SNMP};
        break;
    }
  }
  return transportConfiguration;
}

export function createDeviceTransportConfiguration(type: DeviceTransportType): DeviceTransportConfiguration {
  let transportConfiguration: DeviceTransportConfiguration = null;
  if (type) {
    switch (type) {
      case DeviceTransportType.DEFAULT:
        const defaultTransportConfiguration: DefaultDeviceTransportConfiguration = {};
        transportConfiguration = {...defaultTransportConfiguration, type: DeviceTransportType.DEFAULT};
        break;
      case DeviceTransportType.MQTT:
        const mqttTransportConfiguration: MqttDeviceTransportConfiguration = {};
        transportConfiguration = {...mqttTransportConfiguration, type: DeviceTransportType.MQTT};
        break;
      case DeviceTransportType.COAP:
        const coapTransportConfiguration: CoapDeviceTransportConfiguration = {};
        transportConfiguration = {...coapTransportConfiguration, type: DeviceTransportType.COAP};
        break;
      case DeviceTransportType.LWM2M:
        const lwm2mTransportConfiguration: Lwm2mDeviceTransportConfiguration = {};
        transportConfiguration = {...lwm2mTransportConfiguration, type: DeviceTransportType.LWM2M};
        break;
      case DeviceTransportType.SNMP:
        const snmpTransportConfiguration: SnmpDeviceTransportConfiguration = {};
        transportConfiguration = {...snmpTransportConfiguration, type: DeviceTransportType.SNMP};
        break;
    }
  }
  return transportConfiguration;
}

export enum AlarmConditionType {
  SIMPLE = 'SIMPLE',
  DURATION = 'DURATION',
  REPEATING = 'REPEATING'
}

export const AlarmConditionTypeTranslationMap = new Map<AlarmConditionType, string>(
  [
    [AlarmConditionType.SIMPLE, 'device-profile.condition-type-simple'],
    [AlarmConditionType.DURATION, 'device-profile.condition-type-duration'],
    [AlarmConditionType.REPEATING, 'device-profile.condition-type-repeating']
  ]
);

export interface AlarmConditionSpec{
  type?: AlarmConditionType;
  unit?: TimeUnit;
  value?: number;
  count?: number;
}

export interface AlarmCondition {
  condition: Array<KeyFilter>;
  spec?: AlarmConditionSpec;
}

export enum AlarmScheduleType {
  ANY_TIME = 'ANY_TIME',
  SPECIFIC_TIME = 'SPECIFIC_TIME',
  CUSTOM = 'CUSTOM'
}

export const AlarmScheduleTypeTranslationMap = new Map<AlarmScheduleType, string>(
  [
    [AlarmScheduleType.ANY_TIME, 'device-profile.schedule-any-time'],
    [AlarmScheduleType.SPECIFIC_TIME, 'device-profile.schedule-specific-time'],
    [AlarmScheduleType.CUSTOM, 'device-profile.schedule-custom']
  ]
);

export interface AlarmSchedule{
  type: AlarmScheduleType;
  timezone?: string;
  daysOfWeek?: number[];
  startsOn?: number;
  endsOn?: number;
  items?: CustomTimeSchedulerItem[];
}

export interface CustomTimeSchedulerItem{
  enabled: boolean;
  dayOfWeek: number;
  startsOn: number;
  endsOn: number;
}

export interface AlarmRule {
  condition: AlarmCondition;
  alarmDetails?: string;
  schedule?: AlarmSchedule;
}

export function alarmRuleValidator(control: AbstractControl): ValidationErrors | null {
  const alarmRule: AlarmRule = control.value;
  return alarmRuleValid(alarmRule) ? null : {alarmRule: true};
}

function alarmRuleValid(alarmRule: AlarmRule): boolean {
  if (!alarmRule || !alarmRule.condition || !alarmRule.condition.condition || !alarmRule.condition.condition.length) {
    return false;
  }
  return true;
}

export interface DeviceProfileAlarm {
  id: string;
  alarmType: string;
  createRules: {[severity: string]: AlarmRule};
  clearRule?: AlarmRule;
  propagate?: boolean;
  propagateRelationTypes?: Array<string>;
}

export function deviceProfileAlarmValidator(control: AbstractControl): ValidationErrors | null {
  const deviceProfileAlarm: DeviceProfileAlarm = control.value;
  if (deviceProfileAlarm && deviceProfileAlarm.id && deviceProfileAlarm.alarmType &&
    deviceProfileAlarm.createRules) {
    const severities = Object.keys(deviceProfileAlarm.createRules);
    if (severities.length) {
      let alarmRulesValid = true;
      for (const severity of severities) {
        const alarmRule = deviceProfileAlarm.createRules[severity];
        if (!alarmRuleValid(alarmRule)) {
          alarmRulesValid = false;
          break;
        }
      }
      if (alarmRulesValid) {
        if (deviceProfileAlarm.clearRule && !alarmRuleValid(deviceProfileAlarm.clearRule)) {
          alarmRulesValid = false;
        }
      }
      if (alarmRulesValid) {
        return null;
      }
    }
  }
  return {deviceProfileAlarm: true};
}


export interface DeviceProfileData {
  configuration: DeviceProfileConfiguration;
  transportConfiguration: DeviceProfileTransportConfiguration;
  alarms?: Array<DeviceProfileAlarm>;
  provisionConfiguration?: DeviceProvisionConfiguration;
}

export interface DeviceProfile extends BaseData<DeviceProfileId> {
  tenantId?: TenantId;
  name: string;
  description?: string;
  default?: boolean;
  type: DeviceProfileType;
  transportType: DeviceTransportType;
  provisionType: DeviceProvisionType;
  provisionDeviceKey?: string;
  defaultRuleChainId?: RuleChainId;
  defaultQueueName?: string;
  profileData: DeviceProfileData;
}

export interface DeviceProfileInfo extends EntityInfoData {
  type: DeviceProfileType;
  transportType: DeviceTransportType;
}

export interface DefaultDeviceConfiguration {
  [key: string]: any;
}

export type DeviceConfigurations = DefaultDeviceConfiguration;

export interface DeviceConfiguration extends DeviceConfigurations {
  type: DeviceProfileType;
}

export interface DefaultDeviceTransportConfiguration {
  [key: string]: any;
}

export interface MqttDeviceTransportConfiguration {
  [key: string]: any;
}

export interface CoapDeviceTransportConfiguration {
  [key: string]: any;
}

export interface Lwm2mDeviceTransportConfiguration {
  [key: string]: any;
}

export interface SnmpDeviceTransportConfiguration {
  [key: string]: any;
}

export type DeviceTransportConfigurations = DefaultDeviceTransportConfiguration &
  MqttDeviceTransportConfiguration &
<<<<<<< HEAD
  Lwm2mDeviceTransportConfiguration &
  SnmpDeviceTransportConfiguration;
=======
  CoapDeviceTransportConfiguration &
  Lwm2mDeviceTransportConfiguration;
>>>>>>> 367be124

export interface DeviceTransportConfiguration extends DeviceTransportConfigurations {
  type: DeviceTransportType;
}

export interface DeviceData {
  configuration: DeviceConfiguration;
  transportConfiguration: DeviceTransportConfiguration;
}

export interface Device extends BaseData<DeviceId> {
  tenantId?: TenantId;
  customerId?: CustomerId;
  name: string;
  type: string;
  label: string;
  deviceProfileId?: DeviceProfileId;
  deviceData?: DeviceData;
  additionalInfo?: any;
}

export interface DeviceInfo extends Device {
  customerTitle: string;
  customerIsPublic: boolean;
  deviceProfileName: string;
}

export enum DeviceCredentialsType {
  ACCESS_TOKEN = 'ACCESS_TOKEN',
  X509_CERTIFICATE = 'X509_CERTIFICATE',
  MQTT_BASIC = 'MQTT_BASIC',
  LWM2M_CREDENTIALS = 'LWM2M_CREDENTIALS'
}

export const credentialTypeNames = new Map<DeviceCredentialsType, string>(
  [
    [DeviceCredentialsType.ACCESS_TOKEN, 'Access token'],
    [DeviceCredentialsType.X509_CERTIFICATE, 'MQTT X.509'],
    [DeviceCredentialsType.MQTT_BASIC, 'MQTT Basic'],
    [DeviceCredentialsType.LWM2M_CREDENTIALS, 'LwM2M Credentials']
  ]
);

export interface DeviceCredentials extends BaseData<DeviceCredentialsId> {
  deviceId: DeviceId;
  credentialsType: DeviceCredentialsType;
  credentialsId: string;
  credentialsValue: string;
}

export interface DeviceCredentialMQTTBasic {
  clientId: string;
  userName: string;
  password: string;
}

export interface DeviceSearchQuery extends EntitySearchQuery {
  deviceTypes: Array<string>;
}

export interface ClaimRequest {
  secretKey: string;
}

export enum ClaimResponse {
  SUCCESS = 'SUCCESS',
  FAILURE = 'FAILURE',
  CLAIMED = 'CLAIMED'
}

export interface ClaimResult {
  device: Device;
  response: ClaimResponse;
}

export const dayOfWeekTranslations = new Array<string>(
  'device-profile.schedule-day.monday',
  'device-profile.schedule-day.tuesday',
  'device-profile.schedule-day.wednesday',
  'device-profile.schedule-day.thursday',
  'device-profile.schedule-day.friday',
  'device-profile.schedule-day.saturday',
  'device-profile.schedule-day.sunday'
);

export function getDayString(day: number): string {
  switch (day) {
    case 0:
      return 'device-profile.schedule-day.monday';
    case 1:
      return this.translate.instant('device-profile.schedule-day.tuesday');
    case 2:
      return this.translate.instant('device-profile.schedule-day.wednesday');
    case 3:
      return this.translate.instant('device-profile.schedule-day.thursday');
    case 4:
      return this.translate.instant('device-profile.schedule-day.friday');
    case 5:
      return this.translate.instant('device-profile.schedule-day.saturday');
    case 6:
      return this.translate.instant('device-profile.schedule-day.sunday');
  }
}

export function timeOfDayToUTCTimestamp(date: Date | number): number {
  if (typeof date === 'number' || date === null) {
    return 0;
  }
  return _moment.utc([1970, 0, 1, date.getHours(), date.getMinutes(), date.getSeconds(), 0]).valueOf();
}

export function utcTimestampToTimeOfDay(time = 0): Date {
  return new Date(time + new Date(time).getTimezoneOffset() * 60 * 1000);
}

function timeOfDayToMoment(date: Date | number): _moment.Moment {
  if (typeof date === 'number' || date === null) {
    return _moment([1970, 0, 1, 0, 0, 0, 0]);
  }
  return _moment([1970, 0, 1, date.getHours(), date.getMinutes(), 0, 0]);
}

export function getAlarmScheduleRangeText(startsOn: Date | number, endsOn: Date | number): string {
  const start = timeOfDayToMoment(startsOn);
  const end = timeOfDayToMoment(endsOn);
  if (start < end) {
    return `<span><span class="nowrap">${start.format('hh:mm A')}</span> – <span class="nowrap">${end.format('hh:mm A')}</span></span>`;
  } else if (start.valueOf() === 0 && end.valueOf() === 0 || start.isSame(_moment([1970, 0])) && end.isSame(_moment([1970, 0]))) {
    return '<span><span class="nowrap">12:00 AM</span> – <span class="nowrap">12:00 PM</span></span>';
  }
  return `<span><span class="nowrap">12:00 AM</span> – <span class="nowrap">${end.format('hh:mm A')}</span>` +
    ` and <span class="nowrap">${start.format('hh:mm A')}</span> – <span class="nowrap">12:00 PM</span></span>`;
}<|MERGE_RESOLUTION|>--- conflicted
+++ resolved
@@ -36,13 +36,9 @@
 export enum DeviceTransportType {
   DEFAULT = 'DEFAULT',
   MQTT = 'MQTT',
-<<<<<<< HEAD
+  COAP = 'COAP',
   LWM2M = 'LWM2M',
   SNMP = 'SNMP'
-=======
-  COAP = 'COAP',
-  LWM2M = 'LWM2M'
->>>>>>> 367be124
 }
 
 export enum TransportPayloadType {
@@ -95,13 +91,9 @@
   [
     [DeviceTransportType.DEFAULT, 'device-profile.transport-type-default'],
     [DeviceTransportType.MQTT, 'device-profile.transport-type-mqtt'],
-<<<<<<< HEAD
+    [DeviceTransportType.COAP, 'device-profile.transport-type-coap'],
     [DeviceTransportType.LWM2M, 'device-profile.transport-type-lwm2m'],
     [DeviceTransportType.SNMP, 'device-profile.transport-type-snmp']
-=======
-    [DeviceTransportType.COAP, 'device-profile.transport-type-coap'],
-    [DeviceTransportType.LWM2M, 'device-profile.transport-type-lwm2m']
->>>>>>> 367be124
   ]
 );
 
@@ -118,13 +110,9 @@
   [
     [DeviceTransportType.DEFAULT, 'device-profile.transport-type-default-hint'],
     [DeviceTransportType.MQTT, 'device-profile.transport-type-mqtt-hint'],
-<<<<<<< HEAD
+    [DeviceTransportType.COAP, 'device-profile.transport-type-coap-hint'],
     [DeviceTransportType.LWM2M, 'device-profile.transport-type-lwm2m-hint'],
     [DeviceTransportType.SNMP, 'device-profile.transport-type-snmp-hint']
-=======
-    [DeviceTransportType.COAP, 'device-profile.transport-type-coap-hint'],
-    [DeviceTransportType.LWM2M, 'device-profile.transport-type-lwm2m-hint']
->>>>>>> 367be124
   ]
 );
 
@@ -254,13 +242,9 @@
 
 export type DeviceProfileTransportConfigurations = DefaultDeviceProfileTransportConfiguration &
                                                    MqttDeviceProfileTransportConfiguration &
-<<<<<<< HEAD
+                                                   CoapDeviceProfileTransportConfiguration &
                                                    Lwm2mDeviceProfileTransportConfiguration &
                                                    SnmpDeviceProfileTransportConfiguration;
-=======
-                                                   CoapDeviceProfileTransportConfiguration &
-                                                   Lwm2mDeviceProfileTransportConfiguration;
->>>>>>> 367be124
 
 export interface DeviceProfileTransportConfiguration extends DeviceProfileTransportConfigurations {
   type: DeviceTransportType;
@@ -532,13 +516,9 @@
 
 export type DeviceTransportConfigurations = DefaultDeviceTransportConfiguration &
   MqttDeviceTransportConfiguration &
-<<<<<<< HEAD
+  CoapDeviceTransportConfiguration &
   Lwm2mDeviceTransportConfiguration &
   SnmpDeviceTransportConfiguration;
-=======
-  CoapDeviceTransportConfiguration &
-  Lwm2mDeviceTransportConfiguration;
->>>>>>> 367be124
 
 export interface DeviceTransportConfiguration extends DeviceTransportConfigurations {
   type: DeviceTransportType;
