--- conflicted
+++ resolved
@@ -50,13 +50,10 @@
   LOGIN = 'LOGIN',
   LOGOUT = 'LOGOUT',
   LOCKOUT = 'LOCKOUT',
-<<<<<<< HEAD
+  ASSIGNED_FROM_TENANT = 'ASSIGNED_FROM_TENANT',
+  ASSIGNED_TO_TENANT = 'ASSIGNED_TO_TENANT',
   ASSIGNED_TO_EDGE = 'ASSIGNED_TO_EDGE',
   UNASSIGNED_FROM_EDGE = 'UNASSIGNED_FROM_EDGE'
-=======
-  ASSIGNED_FROM_TENANT = 'ASSIGNED_FROM_TENANT',
-  ASSIGNED_TO_TENANT = 'ASSIGNED_TO_TENANT'
->>>>>>> 40e13cce
 }
 
 export enum ActionStatus {
@@ -87,13 +84,10 @@
     [ActionType.LOGIN, 'audit-log.type-login'],
     [ActionType.LOGOUT, 'audit-log.type-logout'],
     [ActionType.LOCKOUT, 'audit-log.type-lockout'],
-<<<<<<< HEAD
+    [ActionType.ASSIGNED_FROM_TENANT, 'audit-log.type-assigned-from-tenant'],
+    [ActionType.ASSIGNED_TO_TENANT, 'audit-log.type-assigned-to-tenant'],
     [ActionType.ASSIGNED_TO_EDGE, 'audit-log.type-assigned-to-edge'],
     [ActionType.UNASSIGNED_FROM_EDGE, 'audit-log.type-unassigned-from-edge']
-=======
-    [ActionType.ASSIGNED_FROM_TENANT, 'audit-log.type-assigned-from-tenant'],
-    [ActionType.ASSIGNED_TO_TENANT, 'audit-log.type-assigned-to-tenant']
->>>>>>> 40e13cce
   ]
 );
 
