///
/// Copyright © 2016-2023 The Thingsboard Authors
///
/// Licensed under the Apache License, Version 2.0 (the "License");
/// you may not use this file except in compliance with the License.
/// You may obtain a copy of the License at
///
///     http://www.apache.org/licenses/LICENSE-2.0
///
/// Unless required by applicable law or agreed to in writing, software
/// distributed under the License is distributed on an "AS IS" BASIS,
/// WITHOUT WARRANTIES OR CONDITIONS OF ANY KIND, either express or implied.
/// See the License for the specific language governing permissions and
/// limitations under the License.
///

import { ChangeDetectionStrategy, ChangeDetectorRef, Component, Input, OnDestroy, OnInit } from '@angular/core';
import { BehaviorSubject, Subject, Subscription } from 'rxjs';
import { BreadCrumb, BreadCrumbConfig } from './breadcrumb';
import { ActivatedRoute, ActivatedRouteSnapshot, NavigationEnd, Router } from '@angular/router';
import { distinctUntilChanged, filter, map, tap } from 'rxjs/operators';
import { TranslateService } from '@ngx-translate/core';
import { guid } from '@core/utils';
import { BroadcastService } from '@core/services/broadcast.service';
import { ActiveComponentService } from '@core/services/active-component.service';
import { UtilsService } from '@core/services/utils.service';

@Component({
  selector: 'tb-breadcrumb',
  templateUrl: './breadcrumb.component.html',
  styleUrls: ['./breadcrumb.component.scss'],
  changeDetection: ChangeDetectionStrategy.OnPush
})
export class BreadcrumbComponent implements OnInit, OnDestroy {

  activeComponentValue: any;
  updateBreadcrumbsSubscription: Subscription = null;

  setActiveComponent(activeComponent: any) {
    if (this.updateBreadcrumbsSubscription) {
      this.updateBreadcrumbsSubscription.unsubscribe();
      this.updateBreadcrumbsSubscription = null;
    }
    this.activeComponentValue = activeComponent;
    if (this.activeComponentValue && this.activeComponentValue.updateBreadcrumbs) {
      this.updateBreadcrumbsSubscription = this.activeComponentValue.updateBreadcrumbs.subscribe(() => {
        this.breadcrumbs$.next(this.buildBreadCrumbs(this.activatedRoute.snapshot));
      });
    }
  }

  breadcrumbs$: Subject<Array<BreadCrumb>> = new BehaviorSubject<Array<BreadCrumb>>([]);

  routerEventsSubscription = this.router.events.pipe(
    filter((event) => event instanceof NavigationEnd ),
    distinctUntilChanged(),
    map( () => this.buildBreadCrumbs(this.activatedRoute.snapshot) )
  ).subscribe(breadcrumns => this.breadcrumbs$.next(breadcrumns) );

  activeComponentSubscription = this.activeComponentService.onActiveComponentChanged().subscribe(comp => this.setActiveComponent(comp));

  lastBreadcrumb$ = this.breadcrumbs$.pipe(
    map( breadcrumbs => breadcrumbs[breadcrumbs.length - 1])
  );

  constructor(private router: Router,
              private activatedRoute: ActivatedRoute,
              private broadcast: BroadcastService,
              private activeComponentService: ActiveComponentService,
              private cd: ChangeDetectorRef,
              private translate: TranslateService,
              public utils: UtilsService) {
  }

  ngOnInit(): void {
    this.broadcast.on('updateBreadcrumb', () => {
      this.cd.markForCheck();
    });
    this.setActiveComponent(this.activeComponentService.getCurrentActiveComponent());
  }

  ngOnDestroy(): void {
    if (this.routerEventsSubscription) {
      this.routerEventsSubscription.unsubscribe();
    }
    if (this.activeComponentSubscription) {
      this.activeComponentSubscription.unsubscribe();
    }
  }

  private lastChild(route: ActivatedRouteSnapshot) {
    let child = route;
    while (child.firstChild !== null) {
      child = child.firstChild;
    }
    return child;
  }

  buildBreadCrumbs(route: ActivatedRouteSnapshot, breadcrumbs: Array<BreadCrumb> = [],
                   lastChild?: ActivatedRouteSnapshot): Array<BreadCrumb> {
    if (!lastChild) {
      lastChild = this.lastChild(route);
    }
    let newBreadcrumbs = breadcrumbs;
    if (route.routeConfig && route.routeConfig.data) {
      const breadcrumbConfig = route.routeConfig.data.breadcrumb as BreadCrumbConfig<any>;
      if (breadcrumbConfig && !breadcrumbConfig.skip) {
        let label;
        let labelFunction;
        let ignoreTranslate;
        if (breadcrumbConfig.labelFunction) {
<<<<<<< HEAD
          labelFunction = () => breadcrumbConfig.labelFunction(route, this.translate, this.activeComponentValue, lastChild.data);
=======
          labelFunction = () => this.activeComponentValue ?
            breadcrumbConfig.labelFunction(route, this.translate, this.activeComponentValue, lastChild.data) : breadcrumbConfig.label;
>>>>>>> 20e4905e
          ignoreTranslate = true;
        } else {
          label = breadcrumbConfig.label || 'home.home';
          ignoreTranslate = false;
        }
        const icon = breadcrumbConfig.icon || 'home';
        const isMdiIcon = icon.startsWith('mdi:');
        const link = [ route.pathFromRoot.map(v => v.url.map(segment => segment.toString()).join('/')).join('/') ];
        const breadcrumb = {
          id: guid(),
          label,
          labelFunction,
          ignoreTranslate,
          icon,
          isMdiIcon,
          link,
          queryParams: null
        };
        newBreadcrumbs = [...breadcrumbs, breadcrumb];
      }
    }
    if (route.firstChild) {
      return this.buildBreadCrumbs(route.firstChild, newBreadcrumbs, lastChild);
    }
    return newBreadcrumbs;
  }

  trackByBreadcrumbs(index: number, breadcrumb: BreadCrumb){
    return breadcrumb.id;
  }
}<|MERGE_RESOLUTION|>--- conflicted
+++ resolved
@@ -109,12 +109,8 @@
         let labelFunction;
         let ignoreTranslate;
         if (breadcrumbConfig.labelFunction) {
-<<<<<<< HEAD
-          labelFunction = () => breadcrumbConfig.labelFunction(route, this.translate, this.activeComponentValue, lastChild.data);
-=======
           labelFunction = () => this.activeComponentValue ?
             breadcrumbConfig.labelFunction(route, this.translate, this.activeComponentValue, lastChild.data) : breadcrumbConfig.label;
->>>>>>> 20e4905e
           ignoreTranslate = true;
         } else {
           label = breadcrumbConfig.label || 'home.home';
