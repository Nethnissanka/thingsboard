--- conflicted
+++ resolved
@@ -93,12 +93,8 @@
    ['usageInfoService', UsageInfoService],
    ['notificationService', NotificationService],
    ['eventService', EventService],
-<<<<<<< HEAD
    ['unitService', UnitService],
-   ['auditLogService', AuditLogService]
-=======
    ['auditLogService', AuditLogService],
    ['trendzSettingsService', TrendzSettingsService]
->>>>>>> 55db24f7
   ]
 );