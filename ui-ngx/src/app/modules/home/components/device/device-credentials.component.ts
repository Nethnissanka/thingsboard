--- conflicted
+++ resolved
@@ -37,20 +37,13 @@
 import {distinctUntilChanged} from 'rxjs/operators';
 import {SecurityConfigComponent} from '@home/pages/device/lwm2m/security-config.component';
 import {
-<<<<<<< HEAD
-=======
   ClientSecurityConfig,
->>>>>>> dc875508
   DEFAULT_END_POINT,
   DeviceCredentialsDialogLwm2mData,
   END_POINT,
   getDefaultSecurityConfig,
-<<<<<<< HEAD
-  JSON_ALL_CONFIG, SecurityConfigModels, validateSecurityConfig
-=======
   JSON_ALL_CONFIG,
   validateSecurityConfig
->>>>>>> dc875508
 } from '@home/pages/device/lwm2m/security-config.models';
 import {TranslateService} from '@ngx-translate/core';
 import {MatDialog} from '@angular/material/dialog';
@@ -214,11 +207,7 @@
         this.deviceCredentialsFormGroup.get('credentialsBasic').disable({emitEvent: false});
         break;
       case DeviceCredentialsType.LWM2M_CREDENTIALS:
-<<<<<<< HEAD
-        this.deviceCredentialsFormGroup.get('credentialsValue').setValidators([Validators.required, this.jsonValidator]);
-=======
         this.deviceCredentialsFormGroup.get('credentialsValue').setValidators([Validators.required, this.lwm2mConfigJsonValidator]);
->>>>>>> dc875508
         this.deviceCredentialsFormGroup.get('credentialsValue').updateValueAndValidity({emitEvent: false});
         this.deviceCredentialsFormGroup.get('credentialsId').setValidators([]);
         this.deviceCredentialsFormGroup.get('credentialsId').updateValueAndValidity({emitEvent: false});
@@ -299,11 +288,6 @@
     return Object.keys(response).length === 0 || JSON.stringify(response) === '[{}]';
   }
 
-<<<<<<< HEAD
-  private jsonValidator(control: FormControl) {
-    return validateSecurityConfig(control.value) ? null: {jsonError: {parsedJson: "error"}};
-  }
-=======
   private lwm2mConfigJsonValidator(control: FormControl) {
     return validateSecurityConfig(control.value) ? null: {jsonError: {parsedJson: "error"}};
   }
@@ -312,5 +296,4 @@
     let jsonConfigDef =  JSON.stringify(getDefaultSecurityConfig(), null, 2);
     return !flag ? "" : 'Example (mode=\"NoSec\"):\n\r ' + jsonConfigDef;
   }
->>>>>>> dc875508
 }