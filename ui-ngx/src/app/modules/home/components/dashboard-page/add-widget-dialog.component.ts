--- conflicted
+++ resolved
@@ -100,12 +100,10 @@
       isDataEnabled,
       settingsSchema,
       dataKeySettingsSchema,
-<<<<<<< HEAD
+      latestDataKeySettingsSchema,
       settingsDirective: widgetInfo.settingsDirective,
-      dataKeySettingsDirective: widgetInfo.dataKeySettingsDirective
-=======
-      latestDataKeySettingsSchema
->>>>>>> fa3d8870
+      dataKeySettingsDirective: widgetInfo.dataKeySettingsDirective,
+      latestDataKeySettingsDirective: widgetInfo.latestDataKeySettingsDirective
     };
 
     this.widgetFormGroup = this.fb.group({
