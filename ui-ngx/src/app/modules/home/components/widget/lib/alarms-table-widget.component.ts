///
/// Copyright © 2016-2023 The Thingsboard Authors
///
/// Licensed under the Apache License, Version 2.0 (the "License");
/// you may not use this file except in compliance with the License.
/// You may obtain a copy of the License at
///
///     http://www.apache.org/licenses/LICENSE-2.0
///
/// Unless required by applicable law or agreed to in writing, software
/// distributed under the License is distributed on an "AS IS" BASIS,
/// WITHOUT WARRANTIES OR CONDITIONS OF ANY KIND, either express or implied.
/// See the License for the specific language governing permissions and
/// limitations under the License.
///

import {
  AfterViewInit,
  ChangeDetectorRef,
  Component,
  ElementRef,
  EventEmitter,
  Injector,
  Input,
  NgZone,
  OnDestroy,
  OnInit,
  StaticProvider,
  ViewChild,
  ViewContainerRef
} from '@angular/core';
import { PageComponent } from '@shared/components/page.component';
import { Store } from '@ngrx/store';
import { AppState } from '@core/core.state';
import { WidgetAction, WidgetContext } from '@home/models/widget-component.models';
import { DataKey, WidgetActionDescriptor, WidgetConfig } from '@shared/models/widget.models';
import { IWidgetSubscription } from '@core/api/widget-api.models';
import { UtilsService } from '@core/services/utils.service';
import { TranslateService } from '@ngx-translate/core';
import {
  createLabelFromDatasource,
  deepClone,
  hashCode,
  isDefined,
  isDefinedAndNotNull,
  isNumber,
  isObject,
  isUndefined
} from '@core/utils';
import cssjs from '@core/css/css';
import { sortItems } from '@shared/models/page/page-link';
import { Direction } from '@shared/models/page/sort-order';
import { CollectionViewer, DataSource, SelectionModel } from '@angular/cdk/collections';
import { BehaviorSubject, forkJoin, fromEvent, merge, Observable, Subscription } from 'rxjs';
import { emptyPageData, PageData } from '@shared/models/page/page-data';
import { debounceTime, distinctUntilChanged, map, take, tap } from 'rxjs/operators';
import { MatPaginator } from '@angular/material/paginator';
import { MatSort, SortDirection } from '@angular/material/sort';
import { DomSanitizer, SafeHtml } from '@angular/platform-browser';
import {
  CellContentInfo,
  CellStyleInfo,
  checkHasActions,
  constructTableCssString,
  DisplayColumn,
  EntityColumn,
  entityDataSortOrderFromString,
  findColumnByEntityKey,
  findEntityKeyByColumnDef,
  fromEntityColumnDef,
  getAlarmValue,
  getCellContentInfo,
  getCellStyleInfo,
  getColumnDefaultVisibility,
  getColumnSelectionAvailability,
  getColumnWidth,
  getHeaderTitle,
  getRowStyleInfo,
  getTableCellButtonActions,
  noDataMessage,
  prepareTableCellButtonActions,
  RowStyleInfo,
  TableCellButtonActionDescriptor,
  TableWidgetDataKeySettings,
  TableWidgetSettings,
  widthStyle
} from '@home/components/widget/lib/table-widget.models';
import { ConnectedPosition, Overlay, OverlayConfig, OverlayRef } from '@angular/cdk/overlay';
import { ComponentPortal } from '@angular/cdk/portal';
import {
  DISPLAY_COLUMNS_PANEL_DATA,
  DisplayColumnsPanelComponent,
  DisplayColumnsPanelData
} from '@home/components/widget/lib/display-columns-panel.component';
import { AlarmDataInfo, alarmFields, AlarmInfo, alarmSeverityColors, AlarmStatus } from '@shared/models/alarm.models';
import { DatePipe } from '@angular/common';
import {
  AlarmDetailsDialogComponent,
  AlarmDetailsDialogData
} from '@home/components/alarm/alarm-details-dialog.component';
import { MatDialog } from '@angular/material/dialog';
import { NULL_UUID } from '@shared/models/id/has-uuid';
import { DialogService } from '@core/services/dialog.service';
import { AlarmService } from '@core/http/alarm.service';
import {
  AlarmData,
  AlarmDataPageLink,
  dataKeyToEntityKey,
  dataKeyTypeToEntityKeyType,
  entityDataPageLinkSortDirection,
  KeyFilter
} from '@app/shared/models/query/query.models';
import { DataKeyType } from '@shared/models/telemetry/telemetry.models';
import { entityFields } from '@shared/models/entity.models';
import { coerceBooleanProperty } from '@angular/cdk/coercion';
import { ResizeObserver } from '@juggle/resize-observer';
import { hidePageSizePixelValue } from '@shared/models/constants';
import {
  ALARM_ASSIGNEE_PANEL_DATA,
  AlarmAssigneePanelComponent,
  AlarmAssigneePanelData
} from '@home/components/alarm/alarm-assignee-panel.component';
import {
  AlarmCommentDialogComponent,
  AlarmCommentDialogData
} from '@home/components/alarm/alarm-comment-dialog.component';
import { EntityService } from '@core/http/entity.service';
import {
  ALARM_FILTER_CONFIG_DATA,
  AlarmFilterConfigComponent,
  AlarmFilterConfigData
} from '@home/components/alarm/alarm-filter-config.component';
import { getCurrentAuthUser } from '@core/auth/auth.selectors';

interface AlarmsTableWidgetSettings extends TableWidgetSettings {
  alarmsTitle: string;
  enableSelectColumnDisplay: boolean;
  defaultSortOrder: string;
  enableSelection: boolean;
  enableStatusFilter?: boolean;
  enableFilter: boolean;
  displayActivity: boolean;
  displayDetails: boolean;
  allowAcknowledgment: boolean;
  allowClear: boolean;
  allowAssign: boolean;
}

interface AlarmWidgetActionDescriptor extends TableCellButtonActionDescriptor {
  details?: boolean;
  acknowledge?: boolean;
  clear?: boolean;
  activity?: boolean;
}

@Component({
  selector: 'tb-alarms-table-widget',
  templateUrl: './alarms-table-widget.component.html',
  styleUrls: ['./alarms-table-widget.component.scss', './table-widget.scss']
})
<<<<<<< HEAD
export class AlarmsTableWidgetComponent extends PageComponent implements OnInit, AfterViewInit, OnDestroy {
=======
export class AlarmsTableWidgetComponent extends PageComponent implements OnInit, OnDestroy, AfterViewInit {
>>>>>>> 25f0c9e1

  @Input()
  ctx: WidgetContext;

  @ViewChild('searchInput') searchInputField: ElementRef;
  @ViewChild(MatPaginator) paginator: MatPaginator;
  @ViewChild(MatSort) sort: MatSort;

  public enableSelection = true;
  public displayPagination = true;
  public enableStickyHeader = true;
  public enableStickyAction = false;
  public collapseCellActions = true;
  public pageSizeOptions;
  public pageLink: AlarmDataPageLink;
  public sortOrderProperty: string;
  public textSearchMode = false;
  public hidePageSize = false;
  public columns: Array<EntityColumn> = [];
  public displayedColumns: string[] = [];
  public alarmsDatasource: AlarmsDatasource;
  public noDataDisplayMessageText: string;
  private setCellButtonAction: boolean;

  private cellContentCache: Array<any> = [];
  private cellStyleCache: Array<any> = [];
  private rowStyleCache: Array<any> = [];

  private settings: AlarmsTableWidgetSettings;
  private widgetConfig: WidgetConfig;
  private subscription: IWidgetSubscription;
  private widgetResize$: ResizeObserver;

  private alarmsTitlePattern: string;

  private displayActivity = false;
  private displayDetails = true;
  public allowAcknowledgment = true;
  private allowClear = true;
  public allowAssign = true;

  private defaultPageSize = 10;
  private defaultSortOrder = '-' + alarmFields.createdTime.value;

  private contentsInfo: {[key: string]: CellContentInfo} = {};
  private stylesInfo: {[key: string]: CellStyleInfo} = {};
  private columnWidth: {[key: string]: string} = {};
  private columnDefaultVisibility: {[key: string]: boolean} = {};
  private columnSelectionAvailability: {[key: string]: boolean} = {};

  private rowStylesInfo: RowStyleInfo;

  private widgetTimewindowChanged$: Subscription;

  private searchAction: WidgetAction = {
    name: 'action.search',
    show: true,
    icon: 'search',
    onAction: () => {
      this.enterFilterMode();
    }
  };

  private columnDisplayAction: WidgetAction = {
    name: 'entity.columns-to-display',
    show: true,
    icon: 'view_column',
    onAction: ($event) => {
      this.editColumnsToDisplay($event);
    }
  };

  private alarmFilterAction: WidgetAction = {
    name: 'alarm.alarm-filter',
    show: true,
    onAction: ($event) => {
      this.editAlarmFilter($event);
    },
    icon: 'filter_list'
  };

  constructor(protected store: Store<AppState>,
              private elementRef: ElementRef,
              private ngZone: NgZone,
              private overlay: Overlay,
              private viewContainerRef: ViewContainerRef,
              private utils: UtilsService,
              public translate: TranslateService,
              private domSanitizer: DomSanitizer,
              private datePipe: DatePipe,
              private dialog: MatDialog,
              private dialogService: DialogService,
              private entityService: EntityService,
              private alarmService: AlarmService,
              private cd: ChangeDetectorRef) {
    super(store);
    this.pageLink = {
      page: 0,
      pageSize: this.defaultPageSize,
      textSearch: null
    };
  }

  ngOnInit(): void {
    this.ctx.$scope.alarmsTableWidget = this;
    this.settings = this.ctx.settings;
    this.widgetConfig = this.ctx.widgetConfig;
    this.subscription = this.ctx.defaultSubscription;
    this.initializeConfig();
    this.updateAlarmSource();
    this.ctx.updateWidgetParams();

    if (this.displayPagination) {
      this.widgetTimewindowChanged$ = this.ctx.defaultSubscription.widgetTimewindowChanged$.subscribe(
        () => this.pageLink.page = 0
      );
      this.widgetResize$ = new ResizeObserver(() => {
        const showHidePageSize = this.elementRef.nativeElement.offsetWidth < hidePageSizePixelValue;
        if (showHidePageSize !== this.hidePageSize) {
          this.hidePageSize = showHidePageSize;
          this.cd.markForCheck();
        }
      });
      this.widgetResize$.observe(this.elementRef.nativeElement);
    }
  }

  ngOnDestroy(): void {
    if (this.widgetTimewindowChanged$) {
      this.widgetTimewindowChanged$.unsubscribe();
      this.widgetTimewindowChanged$ = null;
    }
    if (this.widgetResize$) {
      this.widgetResize$.disconnect();
    }
  }

  ngAfterViewInit(): void {
    fromEvent(this.searchInputField.nativeElement, 'keyup')
      .pipe(
        debounceTime(150),
        distinctUntilChanged(),
        tap(() => {
          this.resetPageIndex();
          this.updateData();
        })
      )
      .subscribe();

    if (this.displayPagination) {
      this.sort.sortChange.subscribe(() => this.paginator.pageIndex = 0);
    }
    ((this.displayPagination ? merge(this.sort.sortChange, this.paginator.page) : this.sort.sortChange) as Observable<any>)
      .pipe(
        tap(() => this.updateData())
      )
      .subscribe();
    this.updateData();
  }

  public onDataUpdated() {
    this.updateTitle(true);
    this.alarmsDatasource.updateAlarms();
    this.clearCache();
    this.ctx.detectChanges();
  }

  public pageLinkSortDirection(): SortDirection {
    return entityDataPageLinkSortDirection(this.pageLink);
  }

  private initializeConfig() {
    this.ctx.widgetActions = [this.searchAction, this.alarmFilterAction, this.columnDisplayAction];

    this.displayActivity = isDefined(this.settings.displayActivity) ? this.settings.displayActivity : false;
    this.displayDetails = isDefined(this.settings.displayDetails) ? this.settings.displayDetails : true;
    this.allowAcknowledgment = isDefined(this.settings.allowAcknowledgment) ? this.settings.allowAcknowledgment : true;
    this.allowClear = isDefined(this.settings.allowClear) ? this.settings.allowClear : true;
    this.allowAssign = isDefined(this.settings.allowAssign) ? this.settings.allowAssign : true;

    if (this.settings.alarmsTitle && this.settings.alarmsTitle.length) {
      this.alarmsTitlePattern = this.utils.customTranslation(this.settings.alarmsTitle, this.settings.alarmsTitle);
    } else {
      this.alarmsTitlePattern = this.translate.instant('alarm.alarms');
    }

    this.updateTitle(false);

    this.enableSelection = isDefined(this.settings.enableSelection) ? this.settings.enableSelection : true;
    if (!this.allowAcknowledgment && !this.allowClear) {
      this.enableSelection = false;
    }

    this.searchAction.show = isDefined(this.settings.enableSearch) ? this.settings.enableSearch : true;
    this.displayPagination = isDefined(this.settings.displayPagination) ? this.settings.displayPagination : true;
    this.enableStickyHeader = isDefined(this.settings.enableStickyHeader) ? this.settings.enableStickyHeader : true;
    this.enableStickyAction = isDefined(this.settings.enableStickyAction) ? this.settings.enableStickyAction : false;
    this.collapseCellActions = isDefined(this.settings.collapseCellActions) ? this.settings.collapseCellActions : true;
    this.columnDisplayAction.show = isDefined(this.settings.enableSelectColumnDisplay) ? this.settings.enableSelectColumnDisplay : true;
    let enableFilter;
    if (isDefined(this.settings.enableFilter)) {
      enableFilter = this.settings.enableFilter;
    } else if (isDefined(this.settings.enableStatusFilter)) {
      enableFilter = this.settings.enableStatusFilter;
    } else {
      enableFilter = true;
    }
    this.alarmFilterAction.show = enableFilter;

    this.rowStylesInfo = getRowStyleInfo(this.settings, 'alarm, ctx');

    const pageSize = this.settings.defaultPageSize;
    if (isDefined(pageSize) && isNumber(pageSize) && pageSize > 0) {
      this.defaultPageSize = pageSize;
    }
    this.pageSizeOptions = [this.defaultPageSize, this.defaultPageSize * 2, this.defaultPageSize * 3];
    this.pageLink.pageSize = this.displayPagination ? this.defaultPageSize : 1024;

    const alarmFilter = this.entityService.resolveAlarmFilter(this.widgetConfig.alarmFilterConfig, false);
    this.pageLink = {...this.pageLink, ...alarmFilter};

    this.noDataDisplayMessageText =
      noDataMessage(this.widgetConfig.noDataDisplayMessage, 'alarm.no-alarms-prompt', this.utils, this.translate);

    const cssString = constructTableCssString(this.widgetConfig);
    const cssParser = new cssjs();
    cssParser.testMode = false;
    const namespace = 'alarms-table-' + hashCode(cssString);
    cssParser.cssPreviewNamespace = namespace;
    cssParser.createStyleElement(namespace, cssString);
    $(this.elementRef.nativeElement).addClass(namespace);
  }

  private updateTitle(updateWidgetParams = false) {
    const newTitle = createLabelFromDatasource(this.subscription.alarmSource, this.alarmsTitlePattern);
    if (this.ctx.widgetTitle !== newTitle) {
      this.ctx.widgetTitle = newTitle;
      if (updateWidgetParams) {
        this.ctx.updateWidgetParams();
      }
    }
  }

  private updateAlarmSource() {

    if (this.enableSelection) {
      this.displayedColumns.push('select');
    }

    const latestDataKeys: Array<DataKey> = [];

    if (this.subscription.alarmSource) {
      this.subscription.alarmSource.dataKeys.forEach((alarmDataKey) => {
        const dataKey: EntityColumn = deepClone(alarmDataKey) as EntityColumn;
        const keySettings: TableWidgetDataKeySettings = dataKey.settings;
        dataKey.entityKey = dataKeyToEntityKey(alarmDataKey);
        dataKey.label = this.utils.customTranslation(dataKey.label, dataKey.label);
        dataKey.title = getHeaderTitle(dataKey, keySettings, this.utils);
        dataKey.def = 'def' + this.columns.length;
        if (dataKey.type === DataKeyType.alarm && !isDefined(keySettings.columnWidth)) {
          const alarmField = alarmFields[dataKey.name];
          if (alarmField && alarmField.time) {
            keySettings.columnWidth = '120px';
          }
          if (alarmField && alarmField.keyName  === alarmFields.assignee.keyName) {
            keySettings.columnWidth = '120px';
          }
        }
        this.stylesInfo[dataKey.def] = getCellStyleInfo(keySettings, 'value, alarm, ctx');
        this.contentsInfo[dataKey.def] = getCellContentInfo(keySettings, 'value, alarm, ctx');
        this.contentsInfo[dataKey.def].units = dataKey.units;
        this.contentsInfo[dataKey.def].decimals = dataKey.decimals;
        this.columnWidth[dataKey.def] = getColumnWidth(keySettings);
        this.columnDefaultVisibility[dataKey.def] = getColumnDefaultVisibility(keySettings, this.ctx);
        this.columnSelectionAvailability[dataKey.def] = getColumnSelectionAvailability(keySettings);
        this.columns.push(dataKey);

        if (dataKey.type !== DataKeyType.alarm) {
          latestDataKeys.push(dataKey);
        }
      });
      this.displayedColumns.push(...this.columns.filter(column => this.columnDefaultVisibility[column.def])
        .map(column => column.def));
    }
    if (this.settings.defaultSortOrder && this.settings.defaultSortOrder.length) {
      this.defaultSortOrder = this.utils.customTranslation(this.settings.defaultSortOrder, this.settings.defaultSortOrder);
    }
    this.pageLink.sortOrder = entityDataSortOrderFromString(this.defaultSortOrder, this.columns);
    let sortColumn: EntityColumn;
    if (this.pageLink.sortOrder) {
      sortColumn = findColumnByEntityKey(this.pageLink.sortOrder.key, this.columns);
    }
    this.sortOrderProperty = sortColumn ? sortColumn.def : null;

    const actionCellDescriptors: AlarmWidgetActionDescriptor[] = [];
    if (this.displayActivity) {
      actionCellDescriptors.push(
        {
          displayName: this.translate.instant('alarm-activity.activity'),
          icon: 'comment',
          activity: true
        } as AlarmWidgetActionDescriptor
      );
    }

    if (this.displayDetails) {
      actionCellDescriptors.push(
        {
          displayName: this.translate.instant('alarm.details'),
          icon: 'more_horiz',
          details: true
        } as AlarmWidgetActionDescriptor
      );
    }

    if (this.allowAcknowledgment) {
      actionCellDescriptors.push(
        {
          displayName: this.translate.instant('alarm.acknowledge'),
          icon: 'done',
          acknowledge: true
        } as AlarmWidgetActionDescriptor
      );
    }

    if (this.allowClear) {
      actionCellDescriptors.push(
        {
          displayName: this.translate.instant('alarm.clear'),
          icon: 'clear',
          clear: true
        } as AlarmWidgetActionDescriptor
      );
    }

    this.setCellButtonAction = !!(actionCellDescriptors.length + this.ctx.actionsApi.getActionDescriptors('actionCellButton').length);

    if (this.setCellButtonAction) {
      this.displayedColumns.push('actions');
    }

    this.alarmsDatasource = new AlarmsDatasource(this.subscription, latestDataKeys, this.ngZone, this.ctx, actionCellDescriptors);
    if (this.enableSelection) {
      this.alarmsDatasource.selectionModeChanged$.subscribe((selectionMode) => {
        const hideTitlePanel = selectionMode || this.textSearchMode;
        if (this.ctx.hideTitlePanel !== hideTitlePanel) {
          this.ctx.hideTitlePanel = hideTitlePanel;
          this.ctx.detectChanges(true);
        } else {
          this.ctx.detectChanges();
        }
      });
    }
  }

  private editColumnsToDisplay($event: Event) {
    if ($event) {
      $event.stopPropagation();
    }
    const target = $event.target || $event.srcElement || $event.currentTarget;
    const config = new OverlayConfig();
    config.backdropClass = 'cdk-overlay-transparent-backdrop';
    config.hasBackdrop = true;
    const connectedPosition: ConnectedPosition = {
      originX: 'end',
      originY: 'bottom',
      overlayX: 'end',
      overlayY: 'top'
    };
    config.positionStrategy = this.overlay.position().flexibleConnectedTo(target as HTMLElement)
      .withPositions([connectedPosition]);

    const overlayRef = this.overlay.create(config);
    overlayRef.backdropClick().subscribe(() => {
      overlayRef.dispose();
    });

    const columns: DisplayColumn[] = this.columns.map(column => ({
        title: column.title,
        def: column.def,
        display: this.displayedColumns.indexOf(column.def) > -1,
        selectable: this.columnSelectionAvailability[column.def]
      }));

    const providers: StaticProvider[] = [
      {
        provide: DISPLAY_COLUMNS_PANEL_DATA,
        useValue: {
          columns,
          columnsUpdated: (newColumns) => {
            this.displayedColumns = newColumns.filter(column => column.display).map(column => column.def);
            if (this.enableSelection) {
              this.displayedColumns.unshift('select');
            }
            if (this.setCellButtonAction) {
              this.displayedColumns.push('actions');
            }
            this.clearCache();
          }
        } as DisplayColumnsPanelData
      },
      {
        provide: OverlayRef,
        useValue: overlayRef
      }
    ];
    const injector = Injector.create({parent: this.viewContainerRef.injector, providers});
    overlayRef.attach(new ComponentPortal(DisplayColumnsPanelComponent,
      this.viewContainerRef, injector));
    this.ctx.detectChanges();
  }

  private resetPageIndex(): void {
    if (this.displayPagination) {
      this.paginator.pageIndex = 0;
    }
  }

  private editAlarmFilter($event: Event) {
    if ($event) {
      $event.stopPropagation();
    }
    const target = $event.target || $event.srcElement || $event.currentTarget;
    const config = new OverlayConfig();
    config.backdropClass = 'cdk-overlay-transparent-backdrop';
    config.panelClass = 'tb-filter-panel';
    config.hasBackdrop = true;
    const connectedPosition: ConnectedPosition = {
      originX: 'end',
      originY: 'bottom',
      overlayX: 'end',
      overlayY: 'top'
    };
    config.positionStrategy = this.overlay.position().flexibleConnectedTo(target as HTMLElement)
      .withPositions([connectedPosition]);

    const overlayRef = this.overlay.create(config);
    overlayRef.backdropClick().subscribe(() => {
      overlayRef.dispose();
    });
    const authUser = getCurrentAuthUser(this.store);
    const assignedToCurrentUser = isDefinedAndNotNull(this.pageLink.assigneeId) && this.pageLink.assigneeId.id === authUser.userId;
    const assigneeId = assignedToCurrentUser ? null : this.pageLink.assigneeId;
    const providers: StaticProvider[] = [
      {
        provide: ALARM_FILTER_CONFIG_DATA,
        useValue: {
          panelMode: true,
          userMode: true,
          alarmFilterConfig: {
            statusList: deepClone(this.pageLink.statusList),
            severityList: deepClone(this.pageLink.severityList),
            typeList: deepClone(this.pageLink.typeList),
            searchPropagatedAlarms: this.pageLink.searchPropagatedAlarms,
            assignedToCurrentUser,
            assigneeId
          },
          initialAlarmFilterConfig: deepClone(this.widgetConfig.alarmFilterConfig)
        } as AlarmFilterConfigData
      },
      {
        provide: OverlayRef,
        useValue: overlayRef
      }
    ];
    const injector = Injector.create({parent: this.viewContainerRef.injector, providers});
    const componentRef = overlayRef.attach(new ComponentPortal(AlarmFilterConfigComponent,
      this.viewContainerRef, injector));
    componentRef.onDestroy(() => {
      if (componentRef.instance.panelResult) {
        const result = componentRef.instance.panelResult;
        const alarmFilter = this.entityService.resolveAlarmFilter(result, false);
        this.pageLink = {...this.pageLink, ...alarmFilter};
        this.resetPageIndex();
        this.updateData();
      }
    });
    this.ctx.detectChanges();
  }

  private enterFilterMode() {
    this.textSearchMode = true;
    this.pageLink.textSearch = '';
    this.ctx.hideTitlePanel = true;
    this.ctx.detectChanges(true);
    setTimeout(() => {
      this.searchInputField.nativeElement.focus();
      this.searchInputField.nativeElement.setSelectionRange(0, 0);
    }, 10);
  }

  exitFilterMode() {
    this.textSearchMode = false;
    this.pageLink.textSearch = null;
    this.resetPageIndex();
    this.updateData();
    this.ctx.hideTitlePanel = false;
    this.ctx.detectChanges(true);
  }

  private updateData() {
    if (this.displayPagination) {
      this.pageLink.page = this.paginator.pageIndex;
      this.pageLink.pageSize = this.paginator.pageSize;
    } else {
      this.pageLink.page = 0;
    }
    const key = findEntityKeyByColumnDef(this.sort.active, this.columns);
    if (key) {
      this.pageLink.sortOrder = {
        key,
        direction: Direction[this.sort.direction.toUpperCase()]
      };
    } else {
      this.pageLink.sortOrder = null;
    }
    const sortOrderLabel = fromEntityColumnDef(this.sort.active, this.columns);
    const keyFilters: KeyFilter[] = null; // TODO:
    this.alarmsDatasource.loadAlarms(this.pageLink, sortOrderLabel, keyFilters);
    this.ctx.detectChanges();
  }

  public trackByColumnDef(index, column: EntityColumn) {
    return column.def;
  }

  public trackByAlarmId(index: number, alarm: AlarmData) {
    return alarm.id.id;
  }

  public trackByActionCellDescriptionId(index: number, action: WidgetActionDescriptor) {
    return action.id;
  }

  public headerStyle(key: EntityColumn): any {
    const columnWidth = this.columnWidth[key.def];
    return widthStyle(columnWidth);
  }

  public rowStyle(alarm: AlarmDataInfo, row: number): any {
    let res = this.rowStyleCache[row];
    if (!res) {
      res = {};
      if (alarm && this.rowStylesInfo.useRowStyleFunction && this.rowStylesInfo.rowStyleFunction) {
        try {
          res = this.rowStylesInfo.rowStyleFunction(alarm, this.ctx);
          if (!isObject(res)) {
            throw new TypeError(`${res === null ? 'null' : typeof res} instead of style object`);
          }
          if (Array.isArray(res)) {
            throw new TypeError(`Array instead of style object`);
          }
        } catch (e) {
          res = {};
          console.warn(`Row style function in widget '${this.ctx.widgetTitle}' ` +
            `returns '${e}'. Please check your row style function.`);
        }
      }
      this.rowStyleCache[row] = res;
    }
    return res;
  }

  public cellStyle(alarm: AlarmDataInfo, key: EntityColumn, row: number): any {
    const col = this.columns.indexOf(key);
    const index = row * this.columns.length + col;
    let res = this.cellStyleCache[index];
    if (!res) {
      res = {};
      if (alarm && key) {
        const styleInfo = this.stylesInfo[key.def];
        const value = getAlarmValue(alarm, key);
        if (styleInfo.useCellStyleFunction && styleInfo.cellStyleFunction) {
          try {
            res = styleInfo.cellStyleFunction(value, alarm, this.ctx);
            if (!isObject(res)) {
              throw new TypeError(`${res === null ? 'null' : typeof res} instead of style object`);
            }
            if (Array.isArray(res)) {
              throw new TypeError(`Array instead of style object`);
            }
          } catch (e) {
            res = {};
            console.warn(`Cell style function for data key '${key.label}' in widget '${this.ctx.widgetTitle}' ` +
              `returns '${e}'. Please check your cell style function.`);
          }
        } else {
          res = this.defaultStyle(key, value);
        }
      }
      this.cellStyleCache[index] = res;
    }
    if (!res.width) {
      const columnWidth = this.columnWidth[key.def];
      res = Object.assign(res, widthStyle(columnWidth));
    }
    return res;
  }

  public cellContent(alarm: AlarmDataInfo, key: EntityColumn, row: number): SafeHtml {
    const col = this.columns.indexOf(key);
    const index = row * this.columns.length + col;
    let res = this.cellContentCache[index];
    if (isUndefined(res)) {
      res = '';
      if (alarm && key) {
        const contentInfo = this.contentsInfo[key.def];
        const value = getAlarmValue(alarm, key);
        let content = '';
        if (contentInfo.useCellContentFunction && contentInfo.cellContentFunction) {
          try {
            content = contentInfo.cellContentFunction(value, alarm, this.ctx);
          } catch (e) {
            content = '' + value;
          }
        } else {
          content = this.defaultContent(key, contentInfo, value);
        }

        if (isDefined(content)) {
          content = this.utils.customTranslation(content, content);
          switch (typeof content) {
            case 'string':
              res = this.domSanitizer.bypassSecurityTrustHtml(content);
              break;
            default:
              res = content;
          }
        }
      }
      this.cellContentCache[index] = res;
    }
    return res;
  }

  public onRowClick($event: Event, alarm: AlarmDataInfo) {
    if ($event) {
      $event.stopPropagation();
    }
    this.alarmsDatasource.toggleCurrentAlarm(alarm);
    const descriptors = this.ctx.actionsApi.getActionDescriptors('rowClick');
    if (descriptors.length) {
      let entityId;
      let entityName;
      let entityLabel;
      if (alarm && alarm.originator) {
        entityId = alarm.originator;
        entityName = alarm.originatorName;
        entityLabel = alarm.originatorLabel;
      }
      this.ctx.actionsApi.handleWidgetAction($event, descriptors[0], entityId, entityName, {alarm}, entityLabel);
    }
  }

  public onActionButtonClick($event: Event, alarm: AlarmDataInfo, actionDescriptor: AlarmWidgetActionDescriptor) {
    if (actionDescriptor.details) {
      this.openAlarmDetails($event, alarm);
    } else if (actionDescriptor.acknowledge) {
      this.ackAlarm($event, alarm);
    } else if (actionDescriptor.clear) {
      this.clearAlarm($event, alarm);
    } else if (actionDescriptor.activity) {
      this.openAlarmActivity($event, alarm);
    } else {
      if ($event) {
        $event.stopPropagation();
      }
      let entityId;
      let entityName;
      let entityLabel;
      if (alarm && alarm.originator) {
        entityId = alarm.originator;
        entityName = alarm.originatorName;
        entityLabel = alarm.originatorLabel;
      }
      this.ctx.actionsApi.handleWidgetAction($event, actionDescriptor, entityId, entityName, {alarm}, entityLabel);
    }
  }

  public actionEnabled(alarm: AlarmDataInfo, actionDescriptor: AlarmWidgetActionDescriptor): boolean {
    if (actionDescriptor.acknowledge) {
      return (alarm.status === AlarmStatus.ACTIVE_UNACK ||
        alarm.status === AlarmStatus.CLEARED_UNACK);
    } else if (actionDescriptor.clear) {
      return (alarm.status === AlarmStatus.ACTIVE_ACK ||
        alarm.status === AlarmStatus.ACTIVE_UNACK);
    }
    return true;
  }

  private openAlarmDetails($event: Event, alarm: AlarmDataInfo) {
    if ($event) {
      $event.stopPropagation();
    }
    if (alarm && alarm.id && alarm.id.id !== NULL_UUID) {
      this.dialog.open<AlarmDetailsDialogComponent, AlarmDetailsDialogData, boolean>
      (AlarmDetailsDialogComponent,
        {
          disableClose: true,
          panelClass: ['tb-dialog', 'tb-fullscreen-dialog'],
          data: {
            alarmId: alarm.id.id,
            allowAcknowledgment: this.allowAcknowledgment,
            allowClear: this.allowClear,
            displayDetails: true,
            allowAssign: this.allowAssign
          }
        }).afterClosed().subscribe(
        (res) => {
          if (res) {
            this.subscription.update();
          }
        }
      );
    }
  }

  private ackAlarm($event: Event, alarm: AlarmDataInfo) {
    if ($event) {
      $event.stopPropagation();
    }
    if (alarm && alarm.id && alarm.id.id !== NULL_UUID) {
      this.dialogService.confirm(
        this.translate.instant('alarm.aknowledge-alarm-title'),
        this.translate.instant('alarm.aknowledge-alarm-text'),
        this.translate.instant('action.no'),
        this.translate.instant('action.yes')
      ).subscribe((res) => {
        if (res) {
          if (res) {
            this.alarmService.ackAlarm(alarm.id.id).subscribe(() => {
              this.subscription.update();
            });
          }
        }
      });
    }
  }

  public ackAlarms($event: Event) {
    if ($event) {
      $event.stopPropagation();
    }
    if (this.alarmsDatasource.selection.hasValue()) {
      const alarmIds = this.alarmsDatasource.selection.selected.filter(
        (alarmId) => alarmId !== NULL_UUID
      );
      if (alarmIds.length) {
        const title = this.translate.instant('alarm.aknowledge-alarms-title', {count: alarmIds.length});
        const content = this.translate.instant('alarm.aknowledge-alarms-text', {count: alarmIds.length});
        this.dialogService.confirm(
          title,
          content,
          this.translate.instant('action.no'),
          this.translate.instant('action.yes')
        ).subscribe((res) => {
          if (res) {
            if (res) {
              const tasks: Observable<void>[] = [];
              for (const alarmId of alarmIds) {
                tasks.push(this.alarmService.ackAlarm(alarmId));
              }
              forkJoin(tasks).subscribe(() => {
                this.alarmsDatasource.clearSelection();
                this.subscription.update();
              });
            }
          }
        });
      }
    }
  }

  private clearAlarm($event: Event, alarm: AlarmDataInfo) {
    if ($event) {
      $event.stopPropagation();
    }
    if (alarm && alarm.id && alarm.id.id !== NULL_UUID) {
      this.dialogService.confirm(
        this.translate.instant('alarm.clear-alarm-title'),
        this.translate.instant('alarm.clear-alarm-text'),
        this.translate.instant('action.no'),
        this.translate.instant('action.yes')
      ).subscribe((res) => {
        if (res) {
          if (res) {
            this.alarmService.clearAlarm(alarm.id.id).subscribe(() => {
              this.subscription.update();
            });
          }
        }
      });
    }
  }

  public clearAlarms($event: Event) {
    if ($event) {
      $event.stopPropagation();
    }
    if (this.alarmsDatasource.selection.hasValue()) {
      const alarmIds = this.alarmsDatasource.selection.selected.filter(
        (alarmId) => alarmId !== NULL_UUID
      );
      if (alarmIds.length) {
        const title = this.translate.instant('alarm.clear-alarms-title', {count: alarmIds.length});
        const content = this.translate.instant('alarm.clear-alarms-text', {count: alarmIds.length});
        this.dialogService.confirm(
          title,
          content,
          this.translate.instant('action.no'),
          this.translate.instant('action.yes')
        ).subscribe((res) => {
          if (res) {
            if (res) {
              const tasks: Observable<void>[] = [];
              for (const alarmId of alarmIds) {
                tasks.push(this.alarmService.clearAlarm(alarmId));
              }
              forkJoin(tasks).subscribe(() => {
                this.alarmsDatasource.clearSelection();
                this.subscription.update();
              });
            }
          }
        });
      }
    }
  }

  private openAlarmActivity($event: Event, alarm: AlarmDataInfo) {
    if ($event) {
      $event.stopPropagation();
    }
    if (alarm && alarm.id && alarm.id.id !== NULL_UUID) {
      this.dialog.open<AlarmCommentDialogComponent, AlarmCommentDialogData, void>
      (AlarmCommentDialogComponent,
        {
          disableClose: true,
          panelClass: ['tb-dialog', 'tb-fullscreen-dialog'],
          data: {
            alarmId: alarm.id.id
          }
        }).afterClosed();
    }
  }

  private defaultContent(key: EntityColumn, contentInfo: CellContentInfo, value: any): any {
    if (isDefined(value)) {
      const alarmField = alarmFields[key.name];
      if (alarmField) {
        return this.utils.defaultAlarmFieldContent(key, value);
      }
      const entityField = entityFields[key.name];
      if (entityField) {
        if (entityField.time) {
          return this.datePipe.transform(value, 'yyyy-MM-dd HH:mm:ss');
        }
      }
      const decimals = (contentInfo.decimals || contentInfo.decimals === 0) ? contentInfo.decimals : this.ctx.widgetConfig.decimals;
      const units = contentInfo.units || this.ctx.widgetConfig.units;
      return this.ctx.utils.formatValue(value, decimals, units, true);
    } else {
      return '';
    }
  }

  private defaultStyle(key: EntityColumn, value: any): any {
    if (isDefined(value)) {
      const alarmField = alarmFields[key.name];
      if (alarmField) {
        if (alarmField.value === alarmFields.severity.value) {
          return {
            fontWeight: 'bold',
            color: alarmSeverityColors.get(value)
          };
        } else {
          return {};
        }
      } else {
        return {};
      }
    } else {
      return {};
    }
  }

  isSorting(column: EntityColumn): boolean {
    return column.type === DataKeyType.alarm && column.name.startsWith('details.');
  }

  private clearCache() {
    this.cellContentCache.length = 0;
    this.cellStyleCache.length = 0;
    this.rowStyleCache.length = 0;
  }

  getUserDisplayName(entity: AlarmInfo) {
    let displayName = '';
    if ((entity.assignee.firstName && entity.assignee.firstName.length > 0) ||
      (entity.assignee.lastName && entity.assignee.lastName.length > 0)) {
      if (entity.assignee.firstName) {
        displayName += entity.assignee.firstName;
      }
      if (entity.assignee.lastName) {
        if (displayName.length > 0) {
          displayName += ' ';
        }
        displayName += entity.assignee.lastName;
      }
    } else {
      displayName = entity.assignee.email;
    }
    return displayName;
  }

  getUserInitials(entity: AlarmInfo): string {
    let initials = '';
    if (entity.assignee.firstName && entity.assignee.firstName.length ||
      entity.assignee.lastName && entity.assignee.lastName.length) {
      if (entity.assignee.firstName) {
        initials += entity.assignee.firstName.charAt(0);
      }
      if (entity.assignee.lastName) {
        initials += entity.assignee.lastName.charAt(0);
      }
    } else {
      initials += entity.assignee.email.charAt(0);
    }
    return initials.toUpperCase();
  }

  getAvatarBgColor(entity: AlarmInfo) {
    return this.utils.stringToHslColor(this.getUserDisplayName(entity), 40, 60);
  }

  openAlarmAssigneePanel($event: Event, entity: AlarmInfo) {
    if ($event) {
      $event.stopPropagation();
    }
    const target = $event.target || $event.srcElement || $event.currentTarget;
    const config = new OverlayConfig();
    config.backdropClass = 'cdk-overlay-transparent-backdrop';
    config.hasBackdrop = true;
    const connectedPosition: ConnectedPosition = {
      originX: 'end',
      originY: 'bottom',
      overlayX: 'end',
      overlayY: 'top'
    };
    config.positionStrategy = this.overlay.position().flexibleConnectedTo(target as HTMLElement)
      .withPositions([connectedPosition]);
    config.minWidth = '260px';
    const overlayRef = this.overlay.create(config);
    overlayRef.backdropClick().subscribe(() => {
      overlayRef.dispose();
    });
    const providers: StaticProvider[] = [
      {
        provide: ALARM_ASSIGNEE_PANEL_DATA,
        useValue: {
          alarmId: entity.id.id,
          assigneeId: entity.assigneeId?.id
        } as AlarmAssigneePanelData
      },
      {
        provide: OverlayRef,
        useValue: overlayRef
      }
    ];
    const injector = Injector.create({parent: this.viewContainerRef.injector, providers});
    overlayRef.attach(new ComponentPortal(AlarmAssigneePanelComponent,
      this.viewContainerRef, injector));
  }
}

class AlarmsDatasource implements DataSource<AlarmDataInfo> {

  private alarmsSubject = new BehaviorSubject<AlarmDataInfo[]>([]);
  private pageDataSubject = new BehaviorSubject<PageData<AlarmDataInfo>>(emptyPageData<AlarmDataInfo>());

  public selection = new SelectionModel<string>(true, [], false);

  private selectionModeChanged = new EventEmitter<boolean>();

  public selectionModeChanged$ = this.selectionModeChanged.asObservable();

  private currentAlarm: AlarmDataInfo = null;

  public dataLoading = true;
  public countCellButtonAction = 0;

  private appliedPageLink: AlarmDataPageLink;
  private appliedSortOrderLabel: string;

  private reserveSpaceForHiddenAction = true;
  private cellButtonActions: TableCellButtonActionDescriptor[];
  private readonly usedShowCellActionFunction: boolean;

  constructor(private subscription: IWidgetSubscription,
              private dataKeys: Array<DataKey>,
              private ngZone: NgZone,
              private widgetContext: WidgetContext,
              actionCellDescriptors: AlarmWidgetActionDescriptor[]) {
    this.cellButtonActions = actionCellDescriptors.concat(getTableCellButtonActions(widgetContext));
    this.usedShowCellActionFunction = this.cellButtonActions.some(action => action.useShowActionCellButtonFunction);
    if (this.widgetContext.settings.reserveSpaceForHiddenAction) {
      this.reserveSpaceForHiddenAction = coerceBooleanProperty(this.widgetContext.settings.reserveSpaceForHiddenAction);
    }
  }

  connect(collectionViewer: CollectionViewer): Observable<AlarmDataInfo[] | ReadonlyArray<AlarmDataInfo>> {
    return this.alarmsSubject.asObservable();
  }

  disconnect(collectionViewer: CollectionViewer): void {
    this.alarmsSubject.complete();
    this.pageDataSubject.complete();
  }

  loadAlarms(pageLink: AlarmDataPageLink, sortOrderLabel: string, keyFilters: KeyFilter[]) {
    this.dataLoading = true;
    // this.clear();
    this.appliedPageLink = pageLink;
    this.appliedSortOrderLabel = sortOrderLabel;
    this.subscription.subscribeForAlarms(pageLink, keyFilters);
  }

  private clear() {
    if (this.selection.hasValue()) {
      this.selection.clear();
      this.onSelectionModeChanged(false);
    }
    this.alarmsSubject.next([]);
    this.pageDataSubject.next(emptyPageData<AlarmDataInfo>());
  }

  updateAlarms() {
    const subscriptionAlarms = this.subscription.alarms;
    let alarms = new Array<AlarmDataInfo>();
    let maxCellButtonAction = 0;
    let isEmptySelection = false;
    const dynamicWidthCellButtonActions = this.usedShowCellActionFunction && !this.reserveSpaceForHiddenAction;
    subscriptionAlarms.data.forEach((alarmData) => {
      const alarm = this.alarmDataToInfo(alarmData);
      alarms.push(alarm);
      if (dynamicWidthCellButtonActions && alarm.actionCellButtons.length > maxCellButtonAction) {
        maxCellButtonAction = alarm.actionCellButtons.length;
      }
    });
    if (!dynamicWidthCellButtonActions && this.cellButtonActions.length && alarms.length) {
      maxCellButtonAction = alarms[0].actionCellButtons.length;
    }
    if (this.appliedSortOrderLabel && this.appliedSortOrderLabel.length) {
      const asc = this.appliedPageLink.sortOrder.direction === Direction.ASC;
      alarms = alarms.sort((a, b) => sortItems(a, b, this.appliedSortOrderLabel, asc));
    }
    if (this.selection.hasValue()) {
      const alarmIds = alarms.map((alarm) => alarm.id.id);
      const toRemove = this.selection.selected.filter(alarmId => alarmIds.indexOf(alarmId) === -1);
      this.selection.deselect(...toRemove);
      if (this.selection.isEmpty()) {
        isEmptySelection = true;
      }
    }
    const alarmsPageData: PageData<AlarmDataInfo> = {
      data: alarms,
      totalPages: subscriptionAlarms.totalPages,
      totalElements: subscriptionAlarms.totalElements,
      hasNext: subscriptionAlarms.hasNext
    };
    this.ngZone.run(() => {
      if (isEmptySelection) {
        this.onSelectionModeChanged(false);
      }
      this.alarmsSubject.next(alarms);
      this.pageDataSubject.next(alarmsPageData);
      this.countCellButtonAction = maxCellButtonAction;
      this.dataLoading = false;
    });
  }

  private alarmDataToInfo(alarmData: AlarmData): AlarmDataInfo {
    const alarm: AlarmDataInfo = deepClone(alarmData);
    delete alarm.latest;
    const latest = alarmData.latest;
    this.dataKeys.forEach((dataKey, index) => {
      const type = dataKeyTypeToEntityKeyType(dataKey.type);
      let value = '';
      if (type) {
        if (latest && latest[type]) {
          const tsVal = latest[type][dataKey.name];
          if (tsVal) {
            value = tsVal.value;
          }
        }
      }
      alarm[dataKey.label] = value;
    });
    if (this.cellButtonActions.length) {
      if (this.usedShowCellActionFunction) {
        alarm.actionCellButtons = prepareTableCellButtonActions(this.widgetContext, this.cellButtonActions,
                                                                alarm, this.reserveSpaceForHiddenAction);
        alarm.hasActions = checkHasActions(alarm.actionCellButtons);
      } else {
        alarm.actionCellButtons = this.cellButtonActions;
        alarm.hasActions = true;
      }
    }
    return alarm;
  }

  isAllSelected(): Observable<boolean> {
    const numSelected = this.selection.selected.length;
    return this.alarmsSubject.pipe(
      map((alarms) => numSelected === alarms.length)
    );
  }

  isEmpty(): Observable<boolean> {
    return this.alarmsSubject.pipe(
      map((alarms) => !alarms.length)
    );
  }

  total(): Observable<number> {
    return this.pageDataSubject.pipe(
      map((pageData) => pageData.totalElements)
    );
  }

  toggleSelection(alarm: AlarmDataInfo) {
    const hasValue = this.selection.hasValue();
    this.selection.toggle(alarm.id.id);
    if (hasValue !== this.selection.hasValue()) {
      this.onSelectionModeChanged(this.selection.hasValue());
    }
  }

  isSelected(alarm: AlarmDataInfo): boolean {
    return this.selection.isSelected(alarm.id.id);
  }

  clearSelection() {
    if (this.selection.hasValue()) {
      this.selection.clear();
      this.onSelectionModeChanged(false);
    }
  }

  masterToggle() {
    this.alarmsSubject.pipe(
      tap((alarms) => {
        const numSelected = this.selection.selected.length;
        if (numSelected === alarms.length) {
          this.selection.clear();
          if (numSelected > 0) {
            this.onSelectionModeChanged(false);
          }
        } else {
          alarms.forEach(row => {
            this.selection.select(row.id.id);
          });
          if (numSelected === 0) {
            this.onSelectionModeChanged(true);
          }
        }
      }),
      take(1)
    ).subscribe();
  }

  public toggleCurrentAlarm(alarm: AlarmDataInfo): boolean {
    if (this.currentAlarm !== alarm) {
      this.currentAlarm = alarm;
      return true;
    } else {
      return false;
    }
  }

  public isCurrentAlarm(alarm: AlarmDataInfo): boolean {
    return (this.currentAlarm && alarm && this.currentAlarm.id && alarm.id) &&
      (this.currentAlarm.id.id === alarm.id.id);
  }

  private onSelectionModeChanged(selectionMode: boolean) {
    this.selectionModeChanged.emit(selectionMode);
  }
}<|MERGE_RESOLUTION|>--- conflicted
+++ resolved
@@ -158,11 +158,8 @@
   templateUrl: './alarms-table-widget.component.html',
   styleUrls: ['./alarms-table-widget.component.scss', './table-widget.scss']
 })
-<<<<<<< HEAD
-export class AlarmsTableWidgetComponent extends PageComponent implements OnInit, AfterViewInit, OnDestroy {
-=======
 export class AlarmsTableWidgetComponent extends PageComponent implements OnInit, OnDestroy, AfterViewInit {
->>>>>>> 25f0c9e1
+
 
   @Input()
   ctx: WidgetContext;
