--- conflicted
+++ resolved
@@ -209,11 +209,8 @@
   id: string;
   enableRemoteLogging: boolean;
   logLevel: GatewayLogLevel;
-<<<<<<< HEAD
+  configVersion: string | number;
   reportStrategy?: ReportStrategyConfig;
-=======
-  configVersion: string | number;
->>>>>>> 26f9fae3
 }
 
 export type MQTTBasicConfig = MQTTBasicConfig_v3_5_2 | MQTTLegacyBasicConfig;
@@ -1190,12 +1187,14 @@
   objectsCount: number;
   address: number;
   value?: string;
-<<<<<<< HEAD
   reportStrategy?: ReportStrategyConfig;
-=======
   multiplier?: number;
   divider?: number;
->>>>>>> 26f9fae3
+}
+
+export interface ModbusFormValue extends ModbusValue {
+  modifierType?: ModifierType;
+  modifierValue?: string;
 }
 
 export interface ModbusSecurity {
