/**
 * Copyright © 2016-2024 The Thingsboard Authors
 *
 * Licensed under the Apache License, Version 2.0 (the "License");
 * you may not use this file except in compliance with the License.
 * You may obtain a copy of the License at
 *
 *     http://www.apache.org/licenses/LICENSE-2.0
 *
 * Unless required by applicable law or agreed to in writing, software
 * distributed under the License is distributed on an "AS IS" BASIS,
 * WITHOUT WARRANTIES OR CONDITIONS OF ANY KIND, either express or implied.
 * See the License for the specific language governing permissions and
 * limitations under the License.
 */
@import '../../../../../../../scss/constants';

:host {
  width: 100%;
  height: 100%;
  display: block;
  overflow-x: auto;
  padding: 0;

  .connector-container {
    height: 100%;
    width: 100%;
    flex-direction: row;
    @media #{$mat-lt-lg} {
      flex-direction: column;
    }

    & > section:not(.table-section) {
      max-width: unset;
      @media #{$mat-gt-md} {
        max-width: 50%;
      }
    }

    .table-section {
      min-height: 35vh;
      overflow: hidden;

      .table-container {
        overflow: auto;

        .tb-add-new {
          display: flex;
          z-index: 1;
          pointer-events: none;

          button.connector {
            height: auto;
            padding-right: 12px;
            font-size: 20px;
            border-style: dashed;
            border-width: 2px;
            border-radius: 8px;
            display: flex;
            flex-wrap: wrap;
            justify-content: center;
            align-items: center;
            color: rgba(0, 0, 0, 0.38);
          }
        }
      }
    }

    .flex {
      flex: 1;
    }

    .input-container {
      height: auto;
    }

    .section-container {
      background-color: #fff;
    }
  }

  .mat-toolbar {
    background: transparent;
    color: rgba(0, 0, 0, .87) !important;
  }

  .mat-mdc-slide-toggle {
    margin: 0 8px;
  }

  .status {
    text-align: center;
    border-radius: 16px;
    font-weight: 500;
    width: fit-content;
    padding: 5px 15px;
    &-sync {
      background: rgba(25, 128, 56, .06);
      color: rgb(25, 128, 56);
    }
    &-unsync {
      background: rgba(203, 37, 48, .06);
      color: rgb(203, 37, 48);
    }
  }

  mat-row {
    cursor: pointer;
  }

  .dot {
    height: 12px;
    width: 12px;
    background-color: #bbb;
    border-radius: 50%;
    display: inline-block;
  }

  .hasErrors {
    background-color: rgb(203, 37, 48);
  }

  .noErrors {
    background-color: rgb(25, 128, 56);
  }
<<<<<<< HEAD
}

:host ::ng-deep {
  tb-json-object-edit > div {
    flex-grow: 1;
  }

  .mat-mdc-icon-button.mat-mdc-button-base {
    width: 36px;
    height: 40px;
    padding: 8px 4px;
  }

  .mat-mdc-tab-group, .mat-mdc-tab-body-wrapper {
    height: 100%;
  }
}
=======
}
>>>>>>> cb9236ff
<|MERGE_RESOLUTION|>--- conflicted
+++ resolved
@@ -123,14 +123,9 @@
   .noErrors {
     background-color: rgb(25, 128, 56);
   }
-<<<<<<< HEAD
 }
 
 :host ::ng-deep {
-  tb-json-object-edit > div {
-    flex-grow: 1;
-  }
-
   .mat-mdc-icon-button.mat-mdc-button-base {
     width: 36px;
     height: 40px;
@@ -141,6 +136,3 @@
     height: 100%;
   }
 }
-=======
-}
->>>>>>> cb9236ff
