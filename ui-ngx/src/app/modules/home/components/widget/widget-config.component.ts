///
/// Copyright © 2016-2022 The Thingsboard Authors
///
/// Licensed under the Apache License, Version 2.0 (the "License");
/// you may not use this file except in compliance with the License.
/// You may obtain a copy of the License at
///
///     http://www.apache.org/licenses/LICENSE-2.0
///
/// Unless required by applicable law or agreed to in writing, software
/// distributed under the License is distributed on an "AS IS" BASIS,
/// WITHOUT WARRANTIES OR CONDITIONS OF ANY KIND, either express or implied.
/// See the License for the specific language governing permissions and
/// limitations under the License.
///

import { Component, forwardRef, Input, OnInit } from '@angular/core';
import { PageComponent } from '@shared/components/page.component';
import { Store } from '@ngrx/store';
import { AppState } from '@core/core.state';
import {
  DataKey,
  Datasource,
  DatasourceType,
  datasourceTypeTranslationMap,
  defaultLegendConfig,
  GroupInfo,
<<<<<<< HEAD
  JsonSchema, Widget,
=======
  JsonSchema, JsonSettingsSchema,
>>>>>>> fa3d8870
  widgetType
} from '@shared/models/widget.models';
import {
  ControlValueAccessor,
  FormArray,
  FormBuilder,
  FormControl,
  FormGroup,
  NG_VALIDATORS,
  NG_VALUE_ACCESSOR,
  Validator,
  Validators
} from '@angular/forms';
import { WidgetConfigComponentData } from '@home/models/widget-component.models';
import { deepClone, isDefined, isObject, isUndefined } from '@app/core/utils';
import {
  alarmFields,
  AlarmSearchStatus,
  alarmSearchStatusTranslations,
  AlarmSeverity,
  alarmSeverityTranslations
} from '@shared/models/alarm.models';
import { IAliasController } from '@core/api/widget-api.models';
import { EntityAlias, EntityAliases } from '@shared/models/alias.models';
import { UtilsService } from '@core/services/utils.service';
import { DataKeyType } from '@shared/models/telemetry/telemetry.models';
import { TranslateService } from '@ngx-translate/core';
import { EntityType } from '@shared/models/entity-type.models';
import { Observable, of, Subscription } from 'rxjs';
import { WidgetConfigCallbacks } from '@home/components/widget/widget-config.component.models';
import {
  EntityAliasDialogComponent,
  EntityAliasDialogData
} from '@home/components/alias/entity-alias-dialog.component';
import { catchError, mergeMap, tap } from 'rxjs/operators';
import { MatDialog } from '@angular/material/dialog';
import { EntityService } from '@core/http/entity.service';
import { JsonFormComponentData } from '@shared/components/json-form/json-form-component.models';
import { WidgetActionsData } from './action/manage-widget-actions.component.models';
import { Dashboard, DashboardState } from '@shared/models/dashboard.models';
import { entityFields } from '@shared/models/entity.models';
import { Filter, Filters } from '@shared/models/query/query.models';
import { FilterDialogComponent, FilterDialogData } from '@home/components/filter/filter-dialog.component';
import { COMMA, ENTER, SEMICOLON } from '@angular/cdk/keycodes';
import { MatChipInputEvent } from '@angular/material/chips';
import { DndDropEvent } from 'ngx-drag-drop';

const emptySettingsSchema: JsonSchema = {
  type: 'object',
  properties: {}
};
const emptySettingsGroupInfoes: GroupInfo[] = [];
const defaultSettingsForm = [
  '*'
];

@Component({
  selector: 'tb-widget-config',
  templateUrl: './widget-config.component.html',
  styleUrls: ['./widget-config.component.scss'],
  providers: [
    {
      provide: NG_VALUE_ACCESSOR,
      useExisting: forwardRef(() => WidgetConfigComponent),
      multi: true
    },
    {
      provide: NG_VALIDATORS,
      useExisting: forwardRef(() => WidgetConfigComponent),
      multi: true,
    }
  ]
})
export class WidgetConfigComponent extends PageComponent implements OnInit, ControlValueAccessor, Validator {

  readonly separatorKeysCodes: number[] = [ENTER, COMMA, SEMICOLON];

  widgetTypes = widgetType;

  entityTypes = EntityType;

  alarmSearchStatuses = [AlarmSearchStatus.ACTIVE,
                         AlarmSearchStatus.CLEARED,
                         AlarmSearchStatus.ACK,
                         AlarmSearchStatus.UNACK];

  alarmSearchStatusTranslationMap = alarmSearchStatusTranslations;

  alarmSeverities = Object.keys(AlarmSeverity);
  alarmSeverityEnum = AlarmSeverity;

  alarmSeverityTranslationMap = alarmSeverityTranslations;

  @Input()
  forceExpandDatasources: boolean;

  @Input()
  aliasController: IAliasController;

  @Input()
  dashboard: Dashboard;

  @Input()
  widget: Widget;

  @Input()
  functionsOnly: boolean;

  @Input() disabled: boolean;

  widgetType: widgetType;

  datasourceType = DatasourceType;
  datasourceTypes: Array<DatasourceType> = [];
  datasourceTypesTranslations = datasourceTypeTranslationMap;

  widgetConfigCallbacks: WidgetConfigCallbacks = {
    createEntityAlias: this.createEntityAlias.bind(this),
    createFilter: this.createFilter.bind(this),
    generateDataKey: this.generateDataKey.bind(this),
    fetchEntityKeys: this.fetchEntityKeys.bind(this),
    fetchDashboardStates: this.fetchDashboardStates.bind(this)
  };

  widgetEditMode = this.utils.widgetEditMode;

  selectedTab: number;

  modelValue: WidgetConfigComponentData;

  showLegendFieldset = true;

  private propagateChange = null;

  public dataSettings: FormGroup;
  public targetDeviceSettings: FormGroup;
  public alarmSourceSettings: FormGroup;
  public widgetSettings: FormGroup;
  public layoutSettings: FormGroup;
  public advancedSettings: FormGroup;
  public actionsSettings: FormGroup;

  public dataError = '';

  public datasourceError: string[] = [];

  private dataSettingsChangesSubscription: Subscription;
  private targetDeviceSettingsSubscription: Subscription;
  private alarmSourceSettingsSubscription: Subscription;
  private widgetSettingsSubscription: Subscription;
  private layoutSettingsSubscription: Subscription;
  private advancedSettingsSubscription: Subscription;
  private actionsSettingsSubscription: Subscription;

  constructor(protected store: Store<AppState>,
              private utils: UtilsService,
              private entityService: EntityService,
              private dialog: MatDialog,
              private translate: TranslateService,
              private fb: FormBuilder) {
    super(store);
  }

  ngOnInit(): void {
    this.dataSettings = this.fb.group({});
    this.targetDeviceSettings = this.fb.group({});
    this.alarmSourceSettings = this.fb.group({});
    this.advancedSettings = this.fb.group({});
    this.widgetSettings = this.fb.group({
      title: [null, []],
      showTitleIcon: [null, []],
      titleIcon: [null, []],
      iconColor: [null, []],
      iconSize: [null, []],
      titleTooltip: [null, []],
      showTitle: [null, []],
      dropShadow: [null, []],
      enableFullscreen: [null, []],
      backgroundColor: [null, []],
      color: [null, []],
      padding: [null, []],
      margin: [null, []],
      widgetStyle: [null, []],
      widgetCss: [null, []],
      titleStyle: [null, []],
      units: [null, []],
      decimals: [null, [Validators.min(0), Validators.max(15), Validators.pattern(/^\d*$/)]],
      noDataDisplayMessage: [null, []],
      showLegend: [null, []],
      legendConfig: [null, []]
    });
    this.widgetSettings.get('showTitle').valueChanges.subscribe((value: boolean) => {
      if (value) {
        this.widgetSettings.get('titleStyle').enable({emitEvent: false});
        this.widgetSettings.get('titleTooltip').enable({emitEvent: false});
        this.widgetSettings.get('showTitleIcon').enable({emitEvent: false});
      } else {
        this.widgetSettings.get('titleStyle').disable({emitEvent: false});
        this.widgetSettings.get('titleTooltip').disable({emitEvent: false});
        this.widgetSettings.get('showTitleIcon').patchValue(false);
        this.widgetSettings.get('showTitleIcon').disable({emitEvent: false});
      }
    });

    this.widgetSettings.get('showTitleIcon').valueChanges.subscribe((value: boolean) => {
      if (value) {
        this.widgetSettings.get('titleIcon').enable({emitEvent: false});
        this.widgetSettings.get('iconColor').enable({emitEvent: false});
        this.widgetSettings.get('iconSize').enable({emitEvent: false});
      } else {
        this.widgetSettings.get('titleIcon').disable({emitEvent: false});
        this.widgetSettings.get('iconColor').disable({emitEvent: false});
        this.widgetSettings.get('iconSize').disable({emitEvent: false});
      }
    });
    this.widgetSettings.get('showLegend').valueChanges.subscribe((value: boolean) => {
      if (value) {
        this.widgetSettings.get('legendConfig').enable({emitEvent: false});
      } else {
        this.widgetSettings.get('legendConfig').disable({emitEvent: false});
      }
    });
    this.layoutSettings = this.fb.group({
      mobileOrder: [null, [Validators.pattern(/^-?[0-9]+$/)]],
      mobileHeight: [null, [Validators.min(1), Validators.max(10), Validators.pattern(/^\d*$/)]],
      mobileHide: [false]
    });
    this.actionsSettings = this.fb.group({
      actionsData: [null, []]
    });
  }

  ngOnDestroy(): void {
    this.removeChangeSubscriptions();
  }

  private removeChangeSubscriptions() {
    if (this.dataSettingsChangesSubscription) {
      this.dataSettingsChangesSubscription.unsubscribe();
      this.dataSettingsChangesSubscription = null;
    }
    if (this.targetDeviceSettingsSubscription) {
      this.targetDeviceSettingsSubscription.unsubscribe();
      this.targetDeviceSettingsSubscription = null;
    }
    if (this.alarmSourceSettingsSubscription) {
      this.alarmSourceSettingsSubscription.unsubscribe();
      this.alarmSourceSettingsSubscription = null;
    }
    if (this.widgetSettingsSubscription) {
      this.widgetSettingsSubscription.unsubscribe();
      this.widgetSettingsSubscription = null;
    }
    if (this.layoutSettingsSubscription) {
      this.layoutSettingsSubscription.unsubscribe();
      this.layoutSettingsSubscription = null;
    }
    if (this.advancedSettingsSubscription) {
      this.advancedSettingsSubscription.unsubscribe();
      this.advancedSettingsSubscription = null;
    }
    if (this.actionsSettingsSubscription) {
      this.actionsSettingsSubscription.unsubscribe();
      this.actionsSettingsSubscription = null;
    }
  }

  private createChangeSubscriptions() {
    this.dataSettingsChangesSubscription = this.dataSettings.valueChanges.subscribe(
      () => this.updateDataSettings()
    );
    this.targetDeviceSettingsSubscription = this.targetDeviceSettings.valueChanges.subscribe(
      () => this.updateTargetDeviceSettings()
    );
    this.alarmSourceSettingsSubscription = this.alarmSourceSettings.valueChanges.subscribe(
      () => this.updateAlarmSourceSettings()
    );
    this.widgetSettingsSubscription = this.widgetSettings.valueChanges.subscribe(
      () => this.updateWidgetSettings()
    );
    this.layoutSettingsSubscription = this.layoutSettings.valueChanges.subscribe(
      () => this.updateLayoutSettings()
    );
    this.advancedSettingsSubscription = this.advancedSettings.valueChanges.subscribe(
      () => this.updateAdvancedSettings()
    );
    this.actionsSettingsSubscription = this.actionsSettings.valueChanges.subscribe(
      () => this.updateActionSettings()
    );
  }

  private buildForms() {
    if (this.functionsOnly) {
      this.datasourceTypes = [DatasourceType.function];
    } else {
      this.datasourceTypes = [DatasourceType.function, DatasourceType.entity];
      if (this.widgetType === widgetType.latest) {
        this.datasourceTypes.push(DatasourceType.entityCount);
      }
    }

    this.dataSettings = this.fb.group({});
    this.targetDeviceSettings = this.fb.group({});
    this.alarmSourceSettings = this.fb.group({});
    this.advancedSettings = this.fb.group({});
    if (this.widgetType === widgetType.timeseries || this.widgetType === widgetType.alarm) {
      this.dataSettings.addControl('useDashboardTimewindow', this.fb.control(null));
      this.dataSettings.addControl('displayTimewindow', this.fb.control(null));
      this.dataSettings.addControl('timewindow', this.fb.control(null));
      this.dataSettings.get('useDashboardTimewindow').valueChanges.subscribe((value: boolean) => {
        if (value) {
          this.dataSettings.get('displayTimewindow').disable({emitEvent: false});
          this.dataSettings.get('timewindow').disable({emitEvent: false});
        } else {
          this.dataSettings.get('displayTimewindow').enable({emitEvent: false});
          this.dataSettings.get('timewindow').enable({emitEvent: false});
        }
      });
      if (this.widgetType === widgetType.alarm) {
        this.dataSettings.addControl('alarmStatusList', this.fb.control(null));
        this.dataSettings.addControl('alarmSeverityList', this.fb.control(null));
        this.dataSettings.addControl('alarmTypeList', this.fb.control(null));
        this.dataSettings.addControl('searchPropagatedAlarms', this.fb.control(null));
      }
    }
    if (this.modelValue.isDataEnabled) {
      if (this.widgetType !== widgetType.rpc &&
        this.widgetType !== widgetType.alarm &&
        this.widgetType !== widgetType.static) {
        this.dataSettings.addControl('datasources',
          this.fb.array([]));
      } else if (this.widgetType === widgetType.rpc) {
        this.targetDeviceSettings.addControl('targetDeviceAliasId',
          this.fb.control(null,
            this.widgetEditMode ? [] : [Validators.required]));
      } else if (this.widgetType === widgetType.alarm) {
        this.alarmSourceSettings = this.buildDatasourceForm();
      }
    }
    this.advancedSettings.addControl('settings',
      this.fb.control(null, []));
  }

  datasourcesFormArray(): FormArray {
    return this.dataSettings.get('datasources') as FormArray;
  }

  registerOnChange(fn: any): void {
    this.propagateChange = fn;
  }

  registerOnTouched(fn: any): void {
  }

  setDisabledState(isDisabled: boolean): void {
    this.disabled = isDisabled;
  }

  writeValue(value: WidgetConfigComponentData): void {
    this.modelValue = value;
    this.removeChangeSubscriptions();
    if (this.modelValue) {
      if (this.widgetType !== this.modelValue.widgetType) {
        this.widgetType = this.modelValue.widgetType;
        this.showLegendFieldset = (this.widgetType === widgetType.timeseries || this.widgetType === widgetType.latest);
        this.buildForms();
      }
      const config = this.modelValue.config;
      const layout = this.modelValue.layout;
      if (config) {
        this.selectedTab = 0;
        const displayWidgetTitle = isDefined(config.showTitle) ? config.showTitle : false;
        this.widgetSettings.patchValue({
            title: config.title,
            showTitleIcon: isDefined(config.showTitleIcon) && displayWidgetTitle ? config.showTitleIcon : false,
            titleIcon: isDefined(config.titleIcon) ? config.titleIcon : '',
            iconColor: isDefined(config.iconColor) ? config.iconColor : 'rgba(0, 0, 0, 0.87)',
            iconSize: isDefined(config.iconSize) ? config.iconSize : '24px',
            titleTooltip: isDefined(config.titleTooltip) ? config.titleTooltip : '',
            showTitle: displayWidgetTitle,
            dropShadow: isDefined(config.dropShadow) ? config.dropShadow : true,
            enableFullscreen: isDefined(config.enableFullscreen) ? config.enableFullscreen : true,
            backgroundColor: config.backgroundColor,
            color: config.color,
            padding: config.padding,
            margin: config.margin,
            widgetStyle: isDefined(config.widgetStyle) ? config.widgetStyle : {},
            widgetCss: isDefined(config.widgetCss) ? config.widgetCss : '',
            titleStyle: isDefined(config.titleStyle) ? config.titleStyle : {
              fontSize: '16px',
              fontWeight: 400
            },
            units: config.units,
            decimals: config.decimals,
            noDataDisplayMessage: isDefined(config.noDataDisplayMessage) ? config.noDataDisplayMessage : '',
            showLegend: isDefined(config.showLegend) ? config.showLegend :
              this.widgetType === widgetType.timeseries,
            legendConfig: config.legendConfig || defaultLegendConfig(this.widgetType)
          },
          {emitEvent: false}
        );
        const showTitle: boolean = this.widgetSettings.get('showTitle').value;
        if (showTitle) {
          this.widgetSettings.get('titleTooltip').enable({emitEvent: false});
          this.widgetSettings.get('titleStyle').enable({emitEvent: false});
          this.widgetSettings.get('showTitleIcon').enable({emitEvent: false});
        } else {
          this.widgetSettings.get('titleTooltip').disable({emitEvent: false});
          this.widgetSettings.get('titleStyle').disable({emitEvent: false});
          this.widgetSettings.get('showTitleIcon').disable({emitEvent: false});
        }
        const showTitleIcon: boolean = this.widgetSettings.get('showTitleIcon').value;
        if (showTitleIcon) {
          this.widgetSettings.get('titleIcon').enable({emitEvent: false});
          this.widgetSettings.get('iconColor').enable({emitEvent: false});
          this.widgetSettings.get('iconSize').enable({emitEvent: false});
        } else {
          this.widgetSettings.get('titleIcon').disable({emitEvent: false});
          this.widgetSettings.get('iconColor').disable({emitEvent: false});
          this.widgetSettings.get('iconSize').disable({emitEvent: false});
        }
        const showLegend: boolean = this.widgetSettings.get('showLegend').value;
        if (showLegend) {
          this.widgetSettings.get('legendConfig').enable({emitEvent: false});
        } else {
          this.widgetSettings.get('legendConfig').disable({emitEvent: false});
        }
        const actionsData: WidgetActionsData = {
          actionsMap: config.actions || {},
          actionSources: this.modelValue.actionSources || {}
        };
        this.actionsSettings.patchValue(
          {
            actionsData
          },
          {emitEvent: false}
        );
        if (this.widgetType === widgetType.timeseries || this.widgetType === widgetType.alarm) {
          const useDashboardTimewindow = isDefined(config.useDashboardTimewindow) ?
            config.useDashboardTimewindow : true;
          this.dataSettings.patchValue(
            { useDashboardTimewindow }, {emitEvent: false}
          );
          if (useDashboardTimewindow) {
            this.dataSettings.get('displayTimewindow').disable({emitEvent: false});
            this.dataSettings.get('timewindow').disable({emitEvent: false});
          } else {
            this.dataSettings.get('displayTimewindow').enable({emitEvent: false});
            this.dataSettings.get('timewindow').enable({emitEvent: false});
          }
          this.dataSettings.patchValue(
            { displayTimewindow: isDefined(config.displayTimewindow) ?
                config.displayTimewindow : true }, {emitEvent: false}
          );
          this.dataSettings.patchValue(
            { timewindow: config.timewindow }, {emitEvent: false}
          );
        }
        if (this.modelValue.isDataEnabled) {
          if (this.widgetType !== widgetType.rpc &&
            this.widgetType !== widgetType.alarm &&
            this.widgetType !== widgetType.static) {
            const datasourcesFormArray = this.dataSettings.get('datasources') as FormArray;
            datasourcesFormArray.clear();
            if (config.datasources) {
              config.datasources.forEach((datasource) => {
                datasourcesFormArray.push(this.buildDatasourceForm(datasource));
              });
            }
          } else if (this.widgetType === widgetType.rpc) {
            let targetDeviceAliasId: string;
            if (config.targetDeviceAliasIds && config.targetDeviceAliasIds.length > 0) {
              const aliasId = config.targetDeviceAliasIds[0];
              const entityAliases = this.aliasController.getEntityAliases();
              if (entityAliases[aliasId]) {
                targetDeviceAliasId = entityAliases[aliasId].id;
              } else {
                targetDeviceAliasId = null;
              }
            } else {
              targetDeviceAliasId = null;
            }
            this.targetDeviceSettings.patchValue({
              targetDeviceAliasId
            }, {emitEvent: false});
          } else if (this.widgetType === widgetType.alarm) {
            let alarmStatusList: AlarmSearchStatus[] = [];
            if (isDefined(config.alarmStatusList) && config.alarmStatusList.length) {
              alarmStatusList = config.alarmStatusList;
            } else if (isDefined(config.alarmSearchStatus) && config.alarmSearchStatus !== AlarmSearchStatus.ANY) {
              alarmStatusList = [config.alarmSearchStatus];
            }
            this.dataSettings.patchValue(
              { alarmStatusList }, {emitEvent: false}
            );
            this.dataSettings.patchValue(
              { alarmSeverityList: isDefined(config.alarmSeverityList) ? config.alarmSeverityList : [] }, {emitEvent: false}
            );
            this.dataSettings.patchValue(
              { alarmTypeList: isDefined(config.alarmTypeList) ? config.alarmTypeList : [] }, {emitEvent: false}
            );
            this.dataSettings.patchValue(
              { searchPropagatedAlarms: isDefined(config.searchPropagatedAlarms) ?
                  config.searchPropagatedAlarms : true }, {emitEvent: false}
            );
            this.alarmSourceSettings.patchValue(
              config.alarmSource, {emitEvent: false}
            );
            const alarmSourceType: DatasourceType = this.alarmSourceSettings.get('type').value;
            this.alarmSourceSettings.get('entityAliasId').setValidators(
              alarmSourceType === DatasourceType.entity ? [Validators.required] : []
            );
            this.alarmSourceSettings.get('entityAliasId').updateValueAndValidity({emitEvent: false});
          }
        }

        this.updateSchemaForm(config.settings);

        if (layout) {
          this.layoutSettings.patchValue(
            {
              mobileOrder: layout.mobileOrder,
              mobileHeight: layout.mobileHeight,
              mobileHide: layout.mobileHide
            },
            {emitEvent: false}
          );
        } else {
          this.layoutSettings.patchValue(
            {
              mobileOrder: null,
              mobileHeight: null,
              mobileHide: false
            },
            {emitEvent: false}
          );
        }
      }
      this.createChangeSubscriptions();
    }
  }

  public dataKeysOptional(datasource?: Datasource): boolean {
    if (this.widgetType === widgetType.timeseries && this.modelValue?.typeParameters?.hasAdditionalLatestDataKeys) {
      return true;
    } else {
      return this.modelValue.typeParameters && this.modelValue.typeParameters.dataKeysOptional
        && datasource?.type !== DatasourceType.entityCount;
    }
  }

  private buildDatasourceForm(datasource?: Datasource): FormGroup {
    const dataKeysRequired = !this.dataKeysOptional(datasource);
    const datasourceFormGroup = this.fb.group(
      {
        type: [datasource ? datasource.type : null, [Validators.required]],
        name: [datasource ? datasource.name : null, []],
        entityAliasId: [datasource ? datasource.entityAliasId : null,
          datasource && (datasource.type === DatasourceType.entity ||
                         datasource.type === DatasourceType.entityCount) ? [Validators.required] : []],
        filterId: [datasource ? datasource.filterId : null, []],
        dataKeys: [datasource ? datasource.dataKeys : null, dataKeysRequired ? [Validators.required] : []]
      }
    );
    if (this.widgetType === widgetType.timeseries && this.modelValue?.typeParameters?.hasAdditionalLatestDataKeys) {
      datasourceFormGroup.addControl('latestDataKeys', this.fb.control(datasource ? datasource.latestDataKeys : null));
    }
    datasourceFormGroup.get('type').valueChanges.subscribe((type: DatasourceType) => {
      datasourceFormGroup.get('entityAliasId').setValidators(
        (type === DatasourceType.entity || type === DatasourceType.entityCount) ? [Validators.required] : []
      );
      const newDataKeysRequired = !this.dataKeysOptional(datasourceFormGroup.value);
      datasourceFormGroup.get('dataKeys').setValidators(newDataKeysRequired ? [Validators.required] : []);
      datasourceFormGroup.get('entityAliasId').updateValueAndValidity();
      datasourceFormGroup.get('dataKeys').updateValueAndValidity();
    });
    return datasourceFormGroup;
  }

  private updateSchemaForm(settings?: any) {
    const widgetSettingsFormData: JsonFormComponentData = {};
    if (this.modelValue.settingsSchema && this.modelValue.settingsSchema.schema) {
      widgetSettingsFormData.schema = this.modelValue.settingsSchema.schema;
      widgetSettingsFormData.form = this.modelValue.settingsSchema.form || deepClone(defaultSettingsForm);
      widgetSettingsFormData.groupInfoes = this.modelValue.settingsSchema.groupInfoes;
      widgetSettingsFormData.model = settings;
    } else {
      widgetSettingsFormData.schema = deepClone(emptySettingsSchema);
      widgetSettingsFormData.form = deepClone(defaultSettingsForm);
      widgetSettingsFormData.groupInfoes = deepClone(emptySettingsGroupInfoes);
      widgetSettingsFormData.model = settings || {};
    }
    this.advancedSettings.patchValue({ settings: widgetSettingsFormData }, {emitEvent: false});
  }

  private updateDataSettings() {
    if (this.modelValue) {
      if (this.modelValue.config) {
        Object.assign(this.modelValue.config, this.dataSettings.value);
      }
      this.propagateChange(this.modelValue);
    }
  }

  private updateTargetDeviceSettings() {
    if (this.modelValue) {
      if (this.modelValue.config) {
        const targetDeviceAliasId: string = this.targetDeviceSettings.get('targetDeviceAliasId').value;
        if (targetDeviceAliasId) {
          this.modelValue.config.targetDeviceAliasIds = [targetDeviceAliasId];
        } else {
          this.modelValue.config.targetDeviceAliasIds = [];
        }
      }
      this.propagateChange(this.modelValue);
    }
  }

  private updateAlarmSourceSettings() {
    if (this.modelValue) {
      if (this.modelValue.config) {
        const alarmSource: Datasource = this.alarmSourceSettings.value;
        this.modelValue.config.alarmSource = alarmSource;
      }
      this.propagateChange(this.modelValue);
    }
  }

  private updateWidgetSettings() {
    if (this.modelValue) {
      if (this.modelValue.config) {
        Object.assign(this.modelValue.config, this.widgetSettings.value);
      }
      this.propagateChange(this.modelValue);
    }
  }

  private updateLayoutSettings() {
    if (this.modelValue) {
      if (this.modelValue.layout) {
        Object.assign(this.modelValue.layout, this.layoutSettings.value);
      }
      this.propagateChange(this.modelValue);
    }
  }

  private updateAdvancedSettings() {
    if (this.modelValue) {
      if (this.modelValue.config) {
        const settings = this.advancedSettings.get('settings').value.model;
        this.modelValue.config.settings = settings;
      }
      this.propagateChange(this.modelValue);
    }
  }

  private updateActionSettings() {
    if (this.modelValue) {
      if (this.modelValue.config) {
        const actions = (this.actionsSettings.get('actionsData').value as WidgetActionsData).actionsMap;
        this.modelValue.config.actions = actions;
      }
      this.propagateChange(this.modelValue);
    }
  }

  public alarmTypeList(): string[] {
    return this.dataSettings.get('alarmTypeList').value;
  }

  public removeAlarmType(type: string): void {
    const types: string[] = this.dataSettings.get('alarmTypeList').value;
    const index = types.indexOf(type);
    if (index >= 0) {
      types.splice(index, 1);
      this.dataSettings.get('alarmTypeList').setValue(types);
      this.dataSettings.get('alarmTypeList').markAsDirty();
    }
  }

  public addAlarmType(event: MatChipInputEvent): void {
    const input = event.input;
    const value = event.value;

    const types: string[] = this.dataSettings.get('alarmTypeList').value;

    if ((value || '').trim()) {
      types.push(value.trim());
      this.dataSettings.get('alarmTypeList').setValue(types);
      this.dataSettings.get('alarmTypeList').markAsDirty();
    }

    if (input) {
      input.value = '';
    }
  }

  public displayAdvanced(): boolean {
    return !!this.modelValue && (!!this.modelValue.settingsSchema && !!this.modelValue.settingsSchema.schema ||
        !!this.modelValue.settingsDirective && !!this.modelValue.settingsDirective.length);
  }

  public dndDatasourceMoved(index: number) {
    this.datasourcesFormArray().removeAt(index);
  }

  public onDatasourceDrop(event: DndDropEvent) {
    let index = event.index;
    if (isUndefined(index)) {
      index = this.datasourcesFormArray().length;
    }
    this.datasourcesFormArray().insert(index,
      this.buildDatasourceForm(event.data)
    );
  }

  public removeDatasource(index: number) {
    this.datasourcesFormArray().removeAt(index);
  }

  public addDatasource() {
    let newDatasource: Datasource;
    if (this.functionsOnly) {
      newDatasource = deepClone(this.utils.getDefaultDatasource(this.modelValue.dataKeySettingsSchema.schema));
      newDatasource.dataKeys = [this.generateDataKey('Sin', DataKeyType.function, this.modelValue.dataKeySettingsSchema)];
    } else {
      newDatasource = { type: DatasourceType.entity,
        dataKeys: []
      };
    }
    if (this.modelValue?.typeParameters?.hasAdditionalLatestDataKeys) {
      newDatasource.latestDataKeys = [];
    }
    this.datasourcesFormArray().push(this.buildDatasourceForm(newDatasource));
  }

  public generateDataKey(chip: any, type: DataKeyType, datakeySettingsSchema: JsonSettingsSchema): DataKey {
    if (isObject(chip)) {
      (chip as DataKey)._hash = Math.random();
      return chip;
    } else {
      let label: string = chip;
      if (type === DataKeyType.alarm || type === DataKeyType.entityField) {
        const keyField = type === DataKeyType.alarm ? alarmFields[label] : entityFields[chip];
        if (keyField) {
          label = this.translate.instant(keyField.name);
        }
      }
      label = this.genNextLabel(label);
      const result: DataKey = {
        name: chip,
        type,
        label,
        color: this.genNextColor(),
        settings: {},
        _hash: Math.random()
      };
      if (type === DataKeyType.function) {
        result.name = 'f(x)';
        result.funcBody = this.utils.getPredefinedFunctionBody(chip);
        if (!result.funcBody) {
          result.funcBody = 'return prevValue + 1;';
        }
      } else if (type === DataKeyType.count) {
        result.name = 'count';
      }
      if (datakeySettingsSchema && isDefined(datakeySettingsSchema.schema)) {
        result.settings = this.utils.generateObjectFromJsonSchema(datakeySettingsSchema.schema);
      }
      return result;
    }
  }

  private genNextLabel(name: string): string {
    let label = name;
    let i = 1;
    let matches = false;
    const datasources = this.widgetType === widgetType.alarm ? [this.modelValue.config.alarmSource] : this.modelValue.config.datasources;
    if (datasources) {
      do {
        matches = false;
        datasources.forEach((datasource) => {
          if (datasource) {
            if (datasource.dataKeys) {
              datasource.dataKeys.forEach((dataKey) => {
                if (dataKey.label === label) {
                  i++;
                  label = name + ' ' + i;
                  matches = true;
                }
              });
            }
            if (datasource.latestDataKeys) {
              datasource.latestDataKeys.forEach((dataKey) => {
                if (dataKey.label === label) {
                  i++;
                  label = name + ' ' + i;
                  matches = true;
                }
              });
            }
          }
        });
      } while (matches);
    }
    return label;
  }

  private genNextColor(): string {
    let i = 0;
    const datasources = this.widgetType === widgetType.alarm ? [this.modelValue.config.alarmSource] : this.modelValue.config.datasources;
    if (datasources) {
      datasources.forEach((datasource) => {
        if (datasource && (datasource.dataKeys || datasource.latestDataKeys)) {
          i += ((datasource.dataKeys ? datasource.dataKeys.length : 0) +
            (datasource.latestDataKeys ? datasource.latestDataKeys.length : 0));
        }
      });
    }
    return this.utils.getMaterialColor(i);
  }

  private createEntityAlias(alias: string, allowedEntityTypes: Array<EntityType>): Observable<EntityAlias> {
    const singleEntityAlias: EntityAlias = {id: null, alias, filter: {resolveMultiple: false}};
    return this.dialog.open<EntityAliasDialogComponent, EntityAliasDialogData,
      EntityAlias>(EntityAliasDialogComponent, {
      disableClose: true,
      panelClass: ['tb-dialog', 'tb-fullscreen-dialog'],
      data: {
        isAdd: true,
        allowedEntityTypes,
        entityAliases: this.dashboard.configuration.entityAliases,
        alias: singleEntityAlias
      }
    }).afterClosed().pipe(
      tap((entityAlias) => {
        if (entityAlias) {
          this.dashboard.configuration.entityAliases[entityAlias.id] = entityAlias;
          this.aliasController.updateEntityAliases(this.dashboard.configuration.entityAliases);
        }
      })
    );
  }

  private createFilter(filter: string): Observable<Filter> {
    const singleFilter: Filter = {id: null, filter, keyFilters: [], editable: true};
    return this.dialog.open<FilterDialogComponent, FilterDialogData,
      Filter>(FilterDialogComponent, {
      disableClose: true,
      panelClass: ['tb-dialog', 'tb-fullscreen-dialog'],
      data: {
        isAdd: true,
        filters: this.dashboard.configuration.filters,
        filter: singleFilter
      }
    }).afterClosed().pipe(
      tap((result) => {
        if (result) {
          this.dashboard.configuration.filters[result.id] = result;
          this.aliasController.updateFilters(this.dashboard.configuration.filters);
        }
      })
    );
  }

  private fetchEntityKeys(entityAliasId: string, dataKeyTypes: Array<DataKeyType>): Observable<Array<DataKey>> {
    return this.aliasController.getAliasInfo(entityAliasId).pipe(
      mergeMap((aliasInfo) => {
        return this.entityService.getEntityKeysByEntityFilter(
          aliasInfo.entityFilter,
          dataKeyTypes,
          {ignoreLoading: true, ignoreErrors: true}
        ).pipe(
          catchError(() => of([]))
        );
      }),
      catchError(() => of([] as Array<DataKey>))
    );
  }

  private fetchDashboardStates(query: string): Array<string> {
    const stateIds = Object.keys(this.dashboard.configuration.states);
    const result = query ? stateIds.filter(this.createFilterForDashboardState(query)) : stateIds;
    if (result && result.length) {
      return result;
    } else {
      return [query];
    }
  }

  private createFilterForDashboardState(query: string): (stateId: string) => boolean {
    const lowercaseQuery = query.toLowerCase();
    return stateId => stateId.toLowerCase().indexOf(lowercaseQuery) === 0;
  }

  public validate(c: FormControl) {
    this.dataError = '';
    this.datasourceError = [];
    if (!this.dataSettings.valid) {
      return {
        dataSettings: {
          valid: false
        }
      };
    } else if (!this.widgetSettings.valid) {
      return {
        widgetSettings: {
          valid: false
        }
      };
    } else if (!this.layoutSettings.valid) {
      return {
        widgetSettings: {
          valid: false
        }
      };
    } else if (!this.advancedSettings.valid || (this.displayAdvanced() && !this.modelValue.config.settings)) {
      return {
        advancedSettings: {
          valid: false
        }
      };
    } else if (this.modelValue) {
      const config = this.modelValue.config;
      if (this.widgetType === widgetType.rpc && this.modelValue.isDataEnabled) {
        if (!this.widgetEditMode && (!config.targetDeviceAliasIds || !config.targetDeviceAliasIds.length)) {
          return {
            targetDeviceAliasIds: {
              valid: false
            }
          };
        }
      } else if (this.widgetType === widgetType.alarm && this.modelValue.isDataEnabled) {
        if (!this.alarmSourceSettings.valid || !config.alarmSource) {
          return {
            alarmSource: {
              valid: false
            }
          };
        }
      } else if (this.widgetType !== widgetType.static && this.modelValue.isDataEnabled) {
        if (!this.modelValue.typeParameters.datasourcesOptional && (!config.datasources || !config.datasources.length)) {
          return {
            datasources: {
              valid: false
            }
          };
        }
        if (this.widgetType === widgetType.timeseries && this.modelValue?.typeParameters?.hasAdditionalLatestDataKeys) {
          let valid = config.datasources.filter(datasource => datasource?.dataKeys?.length).length > 0;
          if (!valid) {
            this.dataError = 'At least one timeseries data key should be specified';
            return {
              timeseriesDataKeys: {
                valid: false
              }
            };
          } else {
            const emptyDatasources = config.datasources.filter(datasource => !datasource?.dataKeys?.length &&
              !datasource?.latestDataKeys?.length);
            valid = emptyDatasources.length === 0;
            if (!valid) {
              for (const emptyDatasource of emptyDatasources) {
                const i = config.datasources.indexOf(emptyDatasource);
                this.datasourceError[i] = 'At least one data key should be specified';
              }
              return {
                dataKeys: {
                  valid: false
                }
              };
            }
          }
        }
      }
    }
    return null;
  }

}<|MERGE_RESOLUTION|>--- conflicted
+++ resolved
@@ -25,11 +25,9 @@
   datasourceTypeTranslationMap,
   defaultLegendConfig,
   GroupInfo,
-<<<<<<< HEAD
-  JsonSchema, Widget,
-=======
-  JsonSchema, JsonSettingsSchema,
->>>>>>> fa3d8870
+  JsonSchema,
+  JsonSettingsSchema,
+  Widget,
   widgetType
 } from '@shared/models/widget.models';
 import {
