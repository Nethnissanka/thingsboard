--- conflicted
+++ resolved
@@ -70,12 +70,7 @@
   attributesValueFormGroup: UntypedFormGroup;
 
   private propagateChange = null;
-<<<<<<< HEAD
-  private destroy$ = new Subject();
-=======
-  private valueChange$: Subscription = null;
   private destroy$ = new Subject<void>();
->>>>>>> 57638c08
   private usedAttributesName: AttributeName[] = [];
 
   constructor(protected store: Store<AppState>,
