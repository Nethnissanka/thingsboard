--- conflicted
+++ resolved
@@ -40,11 +40,7 @@
   }
 }
 
-<<<<<<< HEAD
-export const ProfileRoutes: Routes = [
-=======
 export const profileRoutes: Routes = [
->>>>>>> 581c02bf
   {
     path: 'profile',
     component: ProfileComponent,
