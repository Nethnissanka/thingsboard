/*
 * Copyright © 2016-2019 The Thingsboard Authors
 *
 * Licensed under the Apache License, Version 2.0 (the "License");
 * you may not use this file except in compliance with the License.
 * You may obtain a copy of the License at
 *
 *     http://www.apache.org/licenses/LICENSE-2.0
 *
 * Unless required by applicable law or agreed to in writing, software
 * distributed under the License is distributed on an "AS IS" BASIS,
 * WITHOUT WARRANTIES OR CONDITIONS OF ANY KIND, either express or implied.
 * See the License for the specific language governing permissions and
 * limitations under the License.
 */
import thingsboardTypes from '../../common/types.constant';
import thingsboardUtils from '../../common/utils.service';
import thingsboardEntityAliasSelect from '../entity-alias-select.directive';
import thingsboardDatasource from '../datasource.directive';
import thingsboardTimewindow from '../timewindow.directive';
import thingsboardLegendConfig from '../legend-config.directive';
import thingsboardJsonForm from '../json-form.directive';
import thingsboardManageWidgetActions from './action/manage-widget-actions.directive';
import 'angular-ui-ace';

import fixAceEditor from './../ace-editor-fix';

import './widget-config.scss';

/* eslint-disable import/no-unresolved, import/default */

import widgetConfigTemplate from './widget-config.tpl.html';

/* eslint-enable import/no-unresolved, import/default */

/* eslint-disable angular/angularelement */

export default angular.module('thingsboard.directives.widgetConfig', [thingsboardTypes,
    thingsboardUtils,
    thingsboardJsonForm,
    thingsboardEntityAliasSelect,
    thingsboardDatasource,
    thingsboardTimewindow,
    thingsboardLegendConfig,
    thingsboardManageWidgetActions,
    'ui.ace'])
    .directive('tbWidgetConfig', WidgetConfig)
    .name;

/*@ngInject*/
function WidgetConfig($compile, $templateCache, $rootScope, $translate, $timeout, types, utils) {

    var linker = function (scope, element, attrs, ngModelCtrl) {

        var template = $templateCache.get(widgetConfigTemplate);

        element.html(template);

        scope.types = types;
        scope.widgetEditMode = $rootScope.widgetEditMode;

        scope.emptySettingsSchema = {
            type: "object",
            properties: {}
        };
        
        scope.emptySettingsGroupInfoes=[];
        scope.defaultSettingsForm = [
            '*'
        ];

        scope.styleEditorOptions = {
            useWrapMode: true,
            mode: 'json',
            advanced: {
                enableSnippets: true,
                enableBasicAutocompletion: true,
                enableLiveAutocompletion: true
            },
            onLoad: function (_ace) {
                fixAceEditor(_ace);
            }
        };

        if (angular.isUndefined(scope.forceExpandDatasources)) {
            scope.forceExpandDatasources = false;
        }

        if (angular.isUndefined(scope.isDataEnabled)) {
            scope.isDataEnabled = true;
        }

        scope.currentSettingsSchema = {};
        scope.currentSettings = angular.copy(scope.emptySettingsSchema);
        scope.currentSettingsGroupInfoes = angular.copy(scope.emptySettingsGroupInfoes);

        scope.targetDeviceAlias = {
            value: null
        }

        scope.alarmSource = {
            value: null
        }

        ngModelCtrl.$render = function () {
            if (ngModelCtrl.$viewValue) {
                var config = ngModelCtrl.$viewValue.config;
                var layout = ngModelCtrl.$viewValue.layout;
                if (config) {
                    scope.selectedTab = 0;
                    scope.title = config.title;
<<<<<<< HEAD
                    scope.showTitleIcon = angular.isDefined(config.showTitleIcon) ? config.showTitleIcon : false;
                    scope.titleIcon = angular.isDefined(config.titleIcon) ? config.titleIcon : '';
                    scope.iconColor = angular.isDefined(config.iconColor) ? config.iconColor : 'rgba(0, 0, 0, 0.87)';
                    scope.iconSize = angular.isDefined(config.iconSize) ? config.iconSize : '24px';
=======
                    scope.titleTooltip = angular.isDefined(config.titleTooltip) ? config.titleTooltip : '';
>>>>>>> 4299869a
                    scope.showTitle = config.showTitle;
                    scope.dropShadow = angular.isDefined(config.dropShadow) ? config.dropShadow : true;
                    scope.enableFullscreen = angular.isDefined(config.enableFullscreen) ? config.enableFullscreen : true;
                    scope.backgroundColor = config.backgroundColor;
                    scope.color = config.color;
                    scope.padding = config.padding;
                    scope.margin = config.margin;
                    scope.widgetStyle =
                        angular.toJson(angular.isDefined(config.widgetStyle) ? config.widgetStyle : {}, true);
                    scope.titleStyle =
                        angular.toJson(angular.isDefined(config.titleStyle) ? config.titleStyle : {
                            fontSize: '16px',
                            fontWeight: 400
                        }, true);
                    scope.units = config.units;
                    scope.decimals = config.decimals;
                    scope.useDashboardTimewindow = angular.isDefined(config.useDashboardTimewindow) ?
                        config.useDashboardTimewindow : true;
                    scope.displayTimewindow = angular.isDefined(config.displayTimewindow) ?
                        config.displayTimewindow : true;
                    scope.timewindow = config.timewindow;
                    scope.showLegend = angular.isDefined(config.showLegend) ?
                        config.showLegend : scope.widgetType === types.widgetType.timeseries.value;
                    scope.legendConfig = config.legendConfig;
                    scope.actions = config.actions;
                    if (!scope.actions) {
                        scope.actions = {};
                    }
                    if (scope.widgetType !== types.widgetType.rpc.value &&
                        scope.widgetType !== types.widgetType.alarm.value &&
                        scope.widgetType !== types.widgetType.static.value
                        && scope.isDataEnabled) {
                        if (scope.datasources) {
                            scope.datasources.splice(0, scope.datasources.length);
                        } else {
                            scope.datasources = [];
                        }
                        if (config.datasources) {
                            for (var i = 0; i < config.datasources.length; i++) {
                                scope.datasources.push({value: config.datasources[i]});
                            }
                        }
                    } else if (scope.widgetType === types.widgetType.rpc.value && scope.isDataEnabled) {
                        if (config.targetDeviceAliasIds && config.targetDeviceAliasIds.length > 0) {
                            var aliasId = config.targetDeviceAliasIds[0];
                            var entityAliases = scope.aliasController.getEntityAliases();
                            if (entityAliases[aliasId]) {
                                scope.targetDeviceAlias.value = entityAliases[aliasId];
                            } else {
                                scope.targetDeviceAlias.value = null;
                            }
                        } else {
                            scope.targetDeviceAlias.value = null;
                        }
                    } else if (scope.widgetType === types.widgetType.alarm.value && scope.isDataEnabled) {
                        scope.alarmSearchStatus = angular.isDefined(config.alarmSearchStatus) ?
                            config.alarmSearchStatus : types.alarmSearchStatus.any;
                        scope.alarmsPollingInterval = angular.isDefined(config.alarmsPollingInterval) ?
                            config.alarmsPollingInterval : 5;
                        if (config.alarmSource) {
                            scope.alarmSource.value = config.alarmSource;
                        } else {
                            scope.alarmSource.value = null;
                        }
                    }

                    scope.settings = config.settings;

                    scope.updateSchemaForm();
                }
                if (layout) {
                    scope.mobileOrder = layout.mobileOrder;
                    scope.mobileHeight = layout.mobileHeight;
                }
            }
        };

        scope.displayAdvanced = function() {
            return scope.widgetSettingsSchema && scope.widgetSettingsSchema.schema;
        }

        scope.updateSchemaForm = function() {
            if (scope.widgetSettingsSchema && scope.widgetSettingsSchema.schema) {
                scope.currentSettingsSchema = scope.widgetSettingsSchema.schema;
                scope.currentSettingsForm = scope.widgetSettingsSchema.form || angular.copy(scope.defaultSettingsForm);
                scope.currentSettingsGroupInfoes = scope.widgetSettingsSchema.groupInfoes;
                scope.currentSettings = scope.settings;
            } else {
                scope.currentSettingsForm = angular.copy(scope.defaultSettingsForm);
                scope.currentSettingsSchema = angular.copy(scope.emptySettingsSchema);
                scope.currentSettingsGroupInfoes = angular.copy(scope.emptySettingsGroupInfoes);
                scope.currentSettings = {};
            }
        }

        scope.updateValidity = function () {
            if (ngModelCtrl.$viewValue) {
                var value = ngModelCtrl.$viewValue;
                var config = value.config;
                if (config) {
                    var valid;
                    if (scope.widgetType === types.widgetType.rpc.value && scope.isDataEnabled) {
                        valid = config && config.targetDeviceAliasIds && config.targetDeviceAliasIds.length > 0;
                        ngModelCtrl.$setValidity('targetDeviceAliasIds', valid);
                    } else if (scope.widgetType === types.widgetType.alarm.value && scope.isDataEnabled) {
                        valid = config && config.alarmSource;
                        ngModelCtrl.$setValidity('alarmSource', valid);
                    } else if (scope.widgetType !== types.widgetType.static.value && scope.isDataEnabled) {
                        valid = config && config.datasources && config.datasources.length > 0;
                        ngModelCtrl.$setValidity('datasources', valid);
                    }
                    try {
                        angular.fromJson(scope.widgetStyle);
                        ngModelCtrl.$setValidity('widgetStyle', true);
                    } catch (e) {
                        ngModelCtrl.$setValidity('widgetStyle', false);
                    }
                    try {
                        angular.fromJson(scope.titleStyle);
                        ngModelCtrl.$setValidity('titleStyle', true);
                    } catch (e) {
                        ngModelCtrl.$setValidity('titleStyle', false);
                    }
                }
            }
        };

<<<<<<< HEAD
        scope.$watch('title + showTitleIcon + titleIcon + iconColor + iconSize + showTitle + dropShadow + enableFullscreen + backgroundColor + ' +
            'color + padding + margin + widgetStyle + titleStyle + mobileOrder + mobileHeight + units + decimals + useDashboardTimewindow + ' +
            'displayTimewindow + alarmSearchStatus + alarmsPollingInterval + showLegend', function () {
=======
        scope.$watch('title + titleTooltip + showTitle + dropShadow + enableFullscreen + backgroundColor + color + ' +
            'padding + margin + widgetStyle + titleStyle + mobileOrder + mobileHeight + units + decimals + useDashboardTimewindow + displayTimewindow + ' +
            'alarmSearchStatus + alarmsPollingInterval + showLegend', function () {
>>>>>>> 4299869a
            if (ngModelCtrl.$viewValue) {
                var value = ngModelCtrl.$viewValue;
                if (value.config) {
                    var config = value.config;
                    config.title = scope.title;
<<<<<<< HEAD
                    config.showTitleIcon = scope.showTitleIcon;
                    config.titleIcon = scope.titleIcon;
                    config.iconColor = scope.iconColor;
                    config.iconSize = scope.iconSize;
=======
                    config.titleTooltip = scope.titleTooltip;
>>>>>>> 4299869a
                    config.showTitle = scope.showTitle;
                    config.dropShadow = scope.dropShadow;
                    config.enableFullscreen = scope.enableFullscreen;
                    config.backgroundColor = scope.backgroundColor;
                    config.color = scope.color;
                    config.padding = scope.padding;
                    config.margin = scope.margin;
                    try {
                        config.widgetStyle = angular.fromJson(scope.widgetStyle);
                    } catch (e) {
                        config.widgetStyle = {};
                    }
                    try {
                        config.titleStyle = angular.fromJson(scope.titleStyle);
                    } catch (e) {
                        config.titleStyle = {};
                    }
                    config.units = scope.units;
                    config.decimals = scope.decimals;
                    config.useDashboardTimewindow = scope.useDashboardTimewindow;
                    config.displayTimewindow = scope.displayTimewindow;
                    config.alarmSearchStatus = scope.alarmSearchStatus;
                    config.alarmsPollingInterval = scope.alarmsPollingInterval;
                    config.showLegend = scope.showLegend;
                }
                if (value.layout) {
                    var layout = value.layout;
                    layout.mobileOrder = angular.isNumber(scope.mobileOrder) ? scope.mobileOrder : undefined;
                    layout.mobileHeight = scope.mobileHeight;
                }
                ngModelCtrl.$setViewValue(value);
                scope.updateValidity();
            }
        });

        scope.$watch('currentSettings', function () {
            if (ngModelCtrl.$viewValue) {
                var value = ngModelCtrl.$viewValue;
                if (value.config) {
                    value.config.settings = scope.currentSettings;
                    ngModelCtrl.$setViewValue(value);
                }
            }
        }, true);

        scope.$watch('timewindow', function () {
            if (ngModelCtrl.$viewValue) {
                var value = ngModelCtrl.$viewValue;
                if (value.config) {
                    value.config.timewindow = scope.timewindow;
                    ngModelCtrl.$setViewValue(value);
                }
            }
        }, true);

        scope.$watch('legendConfig', function () {
            if (ngModelCtrl.$viewValue) {
                var value = ngModelCtrl.$viewValue;
                if (value.config) {
                    value.config.legendConfig = scope.legendConfig;
                    ngModelCtrl.$setViewValue(value);
                }
            }
        }, true);

        scope.$watch('datasources', function () {
            if (ngModelCtrl.$viewValue && ngModelCtrl.$viewValue.config
                && scope.widgetType !== types.widgetType.rpc.value
                && scope.widgetType !== types.widgetType.alarm.value
                && scope.widgetType !== types.widgetType.static.value && scope.isDataEnabled) {
                var value = ngModelCtrl.$viewValue;
                var config = value.config;
                if (config.datasources) {
                    config.datasources.splice(0, config.datasources.length);
                } else {
                    config.datasources = [];
                }
                if (scope.datasources) {
                    for (var i = 0; i < scope.datasources.length; i++) {
                        config.datasources.push(scope.datasources[i].value);
                    }
                }
                ngModelCtrl.$setViewValue(value);
                scope.updateValidity();
            }
        }, true);

        scope.$watch('targetDeviceAlias.value', function () {
            if (ngModelCtrl.$viewValue && ngModelCtrl.$viewValue.config && scope.widgetType === types.widgetType.rpc.value && scope.isDataEnabled) {
                var value = ngModelCtrl.$viewValue;
                var config = value.config;
                if (scope.targetDeviceAlias.value) {
                    config.targetDeviceAliasIds = [scope.targetDeviceAlias.value.id];
                } else {
                    config.targetDeviceAliasIds = [];
                }
                ngModelCtrl.$setViewValue(value);
                scope.updateValidity();
            }
        });

        scope.$watch('alarmSource.value', function () {
            if (ngModelCtrl.$viewValue && ngModelCtrl.$viewValue.config && scope.widgetType === types.widgetType.alarm.value && scope.isDataEnabled) {
                var value = ngModelCtrl.$viewValue;
                var config = value.config;
                if (scope.alarmSource.value) {
                    config.alarmSource = scope.alarmSource.value;
                } else {
                    config.alarmSource = null;
                }
                ngModelCtrl.$setViewValue(value);
                scope.updateValidity();
            }
        });

        scope.$watch('actions', function () {
            if (ngModelCtrl.$viewValue && ngModelCtrl.$viewValue.config) {
                var value = ngModelCtrl.$viewValue;
                var config = value.config;
                config.actions = scope.actions;
                ngModelCtrl.$setViewValue(value);
                scope.updateValidity();
                /*if (scope.theForm) {
                    scope.theForm.$setDirty();
                }*/
            }
        }, true);

        scope.addDatasource = function () {
            var newDatasource;
            if (scope.functionsOnly) {
                newDatasource = angular.copy(utils.getDefaultDatasource(scope.datakeySettingsSchema.schema));
                newDatasource.dataKeys = [scope.generateDataKey('Sin', types.dataKeyType.function)];
            } else {
                newDatasource = { type: types.datasourceType.entity,
                    dataKeys: []
                };
            }
            var datasource = {value: newDatasource};
            scope.datasources.push(datasource);
            if (scope.theForm) {
                scope.theForm.$setDirty();
            }
        }

        scope.removeDatasource = function ($event, datasource) {
            var index = scope.datasources.indexOf(datasource);
            if (index > -1) {
                scope.datasources.splice(index, 1);
                if (scope.theForm) {
                    scope.theForm.$setDirty();
                }
            }
        };

        scope.generateDataKey = function (chip, type) {

            if (angular.isObject(chip)) {
                chip._hash = Math.random();
                return chip;
            }

            var label = chip;
            if (type === types.dataKeyType.alarm) {
                var alarmField = types.alarmFields[chip];
                if (alarmField) {
                    label = $translate.instant(alarmField.name)+'';
                }
            }
            label = scope.genNextLabel(label);

            var result = {
                name: chip,
                type: type,
                label: label,
                color: scope.genNextColor(),
                settings: {},
                _hash: Math.random()
            };

            if (type === types.dataKeyType.function) {
                result.name = 'f(x)';
                result.funcBody = utils.getPredefinedFunctionBody(chip);
                if (!result.funcBody) {
                    result.funcBody = "return prevValue + 1;";
                }
            }

            if (angular.isDefined(scope.datakeySettingsSchema.schema)) {
                result.settings = utils.generateObjectFromJsonSchema(scope.datakeySettingsSchema.schema);
            }

            return result;
        };

        scope.genNextLabel = function (name) {
            var label = name;
            var value = ngModelCtrl.$viewValue;
            var i = 1;
            var matches = false;
            do {
                matches = false;
                var datasources = scope.widgetType == types.widgetType.alarm.value ? [value.config.alarmSource] : value.config.datasources;
                if (datasources) {
                    for (var d=0;d<datasources.length;d++) {
                        var datasource = datasources[d];
                        if (datasource && datasource.dataKeys) {
                            for (var k = 0; k < datasource.dataKeys.length; k++) {
                                var dataKey = datasource.dataKeys[k];
                                if (dataKey.label === label) {
                                    i++;
                                    label = name + ' ' + i;
                                    matches = true;
                                }
                            }
                        }
                    }
                }
            } while (matches);
            return label;
        }

        scope.genNextColor = function () {
            var i = 0;
            var value = ngModelCtrl.$viewValue;
            var datasources = scope.widgetType == types.widgetType.alarm.value ? [value.config.alarmSource] : value.config.datasources;
            if (datasources) {
                for (var d=0;d<datasources.length;d++) {
                    var datasource = datasources[d];
                    if (datasource && datasource.dataKeys) {
                        i += datasource.dataKeys.length;
                    }
                }
            }
            return utils.getMaterialColor(i);
        }

        $compile(element.contents())(scope);
    }
    return {
        restrict: "E",
        require: "^ngModel",
        scope: {
            forceExpandDatasources: '=?',
            isDataEnabled: '=?',
            widgetType: '=',
            typeParameters: '=',
            actionSources: '=',
            widgetSettingsSchema: '=',
            datakeySettingsSchema: '=',
            aliasController: '=',
            functionsOnly: '=',
            fetchEntityKeys: '&',
            fetchDashboardStates: '&',
            onCreateEntityAlias: '&',
            theForm: '='
        },
        link: linker
    };
}

/* eslint-enable angular/angularelement */<|MERGE_RESOLUTION|>--- conflicted
+++ resolved
@@ -109,14 +109,11 @@
                 if (config) {
                     scope.selectedTab = 0;
                     scope.title = config.title;
-<<<<<<< HEAD
                     scope.showTitleIcon = angular.isDefined(config.showTitleIcon) ? config.showTitleIcon : false;
                     scope.titleIcon = angular.isDefined(config.titleIcon) ? config.titleIcon : '';
                     scope.iconColor = angular.isDefined(config.iconColor) ? config.iconColor : 'rgba(0, 0, 0, 0.87)';
                     scope.iconSize = angular.isDefined(config.iconSize) ? config.iconSize : '24px';
-=======
                     scope.titleTooltip = angular.isDefined(config.titleTooltip) ? config.titleTooltip : '';
->>>>>>> 4299869a
                     scope.showTitle = config.showTitle;
                     scope.dropShadow = angular.isDefined(config.dropShadow) ? config.dropShadow : true;
                     scope.enableFullscreen = angular.isDefined(config.enableFullscreen) ? config.enableFullscreen : true;
@@ -244,28 +241,19 @@
             }
         };
 
-<<<<<<< HEAD
-        scope.$watch('title + showTitleIcon + titleIcon + iconColor + iconSize + showTitle + dropShadow + enableFullscreen + backgroundColor + ' +
+        scope.$watch('title + showTitleIcon + titleIcon + iconColor + iconSize + titleTooltip + showTitle + dropShadow + enableFullscreen + backgroundColor + ' +
             'color + padding + margin + widgetStyle + titleStyle + mobileOrder + mobileHeight + units + decimals + useDashboardTimewindow + ' +
             'displayTimewindow + alarmSearchStatus + alarmsPollingInterval + showLegend', function () {
-=======
-        scope.$watch('title + titleTooltip + showTitle + dropShadow + enableFullscreen + backgroundColor + color + ' +
-            'padding + margin + widgetStyle + titleStyle + mobileOrder + mobileHeight + units + decimals + useDashboardTimewindow + displayTimewindow + ' +
-            'alarmSearchStatus + alarmsPollingInterval + showLegend', function () {
->>>>>>> 4299869a
             if (ngModelCtrl.$viewValue) {
                 var value = ngModelCtrl.$viewValue;
                 if (value.config) {
                     var config = value.config;
                     config.title = scope.title;
-<<<<<<< HEAD
                     config.showTitleIcon = scope.showTitleIcon;
                     config.titleIcon = scope.titleIcon;
                     config.iconColor = scope.iconColor;
                     config.iconSize = scope.iconSize;
-=======
                     config.titleTooltip = scope.titleTooltip;
->>>>>>> 4299869a
                     config.showTitle = scope.showTitle;
                     config.dropShadow = scope.dropShadow;
                     config.enableFullscreen = scope.enableFullscreen;
