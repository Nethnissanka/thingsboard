/**
 * Copyright © 2016-2023 The Thingsboard Authors
 *
 * Licensed under the Apache License, Version 2.0 (the "License");
 * you may not use this file except in compliance with the License.
 * You may obtain a copy of the License at
 *
 *     http://www.apache.org/licenses/LICENSE-2.0
 *
 * Unless required by applicable law or agreed to in writing, software
 * distributed under the License is distributed on an "AS IS" BASIS,
 * WITHOUT WARRANTIES OR CONDITIONS OF ANY KIND, either express or implied.
 * See the License for the specific language governing permissions and
 * limitations under the License.
 */
package org.thingsboard.rest.client;

import com.auth0.jwt.JWT;
import com.fasterxml.jackson.databind.JsonNode;
import com.fasterxml.jackson.databind.ObjectMapper;
import com.fasterxml.jackson.databind.node.ObjectNode;
import org.springframework.core.ParameterizedTypeReference;
import org.springframework.core.io.ByteArrayResource;
import org.springframework.core.io.Resource;
import org.springframework.http.HttpEntity;
import org.springframework.http.HttpHeaders;
import org.springframework.http.HttpMethod;
import org.springframework.http.HttpRequest;
import org.springframework.http.HttpStatus;
import org.springframework.http.MediaType;
import org.springframework.http.ResponseEntity;
<<<<<<< HEAD
import org.springframework.http.client.ClientHttpRequestExecution;
import org.springframework.http.client.ClientHttpRequestInterceptor;
import org.springframework.http.client.ClientHttpResponse;
=======
import org.springframework.http.client.support.HttpRequestWrapper;
>>>>>>> 838c2f5d
import org.springframework.util.LinkedMultiValueMap;
import org.springframework.util.MultiValueMap;
import org.springframework.web.client.HttpClientErrorException;
import org.springframework.web.client.RestTemplate;
import org.thingsboard.common.util.ThingsBoardExecutors;
import org.thingsboard.rest.client.utils.RestJsonConverter;
import org.thingsboard.server.common.data.AdminSettings;
import org.thingsboard.server.common.data.ClaimRequest;
import org.thingsboard.server.common.data.Customer;
import org.thingsboard.server.common.data.Dashboard;
import org.thingsboard.server.common.data.DashboardInfo;
import org.thingsboard.server.common.data.Device;
import org.thingsboard.server.common.data.DeviceInfo;
import org.thingsboard.server.common.data.DeviceProfile;
import org.thingsboard.server.common.data.DeviceProfileInfo;
import org.thingsboard.server.common.data.DeviceTransportType;
import org.thingsboard.server.common.data.EntityInfo;
import org.thingsboard.server.common.data.EntitySubtype;
import org.thingsboard.server.common.data.EntityType;
import org.thingsboard.server.common.data.EntityView;
import org.thingsboard.server.common.data.EntityViewInfo;
import org.thingsboard.server.common.data.EventInfo;
import org.thingsboard.server.common.data.OtaPackage;
import org.thingsboard.server.common.data.OtaPackageInfo;
import org.thingsboard.server.common.data.SaveDeviceWithCredentialsRequest;
import org.thingsboard.server.common.data.StringUtils;
<<<<<<< HEAD
=======
import org.thingsboard.server.common.data.SystemInfo;
>>>>>>> 838c2f5d
import org.thingsboard.server.common.data.TbResource;
import org.thingsboard.server.common.data.TbResourceInfo;
import org.thingsboard.server.common.data.Tenant;
import org.thingsboard.server.common.data.TenantInfo;
import org.thingsboard.server.common.data.TenantProfile;
import org.thingsboard.server.common.data.UpdateMessage;
import org.thingsboard.server.common.data.UsageInfo;
import org.thingsboard.server.common.data.User;
import org.thingsboard.server.common.data.UserEmailInfo;
import org.thingsboard.server.common.data.alarm.Alarm;
import org.thingsboard.server.common.data.alarm.AlarmComment;
import org.thingsboard.server.common.data.alarm.AlarmCommentInfo;
import org.thingsboard.server.common.data.alarm.AlarmInfo;
import org.thingsboard.server.common.data.alarm.AlarmSearchStatus;
import org.thingsboard.server.common.data.alarm.AlarmSeverity;
import org.thingsboard.server.common.data.alarm.AlarmStatus;
import org.thingsboard.server.common.data.asset.Asset;
import org.thingsboard.server.common.data.asset.AssetInfo;
import org.thingsboard.server.common.data.asset.AssetProfile;
import org.thingsboard.server.common.data.asset.AssetProfileInfo;
import org.thingsboard.server.common.data.asset.AssetSearchQuery;
import org.thingsboard.server.common.data.audit.ActionType;
import org.thingsboard.server.common.data.audit.AuditLog;
import org.thingsboard.server.common.data.device.DeviceSearchQuery;
import org.thingsboard.server.common.data.edge.Edge;
import org.thingsboard.server.common.data.edge.EdgeEvent;
import org.thingsboard.server.common.data.edge.EdgeInfo;
import org.thingsboard.server.common.data.edge.EdgeInstallInstructions;
import org.thingsboard.server.common.data.edge.EdgeSearchQuery;
import org.thingsboard.server.common.data.entityview.EntityViewSearchQuery;
import org.thingsboard.server.common.data.id.AlarmCommentId;
import org.thingsboard.server.common.data.id.AlarmId;
import org.thingsboard.server.common.data.id.AssetId;
import org.thingsboard.server.common.data.id.AssetProfileId;
import org.thingsboard.server.common.data.id.CustomerId;
import org.thingsboard.server.common.data.id.DashboardId;
import org.thingsboard.server.common.data.id.DeviceId;
import org.thingsboard.server.common.data.id.DeviceProfileId;
import org.thingsboard.server.common.data.id.EdgeId;
import org.thingsboard.server.common.data.id.EntityId;
import org.thingsboard.server.common.data.id.EntityViewId;
import org.thingsboard.server.common.data.id.OAuth2ClientRegistrationTemplateId;
import org.thingsboard.server.common.data.id.OtaPackageId;
import org.thingsboard.server.common.data.id.QueueId;
import org.thingsboard.server.common.data.id.RuleChainId;
import org.thingsboard.server.common.data.id.RuleNodeId;
import org.thingsboard.server.common.data.id.TbResourceId;
import org.thingsboard.server.common.data.id.TenantId;
import org.thingsboard.server.common.data.id.TenantProfileId;
import org.thingsboard.server.common.data.id.UserId;
import org.thingsboard.server.common.data.id.WidgetTypeId;
import org.thingsboard.server.common.data.id.WidgetsBundleId;
import org.thingsboard.server.common.data.kv.Aggregation;
import org.thingsboard.server.common.data.kv.AttributeKvEntry;
import org.thingsboard.server.common.data.kv.TsKvEntry;
import org.thingsboard.server.common.data.oauth2.OAuth2ClientInfo;
import org.thingsboard.server.common.data.oauth2.OAuth2ClientRegistrationTemplate;
import org.thingsboard.server.common.data.oauth2.OAuth2Info;
import org.thingsboard.server.common.data.oauth2.PlatformType;
import org.thingsboard.server.common.data.ota.ChecksumAlgorithm;
import org.thingsboard.server.common.data.ota.OtaPackageType;
import org.thingsboard.server.common.data.page.PageData;
import org.thingsboard.server.common.data.page.PageLink;
import org.thingsboard.server.common.data.page.SortOrder;
import org.thingsboard.server.common.data.page.TimePageLink;
import org.thingsboard.server.common.data.plugin.ComponentDescriptor;
import org.thingsboard.server.common.data.plugin.ComponentType;
import org.thingsboard.server.common.data.query.AlarmCountQuery;
import org.thingsboard.server.common.data.query.AlarmData;
import org.thingsboard.server.common.data.query.AlarmDataQuery;
import org.thingsboard.server.common.data.query.EntityCountQuery;
import org.thingsboard.server.common.data.query.EntityData;
import org.thingsboard.server.common.data.query.EntityDataQuery;
import org.thingsboard.server.common.data.queue.Queue;
import org.thingsboard.server.common.data.relation.EntityRelation;
import org.thingsboard.server.common.data.relation.EntityRelationInfo;
import org.thingsboard.server.common.data.relation.EntityRelationsQuery;
import org.thingsboard.server.common.data.relation.RelationTypeGroup;
import org.thingsboard.server.common.data.rule.DefaultRuleChainCreateRequest;
import org.thingsboard.server.common.data.rule.RuleChain;
import org.thingsboard.server.common.data.rule.RuleChainData;
import org.thingsboard.server.common.data.rule.RuleChainMetaData;
import org.thingsboard.server.common.data.rule.RuleChainType;
import org.thingsboard.server.common.data.security.DeviceCredentials;
import org.thingsboard.server.common.data.security.DeviceCredentialsType;
import org.thingsboard.server.common.data.security.model.JwtPair;
import org.thingsboard.server.common.data.security.model.JwtSettings;
import org.thingsboard.server.common.data.security.model.SecuritySettings;
import org.thingsboard.server.common.data.security.model.UserPasswordPolicy;
import org.thingsboard.server.common.data.sms.config.TestSmsRequest;
import org.thingsboard.server.common.data.sync.ie.importing.csv.BulkImportRequest;
import org.thingsboard.server.common.data.sync.ie.importing.csv.BulkImportResult;
import org.thingsboard.server.common.data.sync.vc.AutoCommitSettings;
import org.thingsboard.server.common.data.sync.vc.BranchInfo;
import org.thingsboard.server.common.data.sync.vc.EntityDataDiff;
import org.thingsboard.server.common.data.sync.vc.EntityDataInfo;
import org.thingsboard.server.common.data.sync.vc.EntityVersion;
import org.thingsboard.server.common.data.sync.vc.RepositorySettings;
import org.thingsboard.server.common.data.sync.vc.VersionCreationResult;
import org.thingsboard.server.common.data.sync.vc.VersionLoadResult;
import org.thingsboard.server.common.data.sync.vc.VersionedEntityInfo;
import org.thingsboard.server.common.data.sync.vc.request.create.VersionCreateRequest;
import org.thingsboard.server.common.data.sync.vc.request.load.VersionLoadRequest;
import org.thingsboard.server.common.data.widget.WidgetType;
import org.thingsboard.server.common.data.widget.WidgetTypeDetails;
import org.thingsboard.server.common.data.widget.WidgetTypeInfo;
import org.thingsboard.server.common.data.widget.WidgetsBundle;

import java.io.Closeable;
import java.net.URI;
import java.util.Collections;
import java.util.HashMap;
import java.util.List;
import java.util.Map;
import java.util.Optional;
import java.util.UUID;
import java.util.concurrent.ExecutorService;
import java.util.concurrent.Future;
import java.util.concurrent.TimeUnit;
import java.util.stream.Collectors;

import static org.thingsboard.server.common.data.StringUtils.isEmpty;

/**
 * @author Andrew Shvayka
 */
public class RestClient implements Closeable {
    private static final String JWT_TOKEN_HEADER_PARAM = "X-Authorization";
    private static final long AVG_REQUEST_TIMEOUT = TimeUnit.SECONDS.toMillis(30);
    protected static final String ACTIVATE_TOKEN_REGEX = "/api/noauth/activate?activateToken=";

    private final ObjectMapper objectMapper = new ObjectMapper();
    private final ExecutorService service = ThingsBoardExecutors.newWorkStealingPool(10, getClass());
    protected final RestTemplate restTemplate;
    protected final RestTemplate loginRestTemplate;
    protected final String baseURL;

    private String username;
    private String password;
    private String mainToken;
    private String refreshToken;
    private long mainTokenExpTs;
    private long refreshTokenExpTs;
    private long clientServerTimeDiff;

    public RestClient(String baseURL) {
        this(new RestTemplate(), baseURL);
    }

    public RestClient(RestTemplate restTemplate, String baseURL) {
        this.restTemplate = restTemplate;
        this.loginRestTemplate = new RestTemplate(restTemplate.getRequestFactory());
        this.baseURL = baseURL;
<<<<<<< HEAD
        this.restTemplate.getInterceptors().add(this);
    }

    @Override
    public ClientHttpResponse intercept(HttpRequest request, byte[] bytes, ClientHttpRequestExecution execution) throws IOException {
        if (token != null) {
            request.getHeaders().set(JWT_TOKEN_HEADER_PARAM, "Bearer " + token);
        }
        ClientHttpResponse response = execution.execute(request, bytes);
        if (response.getStatusCode() == HttpStatus.UNAUTHORIZED && !request.getURI().getPath().endsWith("/api/auth/token")) {
            token = null;
            refreshToken();
            request.getHeaders().set(JWT_TOKEN_HEADER_PARAM, "Bearer " + token);
            return execution.execute(request, bytes);
        }
        return response;
=======
        this.restTemplate.getInterceptors().add((request, bytes, execution) -> {
            HttpRequest wrapper = new HttpRequestWrapper(request);
            long calculatedTs = System.currentTimeMillis() + clientServerTimeDiff + AVG_REQUEST_TIMEOUT;
            if (calculatedTs > mainTokenExpTs) {
                synchronized (RestClient.this) {
                    if (calculatedTs > mainTokenExpTs) {
                        if (calculatedTs < refreshTokenExpTs) {
                            refreshToken();
                        } else {
                            doLogin();
                        }
                    }
                }
            }
            wrapper.getHeaders().set(JWT_TOKEN_HEADER_PARAM, "Bearer " + mainToken);
            return execution.execute(wrapper, bytes);
        });
>>>>>>> 838c2f5d
    }

    public RestTemplate getRestTemplate() {
        return restTemplate;
    }

    public String getToken() {
        return mainToken;
    }

    public String getRefreshToken() {
        return refreshToken;
    }

    public void refreshToken() {
        Map<String, String> refreshTokenRequest = new HashMap<>();
        refreshTokenRequest.put("refreshToken", refreshToken);
        long ts = System.currentTimeMillis();
        ResponseEntity<JsonNode> tokenInfo = loginRestTemplate.postForEntity(baseURL + "/api/auth/token", refreshTokenRequest, JsonNode.class);
        setTokenInfo(ts, tokenInfo.getBody());
    }

    public void login(String username, String password) {
        this.username = username;
        this.password = password;
        doLogin();
    }

    private void doLogin() {
        long ts = System.currentTimeMillis();
        Map<String, String> loginRequest = new HashMap<>();
        loginRequest.put("username", username);
        loginRequest.put("password", password);
        ResponseEntity<JsonNode> tokenInfo = loginRestTemplate.postForEntity(baseURL + "/api/auth/login", loginRequest, JsonNode.class);
        setTokenInfo(ts, tokenInfo.getBody());
    }

    private synchronized void setTokenInfo(long ts, JsonNode tokenInfo) {
        this.mainToken = tokenInfo.get("token").asText();
        this.refreshToken = tokenInfo.get("refreshToken").asText();
<<<<<<< HEAD
=======
        this.mainTokenExpTs = JWT.decode(this.mainToken).getExpiresAtAsInstant().toEpochMilli();
        this.refreshTokenExpTs = JWT.decode(refreshToken).getExpiresAtAsInstant().toEpochMilli();
        this.clientServerTimeDiff = JWT.decode(this.mainToken).getIssuedAtAsInstant().toEpochMilli() - ts;
>>>>>>> 838c2f5d
    }

    public Optional<AdminSettings> getAdminSettings(String key) {
        try {
            ResponseEntity<AdminSettings> adminSettings = restTemplate.getForEntity(baseURL + "/api/admin/settings/{key}", AdminSettings.class, key);
            return Optional.ofNullable(adminSettings.getBody());
        } catch (HttpClientErrorException exception) {
            if (exception.getStatusCode() == HttpStatus.NOT_FOUND) {
                return Optional.empty();
            } else {
                throw exception;
            }
        }
    }

    public AdminSettings saveAdminSettings(AdminSettings adminSettings) {
        return restTemplate.postForEntity(baseURL + "/api/admin/settings", adminSettings, AdminSettings.class).getBody();
    }

    public void sendTestMail(AdminSettings adminSettings) {
        restTemplate.postForLocation(baseURL + "/api/admin/settings/testMail", adminSettings);
    }

    public void sendTestSms(TestSmsRequest testSmsRequest) {
        restTemplate.postForLocation(baseURL + "/api/admin/settings/testSms", testSmsRequest);
    }

    public Optional<SecuritySettings> getSecuritySettings() {
        try {
            ResponseEntity<SecuritySettings> securitySettings = restTemplate.getForEntity(baseURL + "/api/admin/securitySettings", SecuritySettings.class);
            return Optional.ofNullable(securitySettings.getBody());
        } catch (HttpClientErrorException exception) {
            if (exception.getStatusCode() == HttpStatus.NOT_FOUND) {
                return Optional.empty();
            } else {
                throw exception;
            }
        }
    }

    public SecuritySettings saveSecuritySettings(SecuritySettings securitySettings) {
        return restTemplate.postForEntity(baseURL + "/api/admin/securitySettings", securitySettings, SecuritySettings.class).getBody();
    }

    public Optional<JwtSettings> getJwtSettings() {
        try {
            ResponseEntity<JwtSettings> jwtSettings = restTemplate.getForEntity(baseURL + "/api/admin/jwtSettings", JwtSettings.class);
            return Optional.ofNullable(jwtSettings.getBody());
        } catch (HttpClientErrorException exception) {
            if (exception.getStatusCode() == HttpStatus.NOT_FOUND) {
                return Optional.empty();
            } else {
                throw exception;
            }
        }
    }

    public JwtPair saveJwtSettings(JwtSettings jwtSettings) {
        return restTemplate.postForEntity(baseURL + "/api/admin/jwtSettings", jwtSettings, JwtPair.class).getBody();
    }

    public Optional<RepositorySettings> getRepositorySettings() {
        try {
            ResponseEntity<RepositorySettings> repositorySettings = restTemplate.getForEntity(baseURL + "/api/admin/repositorySettings", RepositorySettings.class);
            return Optional.ofNullable(repositorySettings.getBody());
        } catch (HttpClientErrorException exception) {
            if (exception.getStatusCode() == HttpStatus.NOT_FOUND) {
                return Optional.empty();
            } else {
                throw exception;
            }
        }
    }

    public Boolean repositorySettingsExists() {
        return restTemplate.getForEntity(baseURL + "/api/admin/repositorySettings/exists", Boolean.class).getBody();
    }

    public RepositorySettings saveRepositorySettings(RepositorySettings repositorySettings) {
        return restTemplate.postForEntity(baseURL + "/api/admin/repositorySettings", repositorySettings, RepositorySettings.class).getBody();
    }

    public void deleteRepositorySettings() {
        restTemplate.delete(baseURL + "/api/admin/repositorySettings");
    }

    public void checkRepositoryAccess(RepositorySettings repositorySettings) {
        restTemplate.postForLocation(baseURL + "/api/admin/repositorySettings/checkAccess", repositorySettings);
    }

    public Optional<AutoCommitSettings> getAutoCommitSettings() {
        try {
            ResponseEntity<AutoCommitSettings> autoCommitSettings = restTemplate.getForEntity(baseURL + "/api/admin/autoCommitSettings", AutoCommitSettings.class);
            return Optional.ofNullable(autoCommitSettings.getBody());
        } catch (HttpClientErrorException exception) {
            if (exception.getStatusCode() == HttpStatus.NOT_FOUND) {
                return Optional.empty();
            } else {
                throw exception;
            }
        }
    }

    public Boolean autoCommitSettingsExists() {
        return restTemplate.getForEntity(baseURL + "/api/admin/autoCommitSettings/exists", Boolean.class).getBody();
    }

    public AutoCommitSettings saveAutoCommitSettings(AutoCommitSettings autoCommitSettings) {
        return restTemplate.postForEntity(baseURL + "/api/admin/autoCommitSettings", autoCommitSettings, AutoCommitSettings.class).getBody();
    }

    public void deleteAutoCommitSettings() {
        restTemplate.delete(baseURL + "/api/admin/autoCommitSettings");
    }

    public Optional<UpdateMessage> checkUpdates() {
        try {
            ResponseEntity<UpdateMessage> updateMsg = restTemplate.getForEntity(baseURL + "/api/admin/updates", UpdateMessage.class);
            return Optional.ofNullable(updateMsg.getBody());
        } catch (HttpClientErrorException exception) {
            if (exception.getStatusCode() == HttpStatus.NOT_FOUND) {
                return Optional.empty();
            } else {
                throw exception;
            }
        }
    }

    public SystemInfo getSystemInfo() {
        return restTemplate.getForEntity(baseURL + "/api/admin/systemInfo", SystemInfo.class).getBody();
    }

    public Optional<Alarm> getAlarmById(AlarmId alarmId) {
        try {
            ResponseEntity<Alarm> alarm = restTemplate.getForEntity(baseURL + "/api/alarm/{alarmId}", Alarm.class, alarmId.getId());
            return Optional.ofNullable(alarm.getBody());
        } catch (HttpClientErrorException exception) {
            if (exception.getStatusCode() == HttpStatus.NOT_FOUND) {
                return Optional.empty();
            } else {
                throw exception;
            }
        }
    }

    public Optional<AlarmInfo> getAlarmInfoById(AlarmId alarmId) {
        try {
            ResponseEntity<AlarmInfo> alarmInfo = restTemplate.getForEntity(baseURL + "/api/alarm/info/{alarmId}", AlarmInfo.class, alarmId.getId());
            return Optional.ofNullable(alarmInfo.getBody());
        } catch (HttpClientErrorException exception) {
            if (exception.getStatusCode() == HttpStatus.NOT_FOUND) {
                return Optional.empty();
            } else {
                throw exception;
            }
        }
    }

    public Alarm saveAlarm(Alarm alarm) {
        return restTemplate.postForEntity(baseURL + "/api/alarm", alarm, Alarm.class).getBody();
    }

    public void deleteAlarm(AlarmId alarmId) {
        restTemplate.delete(baseURL + "/api/alarm/{alarmId}", alarmId.getId());
    }

    public void ackAlarm(AlarmId alarmId) {
        restTemplate.postForLocation(baseURL + "/api/alarm/{alarmId}/ack", null, alarmId.getId());
    }

    public void clearAlarm(AlarmId alarmId) {
        restTemplate.postForLocation(baseURL + "/api/alarm/{alarmId}/clear", null, alarmId.getId());
    }

    public void assignAlarm(AlarmId alarmId, UserId userId) {
        restTemplate.postForLocation(baseURL + "/api/alarm/{alarmId}/assign/{userId}", null, alarmId.getId(), userId.getId());
    }

    public void unassignAlarm(AlarmId alarmId) {
        restTemplate.delete(baseURL + "/api/alarm/{alarmId}/assign", alarmId.getId());
    }

    public PageData<AlarmInfo> getAlarms(EntityId entityId, AlarmSearchStatus searchStatus, AlarmStatus status, TimePageLink pageLink, Boolean fetchOriginator) {
        String urlSecondPart = "/api/alarm/{entityType}/{entityId}?fetchOriginator={fetchOriginator}";
        Map<String, String> params = new HashMap<>();
        params.put("entityType", entityId.getEntityType().name());
        params.put("entityId", entityId.getId().toString());
        params.put("fetchOriginator", String.valueOf(fetchOriginator));
        if (searchStatus != null) {
            params.put("searchStatus", searchStatus.name());
            urlSecondPart += "&searchStatus={searchStatus}";
        }
        if (status != null) {
            params.put("status", status.name());
            urlSecondPart += "&status={status}";
        }

        addTimePageLinkToParam(params, pageLink);

        return restTemplate.exchange(
                baseURL + urlSecondPart + "&" + getTimeUrlParams(pageLink),
                HttpMethod.GET,
                HttpEntity.EMPTY,
                new ParameterizedTypeReference<PageData<AlarmInfo>>() {
                },
                params).getBody();
    }

    public Optional<AlarmSeverity> getHighestAlarmSeverity(EntityId entityId, AlarmSearchStatus searchStatus, AlarmStatus status) {
        Map<String, String> params = new HashMap<>();
        params.put("entityType", entityId.getEntityType().name());
        params.put("entityId", entityId.getId().toString());
        params.put("searchStatus", searchStatus.name());
        params.put("status", status.name());
        try {
            ResponseEntity<AlarmSeverity> alarmSeverity = restTemplate.getForEntity(baseURL + "/api/alarm/highestSeverity/{entityType}/{entityId}?searchStatus={searchStatus}&status={status}", AlarmSeverity.class, params);
            return Optional.ofNullable(alarmSeverity.getBody());
        } catch (HttpClientErrorException exception) {
            if (exception.getStatusCode() == HttpStatus.NOT_FOUND) {
                return Optional.empty();
            } else {
                throw exception;
            }
        }
    }

    @Deprecated
    public Alarm createAlarm(Alarm alarm) {
        return restTemplate.postForEntity(baseURL + "/api/alarm", alarm, Alarm.class).getBody();
    }

    public AlarmComment saveAlarmComment(AlarmId alarmId, AlarmComment alarmComment) {
        return restTemplate.postForEntity(baseURL + "/api/alarm/{alarmId}/comment", alarmComment, AlarmComment.class, alarmId.getId()).getBody();
    }

    public void deleteAlarmComment(AlarmId alarmId, AlarmCommentId alarmCommentId) {
        restTemplate.delete(baseURL + "/api/alarm/{alarmId}/comment/{alarmCommentId}",
                alarmId.getId(), alarmCommentId.getId());
    }

    public PageData<AlarmCommentInfo> getAlarmComments(AlarmId alarmId, PageLink pageLink) {
        String urlSecondPart = "/api/alarm/{alarmId}/comment";
        Map<String, String> params = new HashMap<>();
        params.put("alarmId", alarmId.getId().toString());

        return restTemplate.exchange(
                baseURL + urlSecondPart + "&" + getUrlParams(pageLink),
                HttpMethod.GET,
                HttpEntity.EMPTY,
                new ParameterizedTypeReference<PageData<AlarmCommentInfo>>() {
                },
                params).getBody();
    }

    public Optional<Asset> getAssetById(AssetId assetId) {
        try {
            ResponseEntity<Asset> asset = restTemplate.getForEntity(baseURL + "/api/asset/{assetId}", Asset.class, assetId.getId());
            return Optional.ofNullable(asset.getBody());
        } catch (HttpClientErrorException exception) {
            if (exception.getStatusCode() == HttpStatus.NOT_FOUND) {
                return Optional.empty();
            } else {
                throw exception;
            }
        }
    }

    public Optional<AssetInfo> getAssetInfoById(AssetId assetId) {
        try {
            ResponseEntity<AssetInfo> asset = restTemplate.getForEntity(baseURL + "/api/asset/info/{assetId}", AssetInfo.class, assetId.getId());
            return Optional.ofNullable(asset.getBody());
        } catch (HttpClientErrorException exception) {
            if (exception.getStatusCode() == HttpStatus.NOT_FOUND) {
                return Optional.empty();
            } else {
                throw exception;
            }
        }
    }

    public Asset saveAsset(Asset asset) {
        return restTemplate.postForEntity(baseURL + "/api/asset", asset, Asset.class).getBody();
    }

    public void deleteAsset(AssetId assetId) {
        restTemplate.delete(baseURL + "/api/asset/{assetId}", assetId.getId());
    }

    public Optional<Asset> assignAssetToCustomer(CustomerId customerId, AssetId assetId) {
        Map<String, String> params = new HashMap<>();
        params.put("customerId", customerId.getId().toString());
        params.put("assetId", assetId.getId().toString());

        try {
            ResponseEntity<Asset> asset = restTemplate.postForEntity(baseURL + "/api/customer/{customerId}/asset/{assetId}", null, Asset.class, params);
            return Optional.ofNullable(asset.getBody());
        } catch (HttpClientErrorException exception) {
            if (exception.getStatusCode() == HttpStatus.NOT_FOUND) {
                return Optional.empty();
            } else {
                throw exception;
            }
        }
    }

    public Optional<Asset> unassignAssetFromCustomer(AssetId assetId) {
        try {
            ResponseEntity<Asset> asset = restTemplate.exchange(baseURL + "/api/customer/asset/{assetId}", HttpMethod.DELETE, HttpEntity.EMPTY, Asset.class, assetId.getId());
            return Optional.ofNullable(asset.getBody());
        } catch (HttpClientErrorException exception) {
            if (exception.getStatusCode() == HttpStatus.NOT_FOUND) {
                return Optional.empty();
            } else {
                throw exception;
            }
        }
    }

    public Optional<Asset> assignAssetToPublicCustomer(AssetId assetId) {
        try {
            ResponseEntity<Asset> asset = restTemplate.postForEntity(baseURL + "/api/customer/public/asset/{assetId}", null, Asset.class, assetId.getId());
            return Optional.ofNullable(asset.getBody());
        } catch (HttpClientErrorException exception) {
            if (exception.getStatusCode() == HttpStatus.NOT_FOUND) {
                return Optional.empty();
            } else {
                throw exception;
            }
        }
    }

    public PageData<Asset> getTenantAssets(PageLink pageLink, String assetType) {
        Map<String, String> params = new HashMap<>();
        params.put("type", assetType);
        addPageLinkToParam(params, pageLink);

        ResponseEntity<PageData<Asset>> assets = restTemplate.exchange(
                baseURL + "/api/tenant/assets?type={type}&" + getUrlParams(pageLink),
                HttpMethod.GET, HttpEntity.EMPTY,
                new ParameterizedTypeReference<PageData<Asset>>() {
                },
                params);
        return assets.getBody();
    }

    public PageData<AssetInfo> getTenantAssetInfos(String type, AssetProfileId assetProfileId, PageLink pageLink) {
        Map<String, String> params = new HashMap<>();
        params.put("type", type);
        params.put("assetProfileId", assetProfileId != null ? assetProfileId.toString() : null);
        addPageLinkToParam(params, pageLink);

        ResponseEntity<PageData<AssetInfo>> assets = restTemplate.exchange(
                baseURL + "/api/tenant/assetInfos?type={type}&assetProfileId={assetProfileId}&" + getUrlParams(pageLink),
                HttpMethod.GET, HttpEntity.EMPTY,
                new ParameterizedTypeReference<PageData<AssetInfo>>() {
                },
                params);
        return assets.getBody();
    }

    public Optional<Asset> getTenantAsset(String assetName) {
        try {
            ResponseEntity<Asset> asset = restTemplate.getForEntity(baseURL + "/api/tenant/assets?assetName={assetName}", Asset.class, assetName);
            return Optional.ofNullable(asset.getBody());
        } catch (HttpClientErrorException exception) {
            if (exception.getStatusCode() == HttpStatus.NOT_FOUND) {
                return Optional.empty();
            } else {
                throw exception;
            }
        }
    }

    public PageData<Asset> getCustomerAssets(CustomerId customerId, PageLink pageLink, String assetType) {
        Map<String, String> params = new HashMap<>();
        params.put("customerId", customerId.getId().toString());
        params.put("type", assetType);
        addPageLinkToParam(params, pageLink);

        ResponseEntity<PageData<Asset>> assets = restTemplate.exchange(
                baseURL + "/api/customer/{customerId}/assets?type={type}&" + getUrlParams(pageLink),
                HttpMethod.GET,
                HttpEntity.EMPTY,
                new ParameterizedTypeReference<PageData<Asset>>() {
                },
                params);
        return assets.getBody();
    }

    public PageData<AssetInfo> getCustomerAssetInfos(CustomerId customerId, String assetType, AssetProfileId assetProfileId, PageLink pageLink) {
        Map<String, String> params = new HashMap<>();
        params.put("customerId", customerId.getId().toString());
        params.put("type", assetType);
        params.put("assetProfileId", assetProfileId != null ? assetProfileId.toString() : null);
        addPageLinkToParam(params, pageLink);

        ResponseEntity<PageData<AssetInfo>> assets = restTemplate.exchange(
                baseURL + "/api/customer/{customerId}/assetInfos?type={type}&assetProfileId={assetProfileId}&" + getUrlParams(pageLink),
                HttpMethod.GET,
                HttpEntity.EMPTY,
                new ParameterizedTypeReference<PageData<AssetInfo>>() {
                },
                params);
        return assets.getBody();
    }

    public List<Asset> getAssetsByIds(List<AssetId> assetIds) {
        return restTemplate.exchange(
                        baseURL + "/api/assets?assetIds={assetIds}",
                        HttpMethod.GET,
                        HttpEntity.EMPTY,
                        new ParameterizedTypeReference<List<Asset>>() {
                        },
                        listIdsToString(assetIds))
                .getBody();
    }

    public List<Asset> findByQuery(AssetSearchQuery query) {
        return restTemplate.exchange(
                URI.create(baseURL + "/api/assets"),
                HttpMethod.POST,
                new HttpEntity<>(query),
                new ParameterizedTypeReference<List<Asset>>() {
                }).getBody();
    }

    public List<EntitySubtype> getAssetTypes() {
        return restTemplate.exchange(URI.create(
                        baseURL + "/api/asset/types"),
                HttpMethod.GET,
                HttpEntity.EMPTY,
                new ParameterizedTypeReference<List<EntitySubtype>>() {
                }).getBody();
    }

    public BulkImportResult<Asset> processAssetsBulkImport(BulkImportRequest request) {
        return restTemplate.exchange(
                baseURL + "/api/asset/bulk_import",
                HttpMethod.POST,
                new HttpEntity<>(request),
                new ParameterizedTypeReference<BulkImportResult<Asset>>() {
                }).getBody();
    }

    @Deprecated
    public Optional<Asset> findAsset(String name) {
        Map<String, String> params = new HashMap<String, String>();
        params.put("assetName", name);
        try {
            ResponseEntity<Asset> assetEntity = restTemplate.getForEntity(baseURL + "/api/tenant/assets?assetName={assetName}", Asset.class, params);
            return Optional.of(assetEntity.getBody());
        } catch (HttpClientErrorException exception) {
            if (exception.getStatusCode() == HttpStatus.NOT_FOUND) {
                return Optional.empty();
            } else {
                throw exception;
            }
        }
    }

    @Deprecated
    public Asset createAsset(Asset asset) {
        return restTemplate.postForEntity(baseURL + "/api/asset", asset, Asset.class).getBody();
    }

    @Deprecated
    public Asset createAsset(String name, String type) {
        Asset asset = new Asset();
        asset.setName(name);
        asset.setType(type);
        return restTemplate.postForEntity(baseURL + "/api/asset", asset, Asset.class).getBody();
    }

    @Deprecated
    public Asset assignAsset(CustomerId customerId, AssetId assetId) {
        return restTemplate.postForEntity(baseURL + "/api/customer/{customerId}/asset/{assetId}", HttpEntity.EMPTY, Asset.class,
                customerId.toString(), assetId.toString()).getBody();
    }

    public PageData<AuditLog> getAuditLogsByCustomerId(CustomerId customerId, TimePageLink pageLink, List<ActionType> actionTypes) {
        Map<String, String> params = new HashMap<>();
        params.put("customerId", customerId.getId().toString());
        params.put("actionTypes", listEnumToString(actionTypes));
        addTimePageLinkToParam(params, pageLink);

        ResponseEntity<PageData<AuditLog>> auditLog = restTemplate.exchange(
                baseURL + "/api/audit/logs/customer/{customerId}?actionTypes={actionTypes}&" + getTimeUrlParams(pageLink),
                HttpMethod.GET,
                HttpEntity.EMPTY,
                new ParameterizedTypeReference<PageData<AuditLog>>() {
                },
                params);
        return auditLog.getBody();
    }

    public PageData<AuditLog> getAuditLogsByUserId(UserId userId, TimePageLink pageLink, List<ActionType> actionTypes) {
        Map<String, String> params = new HashMap<>();
        params.put("userId", userId.getId().toString());
        params.put("actionTypes", listEnumToString(actionTypes));
        addTimePageLinkToParam(params, pageLink);

        ResponseEntity<PageData<AuditLog>> auditLog = restTemplate.exchange(
                baseURL + "/api/audit/logs/user/{userId}?actionTypes={actionTypes}&" + getTimeUrlParams(pageLink),
                HttpMethod.GET,
                HttpEntity.EMPTY,
                new ParameterizedTypeReference<PageData<AuditLog>>() {
                },
                params);
        return auditLog.getBody();
    }

    public PageData<AuditLog> getAuditLogsByEntityId(EntityId entityId, List<ActionType> actionTypes, TimePageLink pageLink) {
        Map<String, String> params = new HashMap<>();
        params.put("entityType", entityId.getEntityType().name());
        params.put("entityId", entityId.getId().toString());
        params.put("actionTypes", listEnumToString(actionTypes));
        addTimePageLinkToParam(params, pageLink);

        ResponseEntity<PageData<AuditLog>> auditLog = restTemplate.exchange(
                baseURL + "/api/audit/logs/entity/{entityType}/{entityId}?actionTypes={actionTypes}&" + getTimeUrlParams(pageLink),
                HttpMethod.GET,
                HttpEntity.EMPTY,
                new ParameterizedTypeReference<PageData<AuditLog>>() {
                },
                params);
        return auditLog.getBody();
    }

    public PageData<AuditLog> getAuditLogs(TimePageLink pageLink, List<ActionType> actionTypes) {
        Map<String, String> params = new HashMap<>();
        params.put("actionTypes", listEnumToString(actionTypes));
        addTimePageLinkToParam(params, pageLink);

        ResponseEntity<PageData<AuditLog>> auditLog = restTemplate.exchange(
                baseURL + "/api/audit/logs?actionTypes={actionTypes}&" + getTimeUrlParams(pageLink),
                HttpMethod.GET,
                HttpEntity.EMPTY,
                new ParameterizedTypeReference<PageData<AuditLog>>() {
                },
                params);
        return auditLog.getBody();
    }

    public String getActivateToken(UserId userId) {
        String activationLink = getActivationLink(userId);
        return activationLink.substring(activationLink.lastIndexOf(ACTIVATE_TOKEN_REGEX) + ACTIVATE_TOKEN_REGEX.length());
    }

    public Optional<User> getUser() {
        ResponseEntity<User> user = restTemplate.getForEntity(baseURL + "/api/auth/user", User.class);
        return Optional.ofNullable(user.getBody());
    }

    public void logout() {
        restTemplate.postForLocation(baseURL + "/api/auth/logout", null);
    }

    public void changePassword(String currentPassword, String newPassword) {
        ObjectNode changePasswordRequest = objectMapper.createObjectNode();
        changePasswordRequest.put("currentPassword", currentPassword);
        changePasswordRequest.put("newPassword", newPassword);
        restTemplate.postForLocation(baseURL + "/api/auth/changePassword", changePasswordRequest);
    }

    public Optional<UserPasswordPolicy> getUserPasswordPolicy() {
        try {
            ResponseEntity<UserPasswordPolicy> userPasswordPolicy = restTemplate.getForEntity(baseURL + "/api/noauth/userPasswordPolicy", UserPasswordPolicy.class);
            return Optional.ofNullable(userPasswordPolicy.getBody());
        } catch (HttpClientErrorException exception) {
            if (exception.getStatusCode() == HttpStatus.NOT_FOUND) {
                return Optional.empty();
            } else {
                throw exception;
            }
        }
    }

    public ResponseEntity<String> checkActivateToken(UserId userId) {
        String activateToken = getActivateToken(userId);
        return restTemplate.getForEntity(baseURL + "/api/noauth/activate?activateToken={activateToken}", String.class, activateToken);
    }

    public void requestResetPasswordByEmail(String email) {
        ObjectNode resetPasswordByEmailRequest = objectMapper.createObjectNode();
        resetPasswordByEmailRequest.put("email", email);
        restTemplate.postForLocation(baseURL + "/api/noauth/resetPasswordByEmail", resetPasswordByEmailRequest);
    }

    public Optional<JsonNode> activateUser(UserId userId, String password) {
        return activateUser(userId, password, true);
    }

    public Optional<JsonNode> activateUser(UserId userId, String password, boolean sendActivationMail) {
        ObjectNode activateRequest = objectMapper.createObjectNode();
        activateRequest.put("activateToken", getActivateToken(userId));
        activateRequest.put("password", password);
        try {
            ResponseEntity<JsonNode> jsonNode = restTemplate.postForEntity(baseURL + "/api/noauth/activate?sendActivationMail={sendActivationMail}", activateRequest, JsonNode.class, sendActivationMail);
            return Optional.ofNullable(jsonNode.getBody());
        } catch (HttpClientErrorException exception) {
            if (exception.getStatusCode() == HttpStatus.NOT_FOUND) {
                return Optional.empty();
            } else {
                throw exception;
            }
        }
    }

    public Optional<ComponentDescriptor> getComponentDescriptorByClazz(String componentDescriptorClazz) {
        try {
            ResponseEntity<ComponentDescriptor> componentDescriptor = restTemplate.getForEntity(baseURL + "/api/component/{componentDescriptorClazz}", ComponentDescriptor.class, componentDescriptorClazz);
            return Optional.ofNullable(componentDescriptor.getBody());
        } catch (HttpClientErrorException exception) {
            if (exception.getStatusCode() == HttpStatus.NOT_FOUND) {
                return Optional.empty();
            } else {
                throw exception;
            }
        }
    }

    public List<ComponentDescriptor> getComponentDescriptorsByType(ComponentType componentType) {
        return getComponentDescriptorsByType(componentType, RuleChainType.CORE);
    }

    public List<ComponentDescriptor> getComponentDescriptorsByType(ComponentType componentType, RuleChainType ruleChainType) {
        return restTemplate.exchange(
                baseURL + "/api/components/" + componentType.name() + "/?ruleChainType={ruleChainType}",
                HttpMethod.GET, HttpEntity.EMPTY,
                new ParameterizedTypeReference<List<ComponentDescriptor>>() {
                },
                ruleChainType).getBody();
    }

    public List<ComponentDescriptor> getComponentDescriptorsByTypes(List<ComponentType> componentTypes) {
        return getComponentDescriptorsByTypes(componentTypes, RuleChainType.CORE);
    }

    public List<ComponentDescriptor> getComponentDescriptorsByTypes(List<ComponentType> componentTypes, RuleChainType ruleChainType) {
        return restTemplate.exchange(
                        baseURL + "/api/components?componentTypes={componentTypes}&ruleChainType={ruleChainType}",
                        HttpMethod.GET,
                        HttpEntity.EMPTY,
                        new ParameterizedTypeReference<List<ComponentDescriptor>>() {
                        },
                        listEnumToString(componentTypes),
                        ruleChainType)
                .getBody();
    }

    public Optional<Customer> getCustomerById(CustomerId customerId) {
        try {
            ResponseEntity<Customer> customer = restTemplate.getForEntity(baseURL + "/api/customer/{customerId}", Customer.class, customerId.getId());
            return Optional.ofNullable(customer.getBody());
        } catch (HttpClientErrorException exception) {
            if (exception.getStatusCode() == HttpStatus.NOT_FOUND) {
                return Optional.empty();
            } else {
                throw exception;
            }
        }
    }

    public Optional<JsonNode> getShortCustomerInfoById(CustomerId customerId) {
        try {
            ResponseEntity<JsonNode> customerInfo = restTemplate.getForEntity(baseURL + "/api/customer/{customerId}/shortInfo", JsonNode.class, customerId.getId());
            return Optional.ofNullable(customerInfo.getBody());
        } catch (HttpClientErrorException exception) {
            if (exception.getStatusCode() == HttpStatus.NOT_FOUND) {
                return Optional.empty();
            } else {
                throw exception;
            }
        }
    }

    public String getCustomerTitleById(CustomerId customerId) {
        return restTemplate.getForObject(baseURL + "/api/customer/{customerId}/title", String.class, customerId.getId());
    }

    public Customer saveCustomer(Customer customer) {
        return restTemplate.postForEntity(baseURL + "/api/customer", customer, Customer.class).getBody();
    }

    public void deleteCustomer(CustomerId customerId) {
        restTemplate.delete(baseURL + "/api/customer/{customerId}", customerId.getId());
    }

    public PageData<Customer> getCustomers(PageLink pageLink) {
        Map<String, String> params = new HashMap<>();
        addPageLinkToParam(params, pageLink);

        ResponseEntity<PageData<Customer>> customer = restTemplate.exchange(
                baseURL + "/api/customers?" + getUrlParams(pageLink),
                HttpMethod.GET,
                HttpEntity.EMPTY,
                new ParameterizedTypeReference<PageData<Customer>>() {
                },
                params);
        return customer.getBody();
    }

    public Optional<Customer> getTenantCustomer(String customerTitle) {
        try {
            ResponseEntity<Customer> customer = restTemplate.getForEntity(baseURL + "/api/tenant/customers?customerTitle={customerTitle}", Customer.class, customerTitle);
            return Optional.ofNullable(customer.getBody());
        } catch (HttpClientErrorException exception) {
            if (exception.getStatusCode() == HttpStatus.NOT_FOUND) {
                return Optional.empty();
            } else {
                throw exception;
            }
        }
    }

    @Deprecated
    public Optional<Customer> findCustomer(String title) {
        Map<String, String> params = new HashMap<>();
        params.put("customerTitle", title);
        try {
            ResponseEntity<Customer> customerEntity = restTemplate.getForEntity(baseURL + "/api/tenant/customers?customerTitle={customerTitle}", Customer.class, params);
            return Optional.of(customerEntity.getBody());
        } catch (HttpClientErrorException exception) {
            if (exception.getStatusCode() == HttpStatus.NOT_FOUND) {
                return Optional.empty();
            } else {
                throw exception;
            }
        }
    }

    @Deprecated
    public Customer createCustomer(Customer customer) {
        return restTemplate.postForEntity(baseURL + "/api/customer", customer, Customer.class).getBody();
    }

    @Deprecated
    public Customer createCustomer(String title) {
        Customer customer = new Customer();
        customer.setTitle(title);
        return restTemplate.postForEntity(baseURL + "/api/customer", customer, Customer.class).getBody();
    }

    public Long getServerTime() {
        return restTemplate.getForObject(baseURL + "/api/dashboard/serverTime", Long.class);
    }

    public Long getMaxDatapointsLimit() {
        return restTemplate.getForObject(baseURL + "/api/dashboard/maxDatapointsLimit", Long.class);
    }

    public Optional<DashboardInfo> getDashboardInfoById(DashboardId dashboardId) {
        try {
            ResponseEntity<DashboardInfo> dashboardInfo = restTemplate.getForEntity(baseURL + "/api/dashboard/info/{dashboardId}", DashboardInfo.class, dashboardId.getId());
            return Optional.ofNullable(dashboardInfo.getBody());
        } catch (HttpClientErrorException exception) {
            if (exception.getStatusCode() == HttpStatus.NOT_FOUND) {
                return Optional.empty();
            } else {
                throw exception;
            }
        }
    }

    public Optional<Dashboard> getDashboardById(DashboardId dashboardId) {
        try {
            ResponseEntity<Dashboard> dashboard = restTemplate.getForEntity(baseURL + "/api/dashboard/{dashboardId}", Dashboard.class, dashboardId.getId());
            return Optional.ofNullable(dashboard.getBody());
        } catch (HttpClientErrorException exception) {
            if (exception.getStatusCode() == HttpStatus.NOT_FOUND) {
                return Optional.empty();
            } else {
                throw exception;
            }
        }
    }

    public Dashboard saveDashboard(Dashboard dashboard) {
        return restTemplate.postForEntity(baseURL + "/api/dashboard", dashboard, Dashboard.class).getBody();
    }

    public void deleteDashboard(DashboardId dashboardId) {
        restTemplate.delete(baseURL + "/api/dashboard/{dashboardId}", dashboardId.getId());
    }

    public Optional<Dashboard> assignDashboardToCustomer(CustomerId customerId, DashboardId dashboardId) {
        try {
            ResponseEntity<Dashboard> dashboard = restTemplate.postForEntity(baseURL + "/api/customer/{customerId}/dashboard/{dashboardId}", null, Dashboard.class, customerId.getId(), dashboardId.getId());
            return Optional.ofNullable(dashboard.getBody());
        } catch (HttpClientErrorException exception) {
            if (exception.getStatusCode() == HttpStatus.NOT_FOUND) {
                return Optional.empty();
            } else {
                throw exception;
            }
        }
    }

    public Optional<Dashboard> unassignDashboardFromCustomer(CustomerId customerId, DashboardId dashboardId) {
        try {
            ResponseEntity<Dashboard> dashboard = restTemplate.exchange(baseURL + "/api/customer/{customerId}/dashboard/{dashboardId}", HttpMethod.DELETE, HttpEntity.EMPTY, Dashboard.class, customerId.getId(), dashboardId.getId());
            return Optional.ofNullable(dashboard.getBody());
        } catch (HttpClientErrorException exception) {
            if (exception.getStatusCode() == HttpStatus.NOT_FOUND) {
                return Optional.empty();
            } else {
                throw exception;
            }
        }
    }

    public Optional<Dashboard> updateDashboardCustomers(DashboardId dashboardId, List<CustomerId> customerIds) {
        Object[] customerIdArray = customerIds.stream().map(customerId -> customerId.getId().toString()).toArray();
        try {
            ResponseEntity<Dashboard> dashboard = restTemplate.postForEntity(baseURL + "/api/dashboard/{dashboardId}/customers", customerIdArray, Dashboard.class, dashboardId.getId());
            return Optional.ofNullable(dashboard.getBody());
        } catch (HttpClientErrorException exception) {
            if (exception.getStatusCode() == HttpStatus.NOT_FOUND) {
                return Optional.empty();
            } else {
                throw exception;
            }
        }
    }

    public Optional<Dashboard> addDashboardCustomers(DashboardId dashboardId, List<CustomerId> customerIds) {
        Object[] customerIdArray = customerIds.stream().map(customerId -> customerId.getId().toString()).toArray();
        try {
            ResponseEntity<Dashboard> dashboard = restTemplate.postForEntity(baseURL + "/api/dashboard/{dashboardId}/customers/add", customerIdArray, Dashboard.class, dashboardId.getId());
            return Optional.ofNullable(dashboard.getBody());
        } catch (HttpClientErrorException exception) {
            if (exception.getStatusCode() == HttpStatus.NOT_FOUND) {
                return Optional.empty();
            } else {
                throw exception;
            }
        }
    }

    public Optional<Dashboard> removeDashboardCustomers(DashboardId dashboardId, List<CustomerId> customerIds) {
        Object[] customerIdArray = customerIds.stream().map(customerId -> customerId.getId().toString()).toArray();
        try {
            ResponseEntity<Dashboard> dashboard = restTemplate.postForEntity(baseURL + "/api/dashboard/{dashboardId}/customers/remove", customerIdArray, Dashboard.class, dashboardId.getId());
            return Optional.ofNullable(dashboard.getBody());
        } catch (HttpClientErrorException exception) {
            if (exception.getStatusCode() == HttpStatus.NOT_FOUND) {
                return Optional.empty();
            } else {
                throw exception;
            }
        }
    }

    public Optional<Dashboard> assignDashboardToPublicCustomer(DashboardId dashboardId) {
        try {
            ResponseEntity<Dashboard> dashboard = restTemplate.postForEntity(baseURL + "/api/customer/public/dashboard/{dashboardId}", null, Dashboard.class, dashboardId.getId());
            return Optional.ofNullable(dashboard.getBody());
        } catch (HttpClientErrorException exception) {
            if (exception.getStatusCode() == HttpStatus.NOT_FOUND) {
                return Optional.empty();
            } else {
                throw exception;
            }
        }
    }

    public Optional<Dashboard> unassignDashboardFromPublicCustomer(DashboardId dashboardId) {
        try {
            ResponseEntity<Dashboard> dashboard = restTemplate.exchange(baseURL + "/api/customer/public/dashboard/{dashboardId}", HttpMethod.DELETE, HttpEntity.EMPTY, Dashboard.class, dashboardId.getId());
            return Optional.ofNullable(dashboard.getBody());
        } catch (HttpClientErrorException exception) {
            if (exception.getStatusCode() == HttpStatus.NOT_FOUND) {
                return Optional.empty();
            } else {
                throw exception;
            }
        }
    }

    public PageData<DashboardInfo> getTenantDashboards(TenantId tenantId, PageLink pageLink) {
        Map<String, String> params = new HashMap<>();
        params.put("tenantId", tenantId.getId().toString());
        addPageLinkToParam(params, pageLink);
        return restTemplate.exchange(
                baseURL + "/api/tenant/{tenantId}/dashboards?" + getUrlParams(pageLink),
                HttpMethod.GET, HttpEntity.EMPTY,
                new ParameterizedTypeReference<PageData<DashboardInfo>>() {
                }, params).getBody();
    }

    public PageData<DashboardInfo> getTenantDashboards(PageLink pageLink) {
        Map<String, String> params = new HashMap<>();
        addPageLinkToParam(params, pageLink);
        return restTemplate.exchange(
                baseURL + "/api/tenant/dashboards?" + getUrlParams(pageLink),
                HttpMethod.GET, HttpEntity.EMPTY,
                new ParameterizedTypeReference<PageData<DashboardInfo>>() {
                }, params).getBody();
    }

    public PageData<DashboardInfo> getCustomerDashboards(CustomerId customerId, PageLink pageLink) {
        Map<String, String> params = new HashMap<>();
        params.put("customerId", customerId.getId().toString());
        addPageLinkToParam(params, pageLink);
        return restTemplate.exchange(
                baseURL + "/api/customer/{customerId}/dashboards?" + getUrlParams(pageLink),
                HttpMethod.GET, HttpEntity.EMPTY,
                new ParameterizedTypeReference<PageData<DashboardInfo>>() {
                }, params).getBody();
    }

    @Deprecated
    public Dashboard createDashboard(Dashboard dashboard) {
        return restTemplate.postForEntity(baseURL + "/api/dashboard", dashboard, Dashboard.class).getBody();
    }

    @Deprecated
    public List<DashboardInfo> findTenantDashboards() {
        try {
            ResponseEntity<PageData<DashboardInfo>> dashboards =
                    restTemplate.exchange(baseURL + "/api/tenant/dashboards?pageSize=100000", HttpMethod.GET, null, new ParameterizedTypeReference<PageData<DashboardInfo>>() {
                    });
            return dashboards.getBody().getData();
        } catch (HttpClientErrorException exception) {
            if (exception.getStatusCode() == HttpStatus.NOT_FOUND) {
                return Collections.emptyList();
            } else {
                throw exception;
            }
        }
    }

    public Optional<Device> getDeviceById(DeviceId deviceId) {
        try {
            ResponseEntity<Device> device = restTemplate.getForEntity(baseURL + "/api/device/{deviceId}", Device.class, deviceId.getId());
            return Optional.ofNullable(device.getBody());
        } catch (HttpClientErrorException exception) {
            if (exception.getStatusCode() == HttpStatus.NOT_FOUND) {
                return Optional.empty();
            } else {
                throw exception;
            }
        }
    }

    public Optional<DeviceInfo> getDeviceInfoById(DeviceId deviceId) {
        try {
            ResponseEntity<DeviceInfo> device = restTemplate.getForEntity(baseURL + "/api/device/info/{deviceId}", DeviceInfo.class, deviceId);
            return Optional.ofNullable(device.getBody());
        } catch (HttpClientErrorException exception) {
            if (exception.getStatusCode() == HttpStatus.NOT_FOUND) {
                return Optional.empty();
            } else {
                throw exception;
            }
        }
    }

    public Device saveDevice(Device device) {
        return saveDevice(device, null);
    }

    public Device saveDevice(Device device, String accessToken) {
        return restTemplate.postForEntity(baseURL + "/api/device?accessToken={accessToken}", device, Device.class, accessToken).getBody();
    }

    public void deleteDevice(DeviceId deviceId) {
        restTemplate.delete(baseURL + "/api/device/{deviceId}", deviceId.getId());
    }

    public Optional<Device> assignDeviceToCustomer(CustomerId customerId, DeviceId deviceId) {
        try {
            ResponseEntity<Device> device = restTemplate.postForEntity(baseURL + "/api/customer/{customerId}/device/{deviceId}", null, Device.class, customerId.getId(), deviceId.getId());
            return Optional.ofNullable(device.getBody());
        } catch (HttpClientErrorException exception) {
            if (exception.getStatusCode() == HttpStatus.NOT_FOUND) {
                return Optional.empty();
            } else {
                throw exception;
            }
        }
    }

    public Optional<Device> unassignDeviceFromCustomer(DeviceId deviceId) {
        try {
            ResponseEntity<Device> device = restTemplate.exchange(baseURL + "/api/customer/device/{deviceId}", HttpMethod.DELETE, HttpEntity.EMPTY, Device.class, deviceId.getId());
            return Optional.ofNullable(device.getBody());
        } catch (HttpClientErrorException exception) {
            if (exception.getStatusCode() == HttpStatus.NOT_FOUND) {
                return Optional.empty();
            } else {
                throw exception;
            }
        }
    }

    public Optional<Device> assignDeviceToPublicCustomer(DeviceId deviceId) {
        try {
            ResponseEntity<Device> device = restTemplate.postForEntity(baseURL + "/api/customer/public/device/{deviceId}", null, Device.class, deviceId.getId());
            return Optional.ofNullable(device.getBody());
        } catch (HttpClientErrorException exception) {
            if (exception.getStatusCode() == HttpStatus.NOT_FOUND) {
                return Optional.empty();
            } else {
                throw exception;
            }
        }
    }

    public Optional<DeviceCredentials> getDeviceCredentialsByDeviceId(DeviceId deviceId) {
        try {
            ResponseEntity<DeviceCredentials> deviceCredentials = restTemplate.getForEntity(baseURL + "/api/device/{deviceId}/credentials", DeviceCredentials.class, deviceId.getId());
            return Optional.ofNullable(deviceCredentials.getBody());
        } catch (HttpClientErrorException exception) {
            if (exception.getStatusCode() == HttpStatus.NOT_FOUND) {
                return Optional.empty();
            } else {
                throw exception;
            }
        }
    }

    public DeviceCredentials saveDeviceCredentials(DeviceCredentials deviceCredentials) {
        return restTemplate.postForEntity(baseURL + "/api/device/credentials", deviceCredentials, DeviceCredentials.class).getBody();
    }

    public Optional<Device> saveDeviceWithCredentials(Device device, DeviceCredentials credentials) {
        try {
            SaveDeviceWithCredentialsRequest request = new SaveDeviceWithCredentialsRequest(device, credentials);
            ResponseEntity<Device> deviceOpt = restTemplate.postForEntity(baseURL + "/api/device-with-credentials", request, Device.class);
            return Optional.ofNullable(deviceOpt.getBody());
        } catch (HttpClientErrorException exception) {
            if (exception.getStatusCode() == HttpStatus.NOT_FOUND) {
                return Optional.empty();
            } else {
                throw exception;
            }
        }
    }

    public PageData<Device> getTenantDevices(String type, PageLink pageLink) {
        Map<String, String> params = new HashMap<>();
        params.put("type", type);
        addPageLinkToParam(params, pageLink);
        return restTemplate.exchange(
                baseURL + "/api/tenant/devices?type={type}&" + getUrlParams(pageLink),
                HttpMethod.GET, HttpEntity.EMPTY,
                new ParameterizedTypeReference<PageData<Device>>() {
                }, params).getBody();
    }

    public PageData<DeviceInfo> getTenantDeviceInfos(String type, DeviceProfileId deviceProfileId, PageLink pageLink) {
        Map<String, String> params = new HashMap<>();
        params.put("type", type);
        params.put("deviceProfileId", deviceProfileId != null ? deviceProfileId.toString() : null);
        addPageLinkToParam(params, pageLink);
        return restTemplate.exchange(
                baseURL + "/api/tenant/deviceInfos?type={type}&deviceProfileId={deviceProfileId}&" + getUrlParams(pageLink),
                HttpMethod.GET, HttpEntity.EMPTY,
                new ParameterizedTypeReference<PageData<DeviceInfo>>() {
                }, params).getBody();
    }

    public Optional<Device> getTenantDevice(String deviceName) {
        try {
            ResponseEntity<Device> device = restTemplate.getForEntity(baseURL + "/api/tenant/devices?deviceName={deviceName}", Device.class, deviceName);
            return Optional.ofNullable(device.getBody());
        } catch (HttpClientErrorException exception) {
            if (exception.getStatusCode() == HttpStatus.NOT_FOUND) {
                return Optional.empty();
            } else {
                throw exception;
            }
        }
    }

    public PageData<Device> getCustomerDevices(CustomerId customerId, String deviceType, PageLink pageLink) {
        Map<String, String> params = new HashMap<>();
        params.put("customerId", customerId.getId().toString());
        params.put("type", deviceType);
        addPageLinkToParam(params, pageLink);
        return restTemplate.exchange(
                baseURL + "/api/customer/{customerId}/devices?type={type}&" + getUrlParams(pageLink),
                HttpMethod.GET, HttpEntity.EMPTY,
                new ParameterizedTypeReference<PageData<Device>>() {
                }, params).getBody();
    }

    public PageData<DeviceInfo> getCustomerDeviceInfos(CustomerId customerId, String deviceType, DeviceProfileId deviceProfileId, PageLink pageLink) {
        Map<String, String> params = new HashMap<>();
        params.put("customerId", customerId.toString());
        params.put("type", deviceType);
        params.put("deviceProfileId", deviceProfileId != null ? deviceProfileId.toString() : null);
        addPageLinkToParam(params, pageLink);
        return restTemplate.exchange(
                baseURL + "/api/customer/{customerId}/devices?type={type}&deviceProfileId={deviceProfileId}&" + getUrlParams(pageLink),
                HttpMethod.GET, HttpEntity.EMPTY,
                new ParameterizedTypeReference<PageData<DeviceInfo>>() {
                }, params).getBody();
    }

    public List<Device> getDevicesByIds(List<DeviceId> deviceIds) {
        return restTemplate.exchange(baseURL + "/api/devices?deviceIds={deviceIds}",
                HttpMethod.GET,
                HttpEntity.EMPTY, new ParameterizedTypeReference<List<Device>>() {
                }, listIdsToString(deviceIds)).getBody();
    }

    public List<Device> findByQuery(DeviceSearchQuery query) {
        return restTemplate.exchange(
                baseURL + "/api/devices",
                HttpMethod.POST,
                new HttpEntity<>(query),
                new ParameterizedTypeReference<List<Device>>() {
                }).getBody();
    }

    public List<EntitySubtype> getDeviceTypes() {
        return restTemplate.exchange(
                baseURL + "/api/device/types",
                HttpMethod.GET,
                HttpEntity.EMPTY,
                new ParameterizedTypeReference<List<EntitySubtype>>() {
                }).getBody();
    }

    public JsonNode claimDevice(String deviceName, ClaimRequest claimRequest) {
        return restTemplate.exchange(
                baseURL + "/api/customer/device/{deviceName}/claim",
                HttpMethod.POST,
                new HttpEntity<>(claimRequest),
                new ParameterizedTypeReference<JsonNode>() {
                }, deviceName).getBody();
    }

    public void reClaimDevice(String deviceName) {
        restTemplate.delete(baseURL + "/api/customer/device/{deviceName}/claim", deviceName);
    }

    public Device assignDeviceToTenant(TenantId tenantId, DeviceId deviceId) {
        return restTemplate.postForEntity(
                baseURL + "/api/tenant/{tenantId}/device/{deviceId}",
                HttpEntity.EMPTY, Device.class, tenantId, deviceId).getBody();
    }

    public Long countByDeviceProfileAndEmptyOtaPackage(OtaPackageType otaPackageType, DeviceProfileId deviceProfileId) {
        Map<String, String> params = new HashMap<>();
        params.put("otaPackageType", otaPackageType.name());
        params.put("deviceProfileId", deviceProfileId.getId().toString());

        return restTemplate.exchange(
                baseURL + "/api/devices/count/{otaPackageType}/{deviceProfileId}",
                HttpMethod.GET,
                HttpEntity.EMPTY,
                new ParameterizedTypeReference<Long>() {
                },
                params
        ).getBody();
    }

    public BulkImportResult<Device> processDevicesBulkImport(BulkImportRequest request) {
        return restTemplate.exchange(
                baseURL + "/api/device/bulk_import",
                HttpMethod.POST,
                new HttpEntity<>(request),
                new ParameterizedTypeReference<BulkImportResult<Device>>() {
                }).getBody();
    }

    @Deprecated
    public Device createDevice(String name, String type) {
        Device device = new Device();
        device.setName(name);
        device.setType(type);
        return doCreateDevice(device, null);
    }

    @Deprecated
    public Device createDevice(Device device) {
        return doCreateDevice(device, null);
    }

    @Deprecated
    public Device createDevice(Device device, String accessToken) {
        return doCreateDevice(device, accessToken);
    }

    @Deprecated
    private Device doCreateDevice(Device device, String accessToken) {
        Map<String, String> params = new HashMap<>();
        String deviceCreationUrl = "/api/device";
        if (!StringUtils.isEmpty(accessToken)) {
            deviceCreationUrl = deviceCreationUrl + "?accessToken={accessToken}";
            params.put("accessToken", accessToken);
        }
        return restTemplate.postForEntity(baseURL + deviceCreationUrl, device, Device.class, params).getBody();
    }

    @Deprecated
    public DeviceCredentials getCredentials(DeviceId id) {
        return restTemplate.getForEntity(baseURL + "/api/device/" + id.getId().toString() + "/credentials", DeviceCredentials.class).getBody();
    }

    @Deprecated
    public Optional<Device> findDevice(String name) {
        Map<String, String> params = new HashMap<>();
        params.put("deviceName", name);
        try {
            ResponseEntity<Device> deviceEntity = restTemplate.getForEntity(baseURL + "/api/tenant/devices?deviceName={deviceName}", Device.class, params);
            return Optional.of(deviceEntity.getBody());
        } catch (HttpClientErrorException exception) {
            if (exception.getStatusCode() == HttpStatus.NOT_FOUND) {
                return Optional.empty();
            } else {
                throw exception;
            }
        }
    }

    @Deprecated
    public DeviceCredentials updateDeviceCredentials(DeviceId deviceId, String token) {
        DeviceCredentials deviceCredentials = getCredentials(deviceId);
        deviceCredentials.setCredentialsType(DeviceCredentialsType.ACCESS_TOKEN);
        deviceCredentials.setCredentialsId(token);
        return saveDeviceCredentials(deviceCredentials);
    }

    @Deprecated
    public Device assignDevice(CustomerId customerId, DeviceId deviceId) {
        return restTemplate.postForEntity(baseURL + "/api/customer/{customerId}/device/{deviceId}", null, Device.class,
                customerId.toString(), deviceId.toString()).getBody();
    }

    public Optional<DeviceProfile> getDeviceProfileById(DeviceProfileId deviceProfileId) {
        try {
            ResponseEntity<DeviceProfile> deviceProfile = restTemplate.getForEntity(baseURL + "/api/deviceProfile/{deviceProfileId}", DeviceProfile.class, deviceProfileId);
            return Optional.ofNullable(deviceProfile.getBody());
        } catch (HttpClientErrorException exception) {
            if (exception.getStatusCode() == HttpStatus.NOT_FOUND) {
                return Optional.empty();
            } else {
                throw exception;
            }
        }
    }

    public Optional<DeviceProfileInfo> getDeviceProfileInfoById(DeviceProfileId deviceProfileId) {
        try {
            ResponseEntity<DeviceProfileInfo> deviceProfileInfo = restTemplate.getForEntity(baseURL + "/api/deviceProfileInfo/{deviceProfileId}", DeviceProfileInfo.class, deviceProfileId);
            return Optional.ofNullable(deviceProfileInfo.getBody());
        } catch (HttpClientErrorException exception) {
            if (exception.getStatusCode() == HttpStatus.NOT_FOUND) {
                return Optional.empty();
            } else {
                throw exception;
            }
        }
    }

    public DeviceProfileInfo getDefaultDeviceProfileInfo() {
        return restTemplate.getForEntity(baseURL + "/api/deviceProfileInfo/default", DeviceProfileInfo.class).getBody();
    }

    public DeviceProfile saveDeviceProfile(DeviceProfile deviceProfile) {
        return restTemplate.postForEntity(baseURL + "/api/deviceProfile", deviceProfile, DeviceProfile.class).getBody();
    }

    public void deleteDeviceProfile(DeviceProfileId deviceProfileId) {
        restTemplate.delete(baseURL + "/api/deviceProfile/{deviceProfileId}", deviceProfileId);
    }

    public DeviceProfile setDefaultDeviceProfile(DeviceProfileId deviceProfileId) {
        return restTemplate.postForEntity(
                baseURL + "/api/deviceProfile/{deviceProfileId}/default",
                HttpEntity.EMPTY, DeviceProfile.class, deviceProfileId).getBody();
    }

    public PageData<DeviceProfile> getDeviceProfiles(PageLink pageLink) {
        Map<String, String> params = new HashMap<>();
        addPageLinkToParam(params, pageLink);
        return restTemplate.exchange(
                baseURL + "/api/deviceProfiles?" + getUrlParams(pageLink),
                HttpMethod.GET, HttpEntity.EMPTY,
                new ParameterizedTypeReference<PageData<DeviceProfile>>() {
                }, params).getBody();
    }

    public PageData<DeviceProfileInfo> getDeviceProfileInfos(PageLink pageLink, DeviceTransportType deviceTransportType) {
        Map<String, String> params = new HashMap<>();
        params.put("deviceTransportType", deviceTransportType != null ? deviceTransportType.name() : null);
        addPageLinkToParam(params, pageLink);
        return restTemplate.exchange(
                baseURL + "/api/deviceProfileInfos?deviceTransportType={deviceTransportType}&" + getUrlParams(pageLink),
                HttpMethod.GET, HttpEntity.EMPTY,
                new ParameterizedTypeReference<PageData<DeviceProfileInfo>>() {
                }, params).getBody();
    }

    public Optional<AssetProfile> getAssetProfileById(AssetProfileId assetProfileId) {
        try {
            ResponseEntity<AssetProfile> assetProfile = restTemplate.getForEntity(baseURL + "/api/assetProfile/{assetProfileId}", AssetProfile.class, assetProfileId);
            return Optional.ofNullable(assetProfile.getBody());
        } catch (HttpClientErrorException exception) {
            if (exception.getStatusCode() == HttpStatus.NOT_FOUND) {
                return Optional.empty();
            } else {
                throw exception;
            }
        }
    }

    public Optional<AssetProfileInfo> getAssetProfileInfoById(AssetProfileId assetProfileId) {
        try {
            ResponseEntity<AssetProfileInfo> assetProfileInfo = restTemplate.getForEntity(baseURL + "/api/assetProfileInfo/{assetProfileId}", AssetProfileInfo.class, assetProfileId);
            return Optional.ofNullable(assetProfileInfo.getBody());
        } catch (HttpClientErrorException exception) {
            if (exception.getStatusCode() == HttpStatus.NOT_FOUND) {
                return Optional.empty();
            } else {
                throw exception;
            }
        }
    }

    public AssetProfileInfo getDefaultAssetProfileInfo() {
        return restTemplate.getForEntity(baseURL + "/api/assetProfileInfo/default", AssetProfileInfo.class).getBody();
    }

    public AssetProfile saveAssetProfile(AssetProfile assetProfile) {
        return restTemplate.postForEntity(baseURL + "/api/assetProfile", assetProfile, AssetProfile.class).getBody();
    }

    public void deleteAssetProfile(AssetProfileId assetProfileId) {
        restTemplate.delete(baseURL + "/api/assetProfile/{assetProfileId}", assetProfileId);
    }

    public AssetProfile setDefaultAssetProfile(AssetProfileId assetProfileId) {
        return restTemplate.postForEntity(
                baseURL + "/api/assetProfile/{assetProfileId}/default",
                HttpEntity.EMPTY, AssetProfile.class, assetProfileId).getBody();
    }

    public PageData<AssetProfile> getAssetProfiles(PageLink pageLink) {
        Map<String, String> params = new HashMap<>();
        addPageLinkToParam(params, pageLink);
        return restTemplate.exchange(
                baseURL + "/api/assetProfiles?" + getUrlParams(pageLink),
                HttpMethod.GET, HttpEntity.EMPTY,
                new ParameterizedTypeReference<PageData<AssetProfile>>() {
                }, params).getBody();
    }

    public PageData<AssetProfileInfo> getAssetProfileInfos(PageLink pageLink) {
        Map<String, String> params = new HashMap<>();
        addPageLinkToParam(params, pageLink);
        return restTemplate.exchange(
                baseURL + "/api/assetProfileInfos?" + getUrlParams(pageLink),
                HttpMethod.GET, HttpEntity.EMPTY,
                new ParameterizedTypeReference<PageData<AssetProfileInfo>>() {
                }, params).getBody();
    }

    public Long countEntitiesByQuery(EntityCountQuery query) {
        return restTemplate.postForObject(baseURL + "/api/entitiesQuery/count", query, Long.class);
    }

    public PageData<EntityData> findEntityDataByQuery(EntityDataQuery query) {
        return restTemplate.exchange(
                baseURL + "/api/entitiesQuery/find",
                HttpMethod.POST, new HttpEntity<>(query),
                new ParameterizedTypeReference<PageData<EntityData>>() {
                }).getBody();
    }

    public PageData<AlarmData> findAlarmDataByQuery(AlarmDataQuery query) {
        return restTemplate.exchange(
                baseURL + "/api/alarmsQuery/find",
                HttpMethod.POST, new HttpEntity<>(query),
                new ParameterizedTypeReference<PageData<AlarmData>>() {
                }).getBody();
    }

    public Long countAlarmsByQuery(AlarmCountQuery query) {
        return restTemplate.postForObject(baseURL + "/api/alarmsQuery/count", query, Long.class);
    }

    public void saveRelation(EntityRelation relation) {
        restTemplate.postForLocation(baseURL + "/api/relation", relation);
    }

    public void deleteRelation(EntityId fromId, String relationType, RelationTypeGroup relationTypeGroup, EntityId toId) {
        Map<String, String> params = new HashMap<>();
        params.put("fromId", fromId.getId().toString());
        params.put("fromType", fromId.getEntityType().name());
        params.put("relationType", relationType);
        params.put("relationTypeGroup", relationTypeGroup.name());
        params.put("toId", toId.getId().toString());
        params.put("toType", toId.getEntityType().name());
        restTemplate.delete(baseURL + "/api/relation?fromId={fromId}&fromType={fromType}&relationType={relationType}&relationTypeGroup={relationTypeGroup}&toId={toId}&toType={toType}", params);
    }

    public void deleteRelations(EntityId entityId) {
        restTemplate.delete(baseURL + "/api/relations?entityId={entityId}&entityType={entityType}", entityId.getId().toString(), entityId.getEntityType().name());
    }

    public Optional<EntityRelation> getRelation(EntityId fromId, String relationType, RelationTypeGroup relationTypeGroup, EntityId toId) {
        Map<String, String> params = new HashMap<>();
        params.put("fromId", fromId.getId().toString());
        params.put("fromType", fromId.getEntityType().name());
        params.put("relationType", relationType);
        params.put("relationTypeGroup", relationTypeGroup.name());
        params.put("toId", toId.getId().toString());
        params.put("toType", toId.getEntityType().name());

        try {
            ResponseEntity<EntityRelation> entityRelation = restTemplate.getForEntity(
                    baseURL + "/api/relation?fromId={fromId}&fromType={fromType}&relationType={relationType}&relationTypeGroup={relationTypeGroup}&toId={toId}&toType={toType}",
                    EntityRelation.class,
                    params);
            return Optional.ofNullable(entityRelation.getBody());
        } catch (HttpClientErrorException exception) {
            if (exception.getStatusCode() == HttpStatus.NOT_FOUND) {
                return Optional.empty();
            } else {
                throw exception;
            }
        }
    }

    public List<EntityRelation> findByFrom(EntityId fromId, RelationTypeGroup relationTypeGroup) {
        Map<String, String> params = new HashMap<>();
        params.put("fromId", fromId.getId().toString());
        params.put("fromType", fromId.getEntityType().name());
        params.put("relationTypeGroup", relationTypeGroup.name());

        return restTemplate.exchange(
                baseURL + "/api/relations?fromId={fromId}&fromType={fromType}&relationTypeGroup={relationTypeGroup}",
                HttpMethod.GET,
                HttpEntity.EMPTY,
                new ParameterizedTypeReference<List<EntityRelation>>() {
                },
                params).getBody();
    }

    public List<EntityRelationInfo> findInfoByFrom(EntityId fromId, RelationTypeGroup relationTypeGroup) {
        Map<String, String> params = new HashMap<>();
        params.put("fromId", fromId.getId().toString());
        params.put("fromType", fromId.getEntityType().name());
        params.put("relationTypeGroup", relationTypeGroup.name());

        return restTemplate.exchange(
                baseURL + "/api/relations/info?fromId={fromId}&fromType={fromType}&relationTypeGroup={relationTypeGroup}",
                HttpMethod.GET,
                HttpEntity.EMPTY,
                new ParameterizedTypeReference<List<EntityRelationInfo>>() {
                },
                params).getBody();
    }

    public List<EntityRelation> findByFrom(EntityId fromId, String relationType, RelationTypeGroup relationTypeGroup) {
        Map<String, String> params = new HashMap<>();
        params.put("fromId", fromId.getId().toString());
        params.put("fromType", fromId.getEntityType().name());
        params.put("relationType", relationType);
        params.put("relationTypeGroup", relationTypeGroup.name());

        return restTemplate.exchange(
                baseURL + "/api/relations?fromId={fromId}&fromType={fromType}&relationType={relationType}&relationTypeGroup={relationTypeGroup}",
                HttpMethod.GET,
                HttpEntity.EMPTY,
                new ParameterizedTypeReference<List<EntityRelation>>() {
                },
                params).getBody();
    }

    public List<EntityRelation> findByTo(EntityId toId, RelationTypeGroup relationTypeGroup) {
        Map<String, String> params = new HashMap<>();
        params.put("toId", toId.getId().toString());
        params.put("toType", toId.getEntityType().name());
        params.put("relationTypeGroup", relationTypeGroup.name());

        return restTemplate.exchange(
                baseURL + "/api/relations?toId={toId}&toType={toType}&relationTypeGroup={relationTypeGroup}",
                HttpMethod.GET,
                HttpEntity.EMPTY,
                new ParameterizedTypeReference<List<EntityRelation>>() {
                },
                params).getBody();
    }

    public List<EntityRelationInfo> findInfoByTo(EntityId toId, RelationTypeGroup relationTypeGroup) {
        Map<String, String> params = new HashMap<>();
        params.put("toId", toId.getId().toString());
        params.put("toType", toId.getEntityType().name());
        params.put("relationTypeGroup", relationTypeGroup.name());

        return restTemplate.exchange(
                baseURL + "/api/relations/info?toId={toId}&toType={toType}&relationTypeGroup={relationTypeGroup}",
                HttpMethod.GET,
                HttpEntity.EMPTY,
                new ParameterizedTypeReference<List<EntityRelationInfo>>() {
                },
                params).getBody();
    }

    public List<EntityRelation> findByTo(EntityId toId, String relationType, RelationTypeGroup relationTypeGroup) {
        Map<String, String> params = new HashMap<>();
        params.put("toId", toId.getId().toString());
        params.put("toType", toId.getEntityType().name());
        params.put("relationType", relationType);
        params.put("relationTypeGroup", relationTypeGroup.name());

        return restTemplate.exchange(
                baseURL + "/api/relations?toId={toId}&toType={toType}&relationType={relationType}&relationTypeGroup={relationTypeGroup}",
                HttpMethod.GET,
                HttpEntity.EMPTY,
                new ParameterizedTypeReference<List<EntityRelation>>() {
                },
                params).getBody();
    }

    public List<EntityRelation> findByQuery(EntityRelationsQuery query) {
        return restTemplate.exchange(
                baseURL + "/api/relations",
                HttpMethod.POST,
                new HttpEntity<>(query),
                new ParameterizedTypeReference<List<EntityRelation>>() {
                }).getBody();
    }

    public List<EntityRelationInfo> findInfoByQuery(EntityRelationsQuery query) {
        return restTemplate.exchange(
                baseURL + "/api/relations/info",
                HttpMethod.POST,
                new HttpEntity<>(query),
                new ParameterizedTypeReference<List<EntityRelationInfo>>() {
                }).getBody();
    }

    @Deprecated
    public EntityRelation makeRelation(String relationType, EntityId idFrom, EntityId idTo) {
        EntityRelation relation = new EntityRelation();
        relation.setFrom(idFrom);
        relation.setTo(idTo);
        relation.setType(relationType);
        return restTemplate.postForEntity(baseURL + "/api/relation", relation, EntityRelation.class).getBody();
    }

    public Optional<EntityView> getEntityViewById(EntityViewId entityViewId) {
        try {
            ResponseEntity<EntityView> entityView = restTemplate.getForEntity(baseURL + "/api/entityView/{entityViewId}", EntityView.class, entityViewId.getId());
            return Optional.ofNullable(entityView.getBody());
        } catch (HttpClientErrorException exception) {
            if (exception.getStatusCode() == HttpStatus.NOT_FOUND) {
                return Optional.empty();
            } else {
                throw exception;
            }
        }
    }

    public Optional<EntityViewInfo> getEntityViewInfoById(EntityViewId entityViewId) {
        try {
            ResponseEntity<EntityViewInfo> entityView = restTemplate.getForEntity(baseURL + "/api/entityView/info/{entityViewId}", EntityViewInfo.class, entityViewId);
            return Optional.ofNullable(entityView.getBody());
        } catch (HttpClientErrorException exception) {
            if (exception.getStatusCode() == HttpStatus.NOT_FOUND) {
                return Optional.empty();
            } else {
                throw exception;
            }
        }
    }

    public EntityView saveEntityView(EntityView entityView) {
        return restTemplate.postForEntity(baseURL + "/api/entityView", entityView, EntityView.class).getBody();
    }

    public void deleteEntityView(EntityViewId entityViewId) {
        restTemplate.delete(baseURL + "/api/entityView/{entityViewId}", entityViewId.getId());
    }

    public Optional<EntityView> getTenantEntityView(String entityViewName) {
        try {
            ResponseEntity<EntityView> entityView = restTemplate.getForEntity(baseURL + "/api/tenant/entityViews?entityViewName={entityViewName}", EntityView.class, entityViewName);
            return Optional.ofNullable(entityView.getBody());
        } catch (HttpClientErrorException exception) {
            if (exception.getStatusCode() == HttpStatus.NOT_FOUND) {
                return Optional.empty();
            } else {
                throw exception;
            }
        }
    }

    public Optional<EntityView> assignEntityViewToCustomer(CustomerId customerId, EntityViewId entityViewId) {
        try {
            ResponseEntity<EntityView> entityView = restTemplate.postForEntity(baseURL + "/api/customer/{customerId}/entityView/{entityViewId}", null, EntityView.class, customerId.getId(), entityViewId.getId());
            return Optional.ofNullable(entityView.getBody());
        } catch (HttpClientErrorException exception) {
            if (exception.getStatusCode() == HttpStatus.NOT_FOUND) {
                return Optional.empty();
            } else {
                throw exception;
            }
        }
    }

    public Optional<EntityView> unassignEntityViewFromCustomer(EntityViewId entityViewId) {
        try {
            ResponseEntity<EntityView> entityView = restTemplate.exchange(baseURL + "/api/customer/entityView/{entityViewId}", HttpMethod.DELETE, HttpEntity.EMPTY, EntityView.class, entityViewId.getId());
            return Optional.ofNullable(entityView.getBody());
        } catch (HttpClientErrorException exception) {
            if (exception.getStatusCode() == HttpStatus.NOT_FOUND) {
                return Optional.empty();
            } else {
                throw exception;
            }
        }
    }

    public PageData<EntityView> getCustomerEntityViews(CustomerId customerId, String entityViewType, PageLink pageLink) {
        Map<String, String> params = new HashMap<>();
        params.put("customerId", customerId.getId().toString());
        params.put("type", entityViewType);
        addPageLinkToParam(params, pageLink);
        return restTemplate.exchange(
                baseURL + "/api/customer/{customerId}/entityViews?type={type}&" + getUrlParams(pageLink),
                HttpMethod.GET,
                HttpEntity.EMPTY,
                new ParameterizedTypeReference<PageData<EntityView>>() {
                }, params).getBody();
    }

    public PageData<EntityViewInfo> getCustomerEntityViewInfos(CustomerId customerId, String entityViewType, PageLink pageLink) {
        Map<String, String> params = new HashMap<>();
        params.put("customerId", customerId.toString());
        params.put("type", entityViewType);
        addPageLinkToParam(params, pageLink);
        return restTemplate.exchange(
                baseURL + "/api/customer/{customerId}/entityViewInfos?type={type}&" + getUrlParams(pageLink),
                HttpMethod.GET,
                HttpEntity.EMPTY,
                new ParameterizedTypeReference<PageData<EntityViewInfo>>() {
                }, params).getBody();
    }

    public PageData<EntityView> getTenantEntityViews(String entityViewType, PageLink pageLink) {
        Map<String, String> params = new HashMap<>();
        params.put("type", entityViewType);
        addPageLinkToParam(params, pageLink);
        return restTemplate.exchange(
                baseURL + "/api/tenant/entityViews?type={type}&" + getUrlParams(pageLink),
                HttpMethod.GET,
                HttpEntity.EMPTY,
                new ParameterizedTypeReference<PageData<EntityView>>() {
                }, params).getBody();
    }

    public PageData<EntityViewInfo> getTenantEntityViewInfos(String entityViewType, PageLink pageLink) {
        Map<String, String> params = new HashMap<>();
        params.put("type", entityViewType);
        addPageLinkToParam(params, pageLink);
        return restTemplate.exchange(
                baseURL + "/api/tenant/entityViewInfos?type={type}&" + getUrlParams(pageLink),
                HttpMethod.GET,
                HttpEntity.EMPTY,
                new ParameterizedTypeReference<PageData<EntityViewInfo>>() {
                }, params).getBody();
    }

    public List<EntityView> findByQuery(EntityViewSearchQuery query) {
        return restTemplate.exchange(baseURL + "/api/entityViews", HttpMethod.POST, new HttpEntity<>(query), new ParameterizedTypeReference<List<EntityView>>() {
        }).getBody();
    }

    public List<EntitySubtype> getEntityViewTypes() {
        return restTemplate.exchange(baseURL + "/api/entityView/types", HttpMethod.GET, HttpEntity.EMPTY, new ParameterizedTypeReference<List<EntitySubtype>>() {
        }).getBody();
    }

    public Optional<EntityView> assignEntityViewToPublicCustomer(EntityViewId entityViewId) {
        try {
            ResponseEntity<EntityView> entityView = restTemplate.postForEntity(baseURL + "/api/customer/public/entityView/{entityViewId}", null, EntityView.class, entityViewId.getId());
            return Optional.ofNullable(entityView.getBody());
        } catch (HttpClientErrorException exception) {
            if (exception.getStatusCode() == HttpStatus.NOT_FOUND) {
                return Optional.empty();
            } else {
                throw exception;
            }
        }
    }

    public PageData<EventInfo> getEvents(EntityId entityId, String eventType, TenantId tenantId, TimePageLink pageLink) {
        Map<String, String> params = new HashMap<>();
        params.put("entityType", entityId.getEntityType().name());
        params.put("entityId", entityId.getId().toString());
        params.put("eventType", eventType);
        params.put("tenantId", tenantId.getId().toString());
        addTimePageLinkToParam(params, pageLink);

        return restTemplate.exchange(
                baseURL + "/api/events/{entityType}/{entityId}/{eventType}?tenantId={tenantId}&" + getTimeUrlParams(pageLink),
                HttpMethod.GET,
                HttpEntity.EMPTY,
                new ParameterizedTypeReference<PageData<EventInfo>>() {
                },
                params).getBody();
    }

    public PageData<EventInfo> getEvents(EntityId entityId, TenantId tenantId, TimePageLink pageLink) {
        Map<String, String> params = new HashMap<>();
        params.put("entityType", entityId.getEntityType().name());
        params.put("entityId", entityId.getId().toString());
        params.put("tenantId", tenantId.getId().toString());
        addTimePageLinkToParam(params, pageLink);

        return restTemplate.exchange(
                baseURL + "/api/events/{entityType}/{entityId}?tenantId={tenantId}&" + getTimeUrlParams(pageLink),
                HttpMethod.GET,
                HttpEntity.EMPTY,
                new ParameterizedTypeReference<PageData<EventInfo>>() {
                }, params).getBody();
    }

    public OAuth2ClientRegistrationTemplate saveClientRegistrationTemplate(OAuth2ClientRegistrationTemplate clientRegistrationTemplate) {
        return restTemplate.postForEntity(baseURL + "/api/oauth2/config/template", clientRegistrationTemplate, OAuth2ClientRegistrationTemplate.class).getBody();
    }

    public void deleteClientRegistrationTemplate(OAuth2ClientRegistrationTemplateId oAuth2ClientRegistrationTemplateId) {
        restTemplate.delete(baseURL + "/api/oauth2/config/template/{clientRegistrationTemplateId}", oAuth2ClientRegistrationTemplateId);
    }

    public List<OAuth2ClientRegistrationTemplate> getClientRegistrationTemplates() {
        return restTemplate.exchange(
                baseURL + "/api/oauth2/config/template",
                HttpMethod.GET,
                HttpEntity.EMPTY,
                new ParameterizedTypeReference<List<OAuth2ClientRegistrationTemplate>>() {
                }).getBody();
    }

    public List<OAuth2ClientInfo> getOAuth2Clients(String pkgName, PlatformType platformType) {
        Map<String, String> params = new HashMap<>();
        StringBuilder urlBuilder = new StringBuilder(baseURL);
        urlBuilder.append("/api/noauth/oauth2Clients");
        if (pkgName != null) {
            urlBuilder.append("?pkgName={pkgName}");
            params.put("pkgName", pkgName);
        }
        if (platformType != null) {
            if (pkgName != null) {
                urlBuilder.append("&");
            } else {
                urlBuilder.append("?");
            }
            urlBuilder.append("platform={platform}");
            params.put("platform", platformType.name());
        }
        return restTemplate.exchange(
                urlBuilder.toString(),
                HttpMethod.POST,
                HttpEntity.EMPTY,
                new ParameterizedTypeReference<List<OAuth2ClientInfo>>() {
                }, params).getBody();
    }

    public OAuth2Info getCurrentOAuth2Info() {
        return restTemplate.getForEntity(baseURL + "/api/oauth2/config", OAuth2Info.class).getBody();
    }

    public OAuth2Info saveOAuth2Info(OAuth2Info oauth2Info) {
        return restTemplate.postForEntity(baseURL + "/api/oauth2/config", oauth2Info, OAuth2Info.class).getBody();
    }

    public String getLoginProcessingUrl() {
        return restTemplate.getForEntity(baseURL + "/api/oauth2/loginProcessingUrl", String.class).getBody();
    }

    public void handleOneWayDeviceRPCRequest(DeviceId deviceId, JsonNode requestBody) {
        restTemplate.postForLocation(baseURL + "/api/rpc/oneway/{deviceId}", requestBody, deviceId.getId());
    }

    public JsonNode handleTwoWayDeviceRPCRequest(DeviceId deviceId, JsonNode requestBody) {
        return restTemplate.exchange(
                baseURL + "/api/rpc/twoway/{deviceId}",
                HttpMethod.POST,
                new HttpEntity<>(requestBody),
                new ParameterizedTypeReference<JsonNode>() {
                },
                deviceId.getId()).getBody();
    }

    public Optional<RuleChain> getRuleChainById(RuleChainId ruleChainId) {
        try {
            ResponseEntity<RuleChain> ruleChain = restTemplate.getForEntity(baseURL + "/api/ruleChain/{ruleChainId}", RuleChain.class, ruleChainId.getId());
            return Optional.ofNullable(ruleChain.getBody());
        } catch (HttpClientErrorException exception) {
            if (exception.getStatusCode() == HttpStatus.NOT_FOUND) {
                return Optional.empty();
            } else {
                throw exception;
            }
        }
    }

    public Optional<RuleChainMetaData> getRuleChainMetaData(RuleChainId ruleChainId) {
        try {
            ResponseEntity<RuleChainMetaData> ruleChainMetaData = restTemplate.getForEntity(baseURL + "/api/ruleChain/{ruleChainId}/metadata", RuleChainMetaData.class, ruleChainId.getId());
            return Optional.ofNullable(ruleChainMetaData.getBody());
        } catch (HttpClientErrorException exception) {
            if (exception.getStatusCode() == HttpStatus.NOT_FOUND) {
                return Optional.empty();
            } else {
                throw exception;
            }
        }
    }

    public RuleChain saveRuleChain(RuleChain ruleChain) {
        return restTemplate.postForEntity(baseURL + "/api/ruleChain", ruleChain, RuleChain.class).getBody();
    }

    public RuleChain saveRuleChain(DefaultRuleChainCreateRequest request) {
        return restTemplate.postForEntity(baseURL + "/api/ruleChain/device/default", request, RuleChain.class).getBody();
    }

    public Optional<RuleChain> setRootRuleChain(RuleChainId ruleChainId) {
        try {
            ResponseEntity<RuleChain> ruleChain = restTemplate.postForEntity(baseURL + "/api/ruleChain/{ruleChainId}/root", null, RuleChain.class, ruleChainId.getId());
            return Optional.ofNullable(ruleChain.getBody());
        } catch (HttpClientErrorException exception) {
            if (exception.getStatusCode() == HttpStatus.NOT_FOUND) {
                return Optional.empty();
            } else {
                throw exception;
            }
        }
    }

    public RuleChainMetaData saveRuleChainMetaData(RuleChainMetaData ruleChainMetaData) {
        return restTemplate.postForEntity(baseURL + "/api/ruleChain/metadata", ruleChainMetaData, RuleChainMetaData.class).getBody();
    }

    public PageData<RuleChain> getRuleChains(PageLink pageLink) {
        return getRuleChains(RuleChainType.CORE, pageLink);
    }

    public PageData<RuleChain> getRuleChains(RuleChainType ruleChainType, PageLink pageLink) {
        Map<String, String> params = new HashMap<>();
        params.put("type", ruleChainType.name());
        addPageLinkToParam(params, pageLink);
        return restTemplate.exchange(
                baseURL + "/api/ruleChains?type={type}&" + getUrlParams(pageLink),
                HttpMethod.GET,
                HttpEntity.EMPTY,
                new ParameterizedTypeReference<PageData<RuleChain>>() {
                },
                params).getBody();
    }

    public void deleteRuleChain(RuleChainId ruleChainId) {
        restTemplate.delete(baseURL + "/api/ruleChain/{ruleChainId}", ruleChainId.getId());
    }

    public Optional<JsonNode> getLatestRuleNodeDebugInput(RuleNodeId ruleNodeId) {
        try {
            ResponseEntity<JsonNode> jsonNode = restTemplate.getForEntity(baseURL + "/api/ruleNode/{ruleNodeId}/debugIn", JsonNode.class, ruleNodeId.getId());
            return Optional.ofNullable(jsonNode.getBody());
        } catch (HttpClientErrorException exception) {
            if (exception.getStatusCode() == HttpStatus.NOT_FOUND) {
                return Optional.empty();
            } else {
                throw exception;
            }
        }
    }

    public Optional<JsonNode> testScript(JsonNode inputParams) {
        try {
            ResponseEntity<JsonNode> jsonNode = restTemplate.postForEntity(baseURL + "/api/ruleChain/testScript", inputParams, JsonNode.class);
            return Optional.ofNullable(jsonNode.getBody());
        } catch (HttpClientErrorException exception) {
            if (exception.getStatusCode() == HttpStatus.NOT_FOUND) {
                return Optional.empty();
            } else {
                throw exception;
            }
        }
    }

    public RuleChainData exportRuleChains(int limit) {
        return restTemplate.getForEntity(baseURL + "/api/ruleChains/export?limit=" + limit, RuleChainData.class).getBody();
    }

    public void importRuleChains(RuleChainData ruleChainData, boolean overwrite) {
        restTemplate.postForLocation(baseURL + "/api/ruleChains/import?overwrite=" + overwrite, ruleChainData);
    }

    public List<String> getAttributeKeys(EntityId entityId) {
        return restTemplate.exchange(
                baseURL + "/api/plugins/telemetry/{entityType}/{entityId}/keys/attributes",
                HttpMethod.GET,
                HttpEntity.EMPTY,
                new ParameterizedTypeReference<List<String>>() {
                },
                entityId.getEntityType().name(),
                entityId.getId().toString()).getBody();
    }

    public List<String> getAttributeKeysByScope(EntityId entityId, String scope) {
        return restTemplate.exchange(
                baseURL + "/api/plugins/telemetry/{entityType}/{entityId}/keys/attributes/{scope}",
                HttpMethod.GET,
                HttpEntity.EMPTY,
                new ParameterizedTypeReference<List<String>>() {
                },
                entityId.getEntityType().name(),
                entityId.getId().toString(),
                scope).getBody();
    }

    public List<AttributeKvEntry> getAttributeKvEntries(EntityId entityId, List<String> keys) {
        List<JsonNode> attributes = restTemplate.exchange(
                baseURL + "/api/plugins/telemetry/{entityType}/{entityId}/values/attributes?keys={keys}",
                HttpMethod.GET,
                HttpEntity.EMPTY,
                new ParameterizedTypeReference<List<JsonNode>>() {
                },
                entityId.getEntityType().name(),
                entityId.getId(),
                listToString(keys)).getBody();

        return RestJsonConverter.toAttributes(attributes);
    }

    public Future<List<AttributeKvEntry>> getAttributeKvEntriesAsync(EntityId entityId, List<String> keys) {
        return service.submit(() -> getAttributeKvEntries(entityId, keys));
    }

    public List<AttributeKvEntry> getAttributesByScope(EntityId entityId, String scope, List<String> keys) {
        List<JsonNode> attributes = restTemplate.exchange(
                baseURL + "/api/plugins/telemetry/{entityType}/{entityId}/values/attributes/{scope}?keys={keys}",
                HttpMethod.GET,
                HttpEntity.EMPTY,
                new ParameterizedTypeReference<List<JsonNode>>() {
                },
                entityId.getEntityType().name(),
                entityId.getId().toString(),
                scope,
                listToString(keys)).getBody();

        return RestJsonConverter.toAttributes(attributes);
    }

    public List<String> getTimeseriesKeys(EntityId entityId) {
        return restTemplate.exchange(
                baseURL + "/api/plugins/telemetry/{entityType}/{entityId}/keys/timeseries",
                HttpMethod.GET,
                HttpEntity.EMPTY,
                new ParameterizedTypeReference<List<String>>() {
                },
                entityId.getEntityType().name(),
                entityId.getId().toString()).getBody();
    }

    public List<TsKvEntry> getLatestTimeseries(EntityId entityId, List<String> keys) {
        return getLatestTimeseries(entityId, keys, true);
    }

    public List<TsKvEntry> getLatestTimeseries(EntityId entityId, List<String> keys, boolean useStrictDataTypes) {
        Map<String, List<JsonNode>> timeseries = restTemplate.exchange(
                baseURL + "/api/plugins/telemetry/{entityType}/{entityId}/values/timeseries?keys={keys}&useStrictDataTypes={useStrictDataTypes}",
                HttpMethod.GET,
                HttpEntity.EMPTY,
                new ParameterizedTypeReference<Map<String, List<JsonNode>>>() {
                },
                entityId.getEntityType().name(),
                entityId.getId().toString(),
                listToString(keys),
                useStrictDataTypes).getBody();

        return RestJsonConverter.toTimeseries(timeseries);
    }

    @Deprecated
    public List<TsKvEntry> getTimeseries(EntityId entityId, List<String> keys, Long interval, Aggregation agg, TimePageLink pageLink) {
        return getTimeseries(entityId, keys, interval, agg, pageLink, true);
    }

    @Deprecated
    public List<TsKvEntry> getTimeseries(EntityId entityId, List<String> keys, Long interval, Aggregation agg, TimePageLink pageLink, boolean useStrictDataTypes) {
        SortOrder sortOrder = pageLink.getSortOrder();
        return getTimeseries(entityId, keys, interval, agg, sortOrder != null ? sortOrder.getDirection() : null, pageLink.getStartTime(), pageLink.getEndTime(), 100, useStrictDataTypes);
    }

    public List<TsKvEntry> getTimeseries(EntityId entityId, List<String> keys, Long interval, Aggregation agg, SortOrder.Direction sortOrder, Long startTime, Long endTime, Integer limit, boolean useStrictDataTypes) {
        Map<String, String> params = new HashMap<>();
        params.put("entityType", entityId.getEntityType().name());
        params.put("entityId", entityId.getId().toString());
        params.put("keys", listToString(keys));
        params.put("interval", interval == null ? "0" : interval.toString());
        params.put("agg", agg == null ? "NONE" : agg.name());
        params.put("limit", limit != null ? limit.toString() : "100");
        params.put("orderBy", sortOrder != null ? sortOrder.name() : "DESC");
        params.put("useStrictDataTypes", Boolean.toString(useStrictDataTypes));

        StringBuilder urlBuilder = new StringBuilder(baseURL);
        urlBuilder.append("/api/plugins/telemetry/{entityType}/{entityId}/values/timeseries?keys={keys}&interval={interval}&limit={limit}&agg={agg}&useStrictDataTypes={useStrictDataTypes}&orderBy={orderBy}");

        if (startTime != null) {
            urlBuilder.append("&startTs={startTs}");
            params.put("startTs", String.valueOf(startTime));
        }
        if (endTime != null) {
            urlBuilder.append("&endTs={endTs}");
            params.put("endTs", String.valueOf(endTime));
        }

        Map<String, List<JsonNode>> timeseries = restTemplate.exchange(
                urlBuilder.toString(),
                HttpMethod.GET,
                HttpEntity.EMPTY,
                new ParameterizedTypeReference<Map<String, List<JsonNode>>>() {
                },
                params).getBody();

        return RestJsonConverter.toTimeseries(timeseries);
    }

    public boolean saveDeviceAttributes(DeviceId deviceId, String scope, JsonNode request) {
        return restTemplate
                .postForEntity(baseURL + "/api/plugins/telemetry/{deviceId}/{scope}", request, Object.class, deviceId.getId().toString(), scope)
                .getStatusCode()
                .is2xxSuccessful();
    }

    public boolean saveEntityAttributesV1(EntityId entityId, String scope, JsonNode request) {
        return restTemplate
                .postForEntity(
                        baseURL + "/api/plugins/telemetry/{entityType}/{entityId}/{scope}",
                        request,
                        Object.class,
                        entityId.getEntityType().name(),
                        entityId.getId().toString(),
                        scope)
                .getStatusCode()
                .is2xxSuccessful();
    }

    public boolean saveEntityAttributesV2(EntityId entityId, String scope, JsonNode request) {
        return restTemplate
                .postForEntity(
                        baseURL + "/api/plugins/telemetry/{entityType}/{entityId}/attributes/{scope}",
                        request,
                        Object.class,
                        entityId.getEntityType().name(),
                        entityId.getId().toString(),
                        scope)
                .getStatusCode()
                .is2xxSuccessful();
    }

    public boolean saveEntityTelemetry(EntityId entityId, String scope, JsonNode request) {
        return restTemplate
                .postForEntity(
                        baseURL + "/api/plugins/telemetry/{entityType}/{entityId}/timeseries/{scope}",
                        request,
                        Object.class,
                        entityId.getEntityType().name(),
                        entityId.getId().toString(),
                        scope)
                .getStatusCode()
                .is2xxSuccessful();
    }

    public boolean saveEntityTelemetryWithTTL(EntityId entityId, String scope, Long ttl, JsonNode request) {
        return restTemplate
                .postForEntity(
                        baseURL + "/api/plugins/telemetry/{entityType}/{entityId}/timeseries/{scope}/{ttl}",
                        request,
                        Object.class,
                        entityId.getEntityType().name(),
                        entityId.getId().toString(),
                        scope,
                        ttl)
                .getStatusCode()
                .is2xxSuccessful();
    }

    public boolean deleteEntityTimeseries(EntityId entityId,
                                          List<String> keys,
                                          boolean deleteAllDataForKeys,
                                          Long startTs,
                                          Long endTs,
                                          boolean rewriteLatestIfDeleted) {
        Map<String, String> params = new HashMap<>();
        params.put("entityType", entityId.getEntityType().name());
        params.put("entityId", entityId.getId().toString());
        params.put("keys", listToString(keys));
        params.put("deleteAllDataForKeys", String.valueOf(deleteAllDataForKeys));
        params.put("startTs", startTs.toString());
        params.put("endTs", endTs.toString());
        params.put("rewriteLatestIfDeleted", String.valueOf(rewriteLatestIfDeleted));

        return restTemplate
                .exchange(
                        baseURL + "/api/plugins/telemetry/{entityType}/{entityId}/timeseries/delete?keys={keys}&deleteAllDataForKeys={deleteAllDataForKeys}&startTs={startTs}&endTs={endTs}&rewriteLatestIfDeleted={rewriteLatestIfDeleted}",
                        HttpMethod.DELETE,
                        HttpEntity.EMPTY,
                        Object.class,
                        params)
                .getStatusCode()
                .is2xxSuccessful();

    }

    public boolean deleteEntityAttributes(DeviceId deviceId, String scope, List<String> keys) {
        return restTemplate
                .exchange(
                        baseURL + "/api/plugins/telemetry/{deviceId}/{scope}?keys={keys}",
                        HttpMethod.DELETE,
                        HttpEntity.EMPTY,
                        Object.class,
                        deviceId.getId().toString(),
                        scope,
                        listToString(keys))
                .getStatusCode()
                .is2xxSuccessful();
    }

    public boolean deleteEntityAttributes(EntityId entityId, String scope, List<String> keys) {
        return restTemplate
                .exchange(
                        baseURL + "/api/plugins/telemetry/{entityType}/{entityId}/{scope}?keys={keys}",
                        HttpMethod.DELETE,
                        HttpEntity.EMPTY,
                        Object.class,
                        entityId.getEntityType().name(),
                        entityId.getId().toString(),
                        scope,
                        listToString(keys))
                .getStatusCode()
                .is2xxSuccessful();

    }

    public Optional<Tenant> getTenantById(TenantId tenantId) {
        try {
            ResponseEntity<Tenant> tenant = restTemplate.getForEntity(baseURL + "/api/tenant/{tenantId}", Tenant.class, tenantId.getId());
            return Optional.ofNullable(tenant.getBody());
        } catch (HttpClientErrorException exception) {
            if (exception.getStatusCode() == HttpStatus.NOT_FOUND) {
                return Optional.empty();
            } else {
                throw exception;
            }
        }
    }

    public Optional<TenantInfo> getTenantInfoById(TenantId tenantId) {
        try {
            ResponseEntity<TenantInfo> tenant = restTemplate.getForEntity(baseURL + "/api/tenant/info/{tenantId}", TenantInfo.class, tenantId);
            return Optional.ofNullable(tenant.getBody());
        } catch (HttpClientErrorException exception) {
            if (exception.getStatusCode() == HttpStatus.NOT_FOUND) {
                return Optional.empty();
            } else {
                throw exception;
            }
        }
    }

    public Tenant saveTenant(Tenant tenant) {
        return restTemplate.postForEntity(baseURL + "/api/tenant", tenant, Tenant.class).getBody();
    }

    public void deleteTenant(TenantId tenantId) {
        restTemplate.delete(baseURL + "/api/tenant/{tenantId}", tenantId.getId());
    }

    public PageData<Tenant> getTenants(PageLink pageLink) {
        Map<String, String> params = new HashMap<>();
        addPageLinkToParam(params, pageLink);
        return restTemplate.exchange(
                baseURL + "/api/tenants?" + getUrlParams(pageLink),
                HttpMethod.GET,
                HttpEntity.EMPTY,
                new ParameterizedTypeReference<PageData<Tenant>>() {
                }, params).getBody();
    }

    public PageData<TenantInfo> getTenantInfos(PageLink pageLink) {
        Map<String, String> params = new HashMap<>();
        addPageLinkToParam(params, pageLink);
        return restTemplate.exchange(
                baseURL + "/api/tenantInfos?" + getUrlParams(pageLink),
                HttpMethod.GET,
                HttpEntity.EMPTY,
                new ParameterizedTypeReference<PageData<TenantInfo>>() {
                }, params).getBody();
    }

    public UsageInfo getUsageInfo() {
        return restTemplate.exchange(
                baseURL + "/api/usage",
                HttpMethod.GET,
                HttpEntity.EMPTY,
                UsageInfo.class).getBody();
    }

    public Optional<TenantProfile> getTenantProfileById(TenantProfileId tenantProfileId) {
        try {
            ResponseEntity<TenantProfile> tenantProfile = restTemplate.getForEntity(baseURL + "/api/tenantProfile/{tenantProfileId}", TenantProfile.class, tenantProfileId);
            return Optional.ofNullable(tenantProfile.getBody());
        } catch (HttpClientErrorException exception) {
            if (exception.getStatusCode() == HttpStatus.NOT_FOUND) {
                return Optional.empty();
            } else {
                throw exception;
            }
        }
    }

    public Optional<EntityInfo> getTenantProfileInfoById(TenantProfileId tenantProfileId) {
        try {
            ResponseEntity<EntityInfo> entityInfo = restTemplate.getForEntity(baseURL + "/api/tenantProfileInfo/{tenantProfileId}", EntityInfo.class, tenantProfileId);
            return Optional.ofNullable(entityInfo.getBody());
        } catch (HttpClientErrorException exception) {
            if (exception.getStatusCode() == HttpStatus.NOT_FOUND) {
                return Optional.empty();
            } else {
                throw exception;
            }
        }
    }

    public EntityInfo getDefaultTenantProfileInfo() {
        return restTemplate.getForEntity(baseURL + "/api/tenantProfileInfo/default", EntityInfo.class).getBody();
    }

    public TenantProfile saveTenantProfile(TenantProfile tenantProfile) {
        return restTemplate.postForEntity(baseURL + "/api/tenantProfile", tenantProfile, TenantProfile.class).getBody();
    }

    public void deleteTenantProfile(TenantProfileId tenantProfileId) {
        restTemplate.delete(baseURL + "/api/tenantProfile/{tenantProfileId}", tenantProfileId);
    }

    public TenantProfile setDefaultTenantProfile(TenantProfileId tenantProfileId) {
        return restTemplate.exchange(baseURL + "/api/tenantProfile/{tenantProfileId}/default", HttpMethod.POST, HttpEntity.EMPTY, TenantProfile.class, tenantProfileId).getBody();
    }

    public PageData<TenantProfile> getTenantProfiles(PageLink pageLink) {
        Map<String, String> params = new HashMap<>();
        addPageLinkToParam(params, pageLink);
        return restTemplate.exchange(
                baseURL + "/api/tenantProfiles?" + getUrlParams(pageLink),
                HttpMethod.GET,
                HttpEntity.EMPTY,
                new ParameterizedTypeReference<PageData<TenantProfile>>() {
                }, params).getBody();
    }

    public PageData<EntityInfo> getTenantProfileInfos(PageLink pageLink) {
        Map<String, String> params = new HashMap<>();
        addPageLinkToParam(params, pageLink);
        return restTemplate.exchange(
                baseURL + "/api/tenantProfileInfos?" + getUrlParams(pageLink),
                HttpMethod.GET,
                HttpEntity.EMPTY,
                new ParameterizedTypeReference<PageData<EntityInfo>>() {
                }, params).getBody();
    }

    public Optional<User> getUserById(UserId userId) {
        try {
            ResponseEntity<User> user = restTemplate.getForEntity(baseURL + "/api/user/{userId}", User.class, userId.getId());
            return Optional.ofNullable(user.getBody());
        } catch (HttpClientErrorException exception) {
            if (exception.getStatusCode() == HttpStatus.NOT_FOUND) {
                return Optional.empty();
            } else {
                throw exception;
            }
        }
    }

    public Boolean isUserTokenAccessEnabled() {
        return restTemplate.getForEntity(baseURL + "/api/user/tokenAccessEnabled", Boolean.class).getBody();
    }

    public Optional<JsonNode> getUserToken(UserId userId) {
        try {
            ResponseEntity<JsonNode> userToken = restTemplate.getForEntity(baseURL + "/api/user/{userId}/token", JsonNode.class, userId.getId());
            return Optional.ofNullable(userToken.getBody());
        } catch (HttpClientErrorException exception) {
            if (exception.getStatusCode() == HttpStatus.NOT_FOUND) {
                return Optional.empty();
            } else {
                throw exception;
            }
        }
    }

    public User saveUser(User user, boolean sendActivationMail) {
        return restTemplate.postForEntity(baseURL + "/api/user?sendActivationMail={sendActivationMail}", user, User.class, sendActivationMail).getBody();
    }

    public void sendActivationEmail(String email) {
        restTemplate.postForLocation(baseURL + "/api/user/sendActivationMail?email={email}", null, email);
    }

    public String getActivationLink(UserId userId) {
        return restTemplate.getForEntity(baseURL + "/api/user/{userId}/activationLink", String.class, userId.getId()).getBody();
    }

    public void deleteUser(UserId userId) {
        restTemplate.delete(baseURL + "/api/user/{userId}", userId.getId());
    }

    public PageData<User> getUsers(PageLink pageLink) {
        Map<String, String> params = new HashMap<>();
        addPageLinkToParam(params, pageLink);
        return restTemplate.exchange(
                baseURL + "/api/users?" + getUrlParams(pageLink),
                HttpMethod.GET,
                HttpEntity.EMPTY,
                new ParameterizedTypeReference<PageData<User>>() {
                }, params).getBody();
    }

    public PageData<User> getTenantAdmins(TenantId tenantId, PageLink pageLink) {
        Map<String, String> params = new HashMap<>();
        params.put("tenantId", tenantId.getId().toString());
        addPageLinkToParam(params, pageLink);

        return restTemplate.exchange(
                baseURL + "/api/tenant/{tenantId}/users?" + getUrlParams(pageLink),
                HttpMethod.GET,
                HttpEntity.EMPTY,
                new ParameterizedTypeReference<PageData<User>>() {
                }, params).getBody();
    }

    public PageData<User> getCustomerUsers(CustomerId customerId, PageLink pageLink) {
        Map<String, String> params = new HashMap<>();
        params.put("customerId", customerId.getId().toString());
        addPageLinkToParam(params, pageLink);

        return restTemplate.exchange(
                baseURL + "/api/customer/{customerId}/users?" + getUrlParams(pageLink),
                HttpMethod.GET,
                HttpEntity.EMPTY,
                new ParameterizedTypeReference<PageData<User>>() {
                }, params).getBody();
    }

    public PageData<UserEmailInfo> getUsersForAssign(AlarmId alarmId, PageLink pageLink) {
        Map<String, String> params = new HashMap<>();
        params.put("alarmId", alarmId.getId().toString());
        addPageLinkToParam(params, pageLink);

        return restTemplate.exchange(
                baseURL + "/users/assign/{alarmId}" + getUrlParams(pageLink),
                HttpMethod.GET,
                HttpEntity.EMPTY,
                new ParameterizedTypeReference<PageData<UserEmailInfo>>() {
                }, params).getBody();
    }

    public void setUserCredentialsEnabled(UserId userId, boolean userCredentialsEnabled) {
        restTemplate.postForLocation(
                baseURL + "/api/user/{userId}/userCredentialsEnabled?userCredentialsEnabled={userCredentialsEnabled}",
                null,
                userId.getId(),
                userCredentialsEnabled);
    }

    public Optional<WidgetsBundle> getWidgetsBundleById(WidgetsBundleId widgetsBundleId) {
        try {
            ResponseEntity<WidgetsBundle> widgetsBundle =
                    restTemplate.getForEntity(baseURL + "/api/widgetsBundle/{widgetsBundleId}", WidgetsBundle.class, widgetsBundleId.getId());
            return Optional.ofNullable(widgetsBundle.getBody());
        } catch (HttpClientErrorException exception) {
            if (exception.getStatusCode() == HttpStatus.NOT_FOUND) {
                return Optional.empty();
            } else {
                throw exception;
            }
        }
    }

    public WidgetsBundle saveWidgetsBundle(WidgetsBundle widgetsBundle) {
        return restTemplate.postForEntity(baseURL + "/api/widgetsBundle", widgetsBundle, WidgetsBundle.class).getBody();
    }

    public void deleteWidgetsBundle(WidgetsBundleId widgetsBundleId) {
        restTemplate.delete(baseURL + "/api/widgetsBundle/{widgetsBundleId}", widgetsBundleId.getId());
    }

    public PageData<WidgetsBundle> getWidgetsBundles(PageLink pageLink) {
        Map<String, String> params = new HashMap<>();
        addPageLinkToParam(params, pageLink);
        return restTemplate.exchange(
                baseURL + "/api/widgetsBundles?" + getUrlParams(pageLink),
                HttpMethod.GET,
                HttpEntity.EMPTY,
                new ParameterizedTypeReference<PageData<WidgetsBundle>>() {
                }, params).getBody();
    }

    public List<WidgetsBundle> getWidgetsBundles() {
        return restTemplate.exchange(
                baseURL + "/api/widgetsBundles",
                HttpMethod.GET,
                HttpEntity.EMPTY,
                new ParameterizedTypeReference<List<WidgetsBundle>>() {
                }).getBody();
    }

    public Optional<WidgetTypeDetails> getWidgetTypeById(WidgetTypeId widgetTypeId) {
        try {
            ResponseEntity<WidgetTypeDetails> widgetTypeDetails =
                    restTemplate.getForEntity(baseURL + "/api/widgetType/{widgetTypeId}", WidgetTypeDetails.class, widgetTypeId.getId());
            return Optional.ofNullable(widgetTypeDetails.getBody());
        } catch (HttpClientErrorException exception) {
            if (exception.getStatusCode() == HttpStatus.NOT_FOUND) {
                return Optional.empty();
            } else {
                throw exception;
            }
        }
    }

    public WidgetTypeDetails saveWidgetType(WidgetTypeDetails widgetTypeDetails) {
        return restTemplate.postForEntity(baseURL + "/api/widgetType", widgetTypeDetails, WidgetTypeDetails.class).getBody();
    }

    public void deleteWidgetType(WidgetTypeId widgetTypeId) {
        restTemplate.delete(baseURL + "/api/widgetType/{widgetTypeId}", widgetTypeId.getId());
    }

    public List<WidgetType> getBundleWidgetTypes(boolean isSystem, String bundleAlias) {
        return restTemplate.exchange(
                baseURL + "/api/widgetTypes?isSystem={isSystem}&bundleAlias={bundleAlias}",
                HttpMethod.GET,
                HttpEntity.EMPTY,
                new ParameterizedTypeReference<List<WidgetType>>() {
                },
                isSystem,
                bundleAlias).getBody();
    }

    public List<WidgetTypeDetails> getBundleWidgetTypesDetails(boolean isSystem, String bundleAlias) {
        return restTemplate.exchange(
                baseURL + "/api/widgetTypesDetails?isSystem={isSystem}&bundleAlias={bundleAlias}",
                HttpMethod.GET,
                HttpEntity.EMPTY,
                new ParameterizedTypeReference<List<WidgetTypeDetails>>() {
                },
                isSystem,
                bundleAlias).getBody();
    }

    public List<WidgetTypeInfo> getBundleWidgetTypesInfos(boolean isSystem, String bundleAlias) {
        return restTemplate.exchange(
                baseURL + "/api/widgetTypesInfos?isSystem={isSystem}&bundleAlias={bundleAlias}",
                HttpMethod.GET,
                HttpEntity.EMPTY,
                new ParameterizedTypeReference<List<WidgetTypeInfo>>() {
                },
                isSystem,
                bundleAlias).getBody();
    }

    public Optional<WidgetType> getWidgetType(boolean isSystem, String bundleAlias, String alias) {
        try {
            ResponseEntity<WidgetType> widgetType =
                    restTemplate.getForEntity(
                            baseURL + "/api/widgetType?isSystem={isSystem}&bundleAlias={bundleAlias}&alias={alias}",
                            WidgetType.class,
                            isSystem,
                            bundleAlias,
                            alias);
            return Optional.ofNullable(widgetType.getBody());
        } catch (HttpClientErrorException exception) {
            if (exception.getStatusCode() == HttpStatus.NOT_FOUND) {
                return Optional.empty();
            } else {
                throw exception;
            }
        }
    }

    public Boolean isEdgesSupportEnabled() {
        return restTemplate.getForEntity(baseURL + "/api/edges/enabled", Boolean.class).getBody();
    }

    public Edge saveEdge(Edge edge) {
        return restTemplate.postForEntity(baseURL + "/api/edge", edge, Edge.class).getBody();
    }

    public void deleteEdge(EdgeId edgeId) {
        restTemplate.delete(baseURL + "/api/edge/{edgeId}", edgeId.getId());
    }

    public Optional<Edge> getEdgeById(EdgeId edgeId) {
        try {
            ResponseEntity<Edge> edge = restTemplate.getForEntity(baseURL + "/api/edge/{edgeId}", Edge.class, edgeId.getId());
            return Optional.ofNullable(edge.getBody());
        } catch (HttpClientErrorException exception) {
            if (exception.getStatusCode() == HttpStatus.NOT_FOUND) {
                return Optional.empty();
            } else {
                throw exception;
            }
        }
    }

    public Optional<EdgeInfo> getEdgeInfoById(EdgeId edgeId) {
        try {
            ResponseEntity<EdgeInfo> edge = restTemplate.getForEntity(baseURL + "/api/edge/info/{edgeId}", EdgeInfo.class, edgeId.getId());
            return Optional.ofNullable(edge.getBody());
        } catch (HttpClientErrorException exception) {
            if (exception.getStatusCode() == HttpStatus.NOT_FOUND) {
                return Optional.empty();
            } else {
                throw exception;
            }
        }
    }

    public Optional<Edge> assignEdgeToCustomer(CustomerId customerId, EdgeId edgeId) {
        try {
            ResponseEntity<Edge> edge = restTemplate.postForEntity(baseURL + "/api/customer/{customerId}/edge/{edgeId}", null, Edge.class, customerId.getId(), edgeId.getId());
            return Optional.ofNullable(edge.getBody());
        } catch (HttpClientErrorException exception) {
            if (exception.getStatusCode() == HttpStatus.NOT_FOUND) {
                return Optional.empty();
            } else {
                throw exception;
            }
        }
    }

    public Optional<Edge> assignEdgeToPublicCustomer(EdgeId edgeId) {
        try {
            ResponseEntity<Edge> edge = restTemplate.postForEntity(baseURL + "/api/customer/public/edge/{edgeId}", null, Edge.class, edgeId.getId());
            return Optional.ofNullable(edge.getBody());
        } catch (HttpClientErrorException exception) {
            if (exception.getStatusCode() == HttpStatus.NOT_FOUND) {
                return Optional.empty();
            } else {
                throw exception;
            }
        }
    }

    public Optional<Edge> setEdgeRootRuleChain(EdgeId edgeId, RuleChainId ruleChainId) {
        try {
            ResponseEntity<Edge> ruleChain = restTemplate.postForEntity(baseURL + "/api/edge/{edgeId}/{ruleChainId}/root", null, Edge.class, edgeId.getId(), ruleChainId.getId());
            return Optional.ofNullable(ruleChain.getBody());
        } catch (HttpClientErrorException exception) {
            if (exception.getStatusCode() == HttpStatus.NOT_FOUND) {
                return Optional.empty();
            } else {
                throw exception;
            }
        }
    }

    public PageData<Edge> getEdges(PageLink pageLink) {
        Map<String, String> params = new HashMap<>();
        addPageLinkToParam(params, pageLink);
        return restTemplate.exchange(
                baseURL + "/api/edges?" + getUrlParams(pageLink),
                HttpMethod.GET, HttpEntity.EMPTY,
                new ParameterizedTypeReference<PageData<Edge>>() {
                }, params).getBody();
    }

    public Optional<Edge> unassignEdgeFromCustomer(EdgeId edgeId) {
        try {
            ResponseEntity<Edge> edge = restTemplate.exchange(baseURL + "/api/customer/edge/{edgeId}", HttpMethod.DELETE, HttpEntity.EMPTY, Edge.class, edgeId.getId());
            return Optional.ofNullable(edge.getBody());
        } catch (HttpClientErrorException exception) {
            if (exception.getStatusCode() == HttpStatus.NOT_FOUND) {
                return Optional.empty();
            } else {
                throw exception;
            }
        }
    }

    public Optional<Device> assignDeviceToEdge(EdgeId edgeId, DeviceId deviceId) {
        try {
            ResponseEntity<Device> device = restTemplate.postForEntity(baseURL + "/api/edge/{edgeId}/device/{deviceId}", null, Device.class, edgeId.getId(), deviceId.getId());
            return Optional.ofNullable(device.getBody());
        } catch (HttpClientErrorException exception) {
            if (exception.getStatusCode() == HttpStatus.NOT_FOUND) {
                return Optional.empty();
            } else {
                throw exception;
            }
        }
    }

    public Optional<Device> unassignDeviceFromEdge(EdgeId edgeId, DeviceId deviceId) {
        try {
            ResponseEntity<Device> device = restTemplate.exchange(baseURL + "/api/edge/{edgeId}/device/{deviceId}", HttpMethod.DELETE, HttpEntity.EMPTY, Device.class, edgeId.getId(), deviceId.getId());
            return Optional.ofNullable(device.getBody());
        } catch (HttpClientErrorException exception) {
            if (exception.getStatusCode() == HttpStatus.NOT_FOUND) {
                return Optional.empty();
            } else {
                throw exception;
            }
        }
    }

    public PageData<Device> getEdgeDevices(EdgeId edgeId, PageLink pageLink) {
        Map<String, String> params = new HashMap<>();
        params.put("edgeId", edgeId.getId().toString());
        addPageLinkToParam(params, pageLink);
        return restTemplate.exchange(
                baseURL + "/api/edge/{edgeId}/devices?" + getUrlParams(pageLink),
                HttpMethod.GET, HttpEntity.EMPTY,
                new ParameterizedTypeReference<PageData<Device>>() {
                }, params).getBody();
    }

    public Optional<Asset> assignAssetToEdge(EdgeId edgeId, AssetId assetId) {
        try {
            ResponseEntity<Asset> asset = restTemplate.postForEntity(baseURL + "/api/edge/{edgeId}/asset/{assetId}", null, Asset.class, edgeId.getId(), assetId.getId());
            return Optional.ofNullable(asset.getBody());
        } catch (HttpClientErrorException exception) {
            if (exception.getStatusCode() == HttpStatus.NOT_FOUND) {
                return Optional.empty();
            } else {
                throw exception;
            }
        }
    }

    public Optional<Asset> unassignAssetFromEdge(EdgeId edgeId, AssetId assetId) {
        try {
            ResponseEntity<Asset> asset = restTemplate.exchange(baseURL + "/api/edge/{edgeId}/asset/{assetId}", HttpMethod.DELETE, HttpEntity.EMPTY, Asset.class, edgeId.getId(), assetId.getId());
            return Optional.ofNullable(asset.getBody());
        } catch (HttpClientErrorException exception) {
            if (exception.getStatusCode() == HttpStatus.NOT_FOUND) {
                return Optional.empty();
            } else {
                throw exception;
            }
        }
    }

    public PageData<Asset> getEdgeAssets(EdgeId edgeId, PageLink pageLink) {
        Map<String, String> params = new HashMap<>();
        params.put("edgeId", edgeId.getId().toString());
        addPageLinkToParam(params, pageLink);
        return restTemplate.exchange(
                baseURL + "/api/edge/{edgeId}/assets?" + getUrlParams(pageLink),
                HttpMethod.GET, HttpEntity.EMPTY,
                new ParameterizedTypeReference<PageData<Asset>>() {
                }, params).getBody();
    }

    public Optional<Dashboard> assignDashboardToEdge(EdgeId edgeId, DashboardId dashboardId) {
        try {
            ResponseEntity<Dashboard> dashboard = restTemplate.postForEntity(baseURL + "/api/edge/{edgeId}/dashboard/{dashboardId}", null, Dashboard.class, edgeId.getId(), dashboardId.getId());
            return Optional.ofNullable(dashboard.getBody());
        } catch (HttpClientErrorException exception) {
            if (exception.getStatusCode() == HttpStatus.NOT_FOUND) {
                return Optional.empty();
            } else {
                throw exception;
            }
        }
    }

    public Optional<Dashboard> unassignDashboardFromEdge(EdgeId edgeId, DashboardId dashboardId) {
        try {
            ResponseEntity<Dashboard> dashboard = restTemplate.exchange(baseURL + "/api/edge/{edgeId}/dashboard/{dashboardId}", HttpMethod.DELETE, HttpEntity.EMPTY, Dashboard.class, edgeId.getId(), dashboardId.getId());
            return Optional.ofNullable(dashboard.getBody());
        } catch (HttpClientErrorException exception) {
            if (exception.getStatusCode() == HttpStatus.NOT_FOUND) {
                return Optional.empty();
            } else {
                throw exception;
            }
        }
    }

    public PageData<DashboardInfo> getEdgeDashboards(EdgeId edgeId, TimePageLink pageLink) {
        Map<String, String> params = new HashMap<>();
        params.put("edgeId", edgeId.getId().toString());
        addPageLinkToParam(params, pageLink);
        return restTemplate.exchange(
                baseURL + "/api/edge/{edgeId}/dashboards?" + getUrlParams(pageLink),
                HttpMethod.GET, HttpEntity.EMPTY,
                new ParameterizedTypeReference<PageData<DashboardInfo>>() {
                }, params).getBody();
    }

    public Optional<EntityView> assignEntityViewToEdge(EdgeId edgeId, EntityViewId entityViewId) {
        try {
            ResponseEntity<EntityView> entityView = restTemplate.postForEntity(baseURL + "/api/edge/{edgeId}/entityView/{entityViewId}", null, EntityView.class, edgeId.getId(), entityViewId.getId());
            return Optional.ofNullable(entityView.getBody());
        } catch (HttpClientErrorException exception) {
            if (exception.getStatusCode() == HttpStatus.NOT_FOUND) {
                return Optional.empty();
            } else {
                throw exception;
            }
        }
    }

    public Optional<EntityView> unassignEntityViewFromEdge(EdgeId edgeId, EntityViewId entityViewId) {
        try {
            ResponseEntity<EntityView> entityView = restTemplate.exchange(baseURL + "/api/edge/{edgeId}/entityView/{entityViewId}",
                    HttpMethod.DELETE, HttpEntity.EMPTY, EntityView.class, edgeId.getId(), entityViewId.getId());
            return Optional.ofNullable(entityView.getBody());
        } catch (HttpClientErrorException exception) {
            if (exception.getStatusCode() == HttpStatus.NOT_FOUND) {
                return Optional.empty();
            } else {
                throw exception;
            }
        }
    }

    public PageData<EntityView> getEdgeEntityViews(EdgeId edgeId, PageLink pageLink) {
        Map<String, String> params = new HashMap<>();
        params.put("edgeId", edgeId.getId().toString());
        addPageLinkToParam(params, pageLink);
        return restTemplate.exchange(
                baseURL + "/api/edge/{edgeId}/entityViews?" + getUrlParams(pageLink),
                HttpMethod.GET,
                HttpEntity.EMPTY,
                new ParameterizedTypeReference<PageData<EntityView>>() {
                }, params).getBody();
    }

    public Optional<RuleChain> assignRuleChainToEdge(EdgeId edgeId, RuleChainId ruleChainId) {
        try {
            ResponseEntity<RuleChain> ruleChain = restTemplate.postForEntity(baseURL + "/api/edge/{edgeId}/ruleChain/{ruleChainId}", null, RuleChain.class, edgeId.getId(), ruleChainId.getId());
            return Optional.ofNullable(ruleChain.getBody());
        } catch (HttpClientErrorException exception) {
            if (exception.getStatusCode() == HttpStatus.NOT_FOUND) {
                return Optional.empty();
            } else {
                throw exception;
            }
        }
    }

    public Optional<RuleChain> unassignRuleChainFromEdge(EdgeId edgeId, RuleChainId ruleChainId) {
        try {
            ResponseEntity<RuleChain> ruleChain = restTemplate.exchange(baseURL + "/api/edge/{edgeId}/ruleChain/{ruleChainId}", HttpMethod.DELETE, HttpEntity.EMPTY, RuleChain.class, edgeId.getId(), ruleChainId.getId());
            return Optional.ofNullable(ruleChain.getBody());
        } catch (HttpClientErrorException exception) {
            if (exception.getStatusCode() == HttpStatus.NOT_FOUND) {
                return Optional.empty();
            } else {
                throw exception;
            }
        }
    }

    public PageData<RuleChain> getEdgeRuleChains(EdgeId edgeId, TimePageLink pageLink) {
        Map<String, String> params = new HashMap<>();
        params.put("edgeId", edgeId.getId().toString());
        addPageLinkToParam(params, pageLink);
        return restTemplate.exchange(
                baseURL + "/api/edge/{edgeId}/ruleChains?" + getUrlParams(pageLink),
                HttpMethod.GET, HttpEntity.EMPTY,
                new ParameterizedTypeReference<PageData<RuleChain>>() {
                }, params).getBody();
    }

    public Optional<RuleChain> setAutoAssignToEdgeRuleChain(RuleChainId ruleChainId) {
        try {
            ResponseEntity<RuleChain> ruleChain = restTemplate.postForEntity(baseURL + "/api/ruleChain/{ruleChainId}/autoAssignToEdge", null, RuleChain.class, ruleChainId.getId());
            return Optional.ofNullable(ruleChain.getBody());
        } catch (HttpClientErrorException exception) {
            if (exception.getStatusCode() == HttpStatus.NOT_FOUND) {
                return Optional.empty();
            } else {
                throw exception;
            }
        }
    }

    public Optional<RuleChain> unsetAutoAssignToEdgeRuleChain(RuleChainId ruleChainId) {
        try {
            ResponseEntity<RuleChain> ruleChain = restTemplate.exchange(baseURL + "/api/ruleChain/{ruleChainId}/autoAssignToEdge", HttpMethod.DELETE, HttpEntity.EMPTY, RuleChain.class, ruleChainId.getId());
            return Optional.ofNullable(ruleChain.getBody());
        } catch (HttpClientErrorException exception) {
            if (exception.getStatusCode() == HttpStatus.NOT_FOUND) {
                return Optional.empty();
            } else {
                throw exception;
            }
        }
    }

    public List<RuleChain> getAutoAssignToEdgeRuleChains() {
        return restTemplate.exchange(baseURL + "/api/ruleChain/autoAssignToEdgeRuleChains",
                HttpMethod.GET,
                HttpEntity.EMPTY,
                new ParameterizedTypeReference<List<RuleChain>>() {
                }).getBody();
    }

    public Optional<RuleChain> setRootEdgeTemplateRuleChain(RuleChainId ruleChainId) {
        try {
            ResponseEntity<RuleChain> ruleChain = restTemplate.postForEntity(baseURL + "/api/ruleChain/{ruleChainId}/edgeTemplateRoot", null, RuleChain.class, ruleChainId.getId());
            return Optional.ofNullable(ruleChain.getBody());
        } catch (HttpClientErrorException exception) {
            if (exception.getStatusCode() == HttpStatus.NOT_FOUND) {
                return Optional.empty();
            } else {
                throw exception;
            }
        }
    }

    public PageData<Edge> getTenantEdges(String type, PageLink pageLink) {
        Map<String, String> params = new HashMap<>();
        params.put("type", type);
        addPageLinkToParam(params, pageLink);
        return restTemplate.exchange(
                baseURL + "/api/tenant/edges?type={type}&" + getUrlParams(pageLink),
                HttpMethod.GET, HttpEntity.EMPTY,
                new ParameterizedTypeReference<PageData<Edge>>() {
                }, params).getBody();
    }

    public PageData<EdgeInfo> getTenantEdgeInfos(String type, PageLink pageLink) {
        Map<String, String> params = new HashMap<>();
        params.put("type", type);
        addPageLinkToParam(params, pageLink);
        return restTemplate.exchange(
                baseURL + "/api/tenant/edgeInfos?type={type}&" + getUrlParams(pageLink),
                HttpMethod.GET, HttpEntity.EMPTY,
                new ParameterizedTypeReference<PageData<EdgeInfo>>() {
                }, params).getBody();
    }

    public Optional<Edge> getTenantEdge(String edgeName) {
        try {
            ResponseEntity<Edge> edge = restTemplate.getForEntity(baseURL + "/api/tenant/edges?edgeName={edgeName}", Edge.class, edgeName);
            return Optional.ofNullable(edge.getBody());
        } catch (HttpClientErrorException exception) {
            if (exception.getStatusCode() == HttpStatus.NOT_FOUND) {
                return Optional.empty();
            } else {
                throw exception;
            }
        }
    }

    public PageData<Edge> getCustomerEdges(CustomerId customerId, PageLink pageLink, String edgeType) {
        Map<String, String> params = new HashMap<>();
        params.put("customerId", customerId.getId().toString());
        params.put("type", edgeType);
        addPageLinkToParam(params, pageLink);
        return restTemplate.exchange(
                baseURL + "/api/customer/{customerId}/edges?type={type}&" + getUrlParams(pageLink),
                HttpMethod.GET, HttpEntity.EMPTY,
                new ParameterizedTypeReference<PageData<Edge>>() {
                }, params).getBody();
    }

    public PageData<EdgeInfo> getCustomerEdgeInfos(CustomerId customerId, PageLink pageLink, String edgeType) {
        Map<String, String> params = new HashMap<>();
        params.put("customerId", customerId.getId().toString());
        params.put("type", edgeType);
        addPageLinkToParam(params, pageLink);
        return restTemplate.exchange(
                baseURL + "/api/customer/{customerId}/edgeInfos?type={type}&" + getUrlParams(pageLink),
                HttpMethod.GET, HttpEntity.EMPTY,
                new ParameterizedTypeReference<PageData<EdgeInfo>>() {
                }, params).getBody();
    }

    public List<Edge> getEdgesByIds(List<EdgeId> edgeIds) {
        return restTemplate.exchange(baseURL + "/api/edges?edgeIds={edgeIds}",
                HttpMethod.GET,
                HttpEntity.EMPTY, new ParameterizedTypeReference<List<Edge>>() {
                }, listIdsToString(edgeIds)).getBody();
    }

    public List<Edge> findByQuery(EdgeSearchQuery query) {
        return restTemplate.exchange(
                baseURL + "/api/edges",
                HttpMethod.POST,
                new HttpEntity<>(query),
                new ParameterizedTypeReference<List<Edge>>() {
                }).getBody();
    }

    public List<EntitySubtype> getEdgeTypes() {
        return restTemplate.exchange(
                baseURL + "/api/edge/types",
                HttpMethod.GET,
                HttpEntity.EMPTY,
                new ParameterizedTypeReference<List<EntitySubtype>>() {
                }).getBody();
    }

    public PageData<EdgeEvent> getEdgeEvents(EdgeId edgeId, TimePageLink pageLink) {
        Map<String, String> params = new HashMap<>();
        params.put("edgeId", edgeId.toString());
        addPageLinkToParam(params, pageLink);
        return restTemplate.exchange(
                baseURL + "/api/edge/{edgeId}/events?" + getUrlParams(pageLink),
                HttpMethod.GET,
                HttpEntity.EMPTY,
                new ParameterizedTypeReference<PageData<EdgeEvent>>() {
                },
                params).getBody();
    }

    public void syncEdge(EdgeId edgeId) {
        Map<String, String> params = new HashMap<>();
        params.put("edgeId", edgeId.toString());
        restTemplate.postForEntity(baseURL + "/api/edge/sync/{edgeId}", null, EdgeId.class, params);
    }

    public String findMissingToRelatedRuleChains(EdgeId edgeId) {
        return restTemplate.getForEntity(baseURL + "/api/edge/missingToRelatedRuleChains/{edgeId}", String.class, edgeId.getId()).getBody();
    }

    public BulkImportResult<Edge> processEdgesBulkImport(BulkImportRequest request) {
        return restTemplate.exchange(
                baseURL + "/api/edge/bulk_import",
                HttpMethod.POST,
                new HttpEntity<>(request),
                new ParameterizedTypeReference<BulkImportResult<Edge>>() {
                }).getBody();
    }

    public Optional<EdgeInstallInstructions> getEdgeDockerInstallInstructions(EdgeId edgeId) {
        ResponseEntity<EdgeInstallInstructions> edgeInstallInstructionsResult =
                restTemplate.getForEntity(baseURL + "/api/edge/instructions/{edgeId}", EdgeInstallInstructions.class, edgeId.getId());
        return Optional.ofNullable(edgeInstallInstructionsResult.getBody());
    }

    public UUID saveEntitiesVersion(VersionCreateRequest request) {
        return restTemplate.postForEntity(baseURL + "/api/entities/vc/version", request, UUID.class).getBody();
    }

    public Optional<VersionCreationResult> getVersionCreateRequestStatus(UUID requestId) {
        try {
            ResponseEntity<VersionCreationResult> versionCreateResult = restTemplate.getForEntity(baseURL + "/api/entities/vc/version/{requestId}/status", VersionCreationResult.class, requestId);
            return Optional.ofNullable(versionCreateResult.getBody());
        } catch (HttpClientErrorException exception) {
            if (exception.getStatusCode() == HttpStatus.NOT_FOUND) {
                return Optional.empty();
            } else {
                throw exception;
            }
        }
    }

    public PageData<EntityVersion> listEntityVersions(EntityId externalEntityId, String branch, PageLink pageLink) {
        Map<String, String> params = new HashMap<>();
        params.put("entityType", externalEntityId.getEntityType().name());
        params.put("externalEntityUuid", externalEntityId.getId().toString());
        params.put("branch", branch);
        addPageLinkToParam(params, pageLink);
        return restTemplate.exchange(
                baseURL + "/api/entities/vc/version/{entityType}/{externalEntityUuid}?branch={branch}&" + getUrlParams(pageLink),
                HttpMethod.GET,
                HttpEntity.EMPTY,
                new ParameterizedTypeReference<PageData<EntityVersion>>() {
                },
                params).getBody();
    }

    public PageData<EntityVersion> listEntityTypeVersions(EntityType entityType, String branch, PageLink pageLink) {
        Map<String, String> params = new HashMap<>();
        params.put("entityType", entityType.name());
        params.put("branch", branch);
        addPageLinkToParam(params, pageLink);
        return restTemplate.exchange(
                baseURL + "/api/entities/vc/version/{entityType}?branch={branch}&" + getUrlParams(pageLink),
                HttpMethod.GET,
                HttpEntity.EMPTY,
                new ParameterizedTypeReference<PageData<EntityVersion>>() {
                },
                params).getBody();
    }

    public PageData<EntityVersion> listVersions(String branch, PageLink pageLink) {
        Map<String, String> params = new HashMap<>();
        params.put("branch", branch);
        addPageLinkToParam(params, pageLink);
        return restTemplate.exchange(
                baseURL + "/api/entities/vc/version?branch={branch}&" + getUrlParams(pageLink),
                HttpMethod.GET,
                HttpEntity.EMPTY,
                new ParameterizedTypeReference<PageData<EntityVersion>>() {
                },
                params).getBody();
    }

    public List<VersionedEntityInfo> listEntitiesAtVersion(EntityType entityType, String versionId) {
        Map<String, String> params = new HashMap<>();
        params.put("entityType", entityType.name());
        params.put("versionId", versionId);
        return restTemplate.exchange(
                baseURL + "/api/entities/vc/entity/{entityType}/{versionId}",
                HttpMethod.GET,
                HttpEntity.EMPTY,
                new ParameterizedTypeReference<List<VersionedEntityInfo>>() {
                },
                params).getBody();
    }

    public List<VersionedEntityInfo> listAllEntitiesAtVersion(String versionId) {
        Map<String, String> params = new HashMap<>();
        params.put("versionId", versionId);
        return restTemplate.exchange(
                baseURL + "/api/entities/vc/entity/{versionId}",
                HttpMethod.GET,
                HttpEntity.EMPTY,
                new ParameterizedTypeReference<List<VersionedEntityInfo>>() {
                },
                params).getBody();
    }

    public EntityDataInfo getEntityDataInfo(EntityId externalEntityId, String versionId) {
        return restTemplate.getForEntity(baseURL + "/api/entities/vc/info/{versionId}/{entityType}/{externalEntityUuid}",
                EntityDataInfo.class, versionId, externalEntityId.getEntityType(), externalEntityId.getId()).getBody();
    }

    public EntityDataDiff compareEntityDataToVersion(EntityId internalEntityId, String versionId) {
        return restTemplate.getForEntity(baseURL + "/api/entities/vc/diff/{entityType}/{internalEntityUuid}?versionId={versionId}",
                EntityDataDiff.class, internalEntityId.getEntityType(), internalEntityId.getId(), versionId).getBody();
    }

    public UUID loadEntitiesVersion(VersionLoadRequest request) {
        return restTemplate.postForEntity(baseURL + "/api/entities/vc/entity", request, UUID.class).getBody();
    }

    public Optional<VersionLoadResult> getVersionLoadRequestStatus(UUID requestId) {
        try {
            ResponseEntity<VersionLoadResult> versionLoadResult = restTemplate.getForEntity(baseURL + "/api/entities/vc/entity/{requestId}/status", VersionLoadResult.class, requestId);
            return Optional.ofNullable(versionLoadResult.getBody());
        } catch (HttpClientErrorException exception) {
            if (exception.getStatusCode() == HttpStatus.NOT_FOUND) {
                return Optional.empty();
            } else {
                throw exception;
            }
        }
    }

    public List<BranchInfo> listBranches() {
        return restTemplate.exchange(
                baseURL + "/api/entities/vc/branches",
                HttpMethod.GET,
                HttpEntity.EMPTY,
                new ParameterizedTypeReference<List<BranchInfo>>() {
                }).getBody();
    }

    public ResponseEntity<Resource> downloadResource(TbResourceId resourceId) {
        Map<String, String> params = new HashMap<>();
        params.put("resourceId", resourceId.getId().toString());

        return restTemplate.exchange(
                baseURL + "/api/resource/{resourceId}/download",
                HttpMethod.GET,
                HttpEntity.EMPTY,
                new ParameterizedTypeReference<>() {
                },
                params
        );
    }

    public TbResourceInfo getResourceInfoById(TbResourceId resourceId) {
        Map<String, String> params = new HashMap<>();
        params.put("resourceId", resourceId.getId().toString());

        return restTemplate.exchange(
                baseURL + "/api/resource/info/{resourceId}",
                HttpMethod.GET,
                HttpEntity.EMPTY,
                new ParameterizedTypeReference<TbResourceInfo>() {
                },
                params
        ).getBody();
    }

    public TbResource getResourceId(TbResourceId resourceId) {
        Map<String, String> params = new HashMap<>();
        params.put("resourceId", resourceId.getId().toString());

        return restTemplate.exchange(
                baseURL + "/api/resource/{resourceId}",
                HttpMethod.GET,
                HttpEntity.EMPTY,
                new ParameterizedTypeReference<TbResource>() {
                },
                params
        ).getBody();
    }

    public TbResource saveResource(TbResource resource) {
        return restTemplate.postForEntity(
                baseURL + "/api/resource",
                resource,
                TbResource.class
        ).getBody();
    }

    public PageData<TbResourceInfo> getResources(PageLink pageLink) {
        Map<String, String> params = new HashMap<>();
        addPageLinkToParam(params, pageLink);
        return restTemplate.exchange(
                baseURL + "/api/resource?" + getUrlParams(pageLink),
                HttpMethod.GET,
                HttpEntity.EMPTY,
                new ParameterizedTypeReference<PageData<TbResourceInfo>>() {
                },
                params
        ).getBody();
    }

    public void deleteResource(TbResourceId resourceId) {
        restTemplate.delete("/api/resource/{resourceId}", resourceId.getId().toString());
    }

    public ResponseEntity<Resource> downloadOtaPackage(OtaPackageId otaPackageId) {
        Map<String, String> params = new HashMap<>();
        params.put("otaPackageId", otaPackageId.getId().toString());

        return restTemplate.exchange(
                baseURL + "/api/otaPackage/{otaPackageId}/download",
                HttpMethod.GET,
                HttpEntity.EMPTY,
                new ParameterizedTypeReference<>() {
                },
                params
        );
    }

    public OtaPackageInfo getOtaPackageInfoById(OtaPackageId otaPackageId) {
        Map<String, String> params = new HashMap<>();
        params.put("otaPackageId", otaPackageId.getId().toString());

        return restTemplate.exchange(
                baseURL + "/api/otaPackage/info/{otaPackageId}",
                HttpMethod.GET,
                HttpEntity.EMPTY,
                new ParameterizedTypeReference<OtaPackageInfo>() {
                },
                params
        ).getBody();
    }

    public OtaPackage getOtaPackageById(OtaPackageId otaPackageId) {
        Map<String, String> params = new HashMap<>();
        params.put("otaPackageId", otaPackageId.getId().toString());

        return restTemplate.exchange(
                baseURL + "/api/otaPackage/{otaPackageId}",
                HttpMethod.GET,
                HttpEntity.EMPTY,
                new ParameterizedTypeReference<OtaPackage>() {
                },
                params
        ).getBody();
    }

    public OtaPackageInfo saveOtaPackageInfo(OtaPackageInfo otaPackageInfo, boolean isUrl) {
        Map<String, String> params = new HashMap<>();
        params.put("isUrl", Boolean.toString(isUrl));
        return restTemplate.postForEntity(baseURL + "/api/otaPackage?isUrl={isUrl}", otaPackageInfo, OtaPackageInfo.class, params).getBody();
    }

    public OtaPackageInfo saveOtaPackageData(OtaPackageId otaPackageId, String checkSum, ChecksumAlgorithm checksumAlgorithm, String fileName, byte[] fileBytes) throws Exception {
        HttpHeaders header = new HttpHeaders();
        header.setContentType(MediaType.MULTIPART_FORM_DATA);

        MultiValueMap<String, String> fileMap = new LinkedMultiValueMap<>();
        fileMap.add(HttpHeaders.CONTENT_DISPOSITION, "form-data; name=file; filename=" + fileName);
        HttpEntity<ByteArrayResource> fileEntity = new HttpEntity<>(new ByteArrayResource(fileBytes), fileMap);

        MultiValueMap<String, Object> body = new LinkedMultiValueMap<>();
        body.add("file", fileEntity);
        HttpEntity<MultiValueMap<String, Object>> requestEntity = new HttpEntity<>(body, header);

        Map<String, String> params = new HashMap<>();
        params.put("otaPackageId", otaPackageId.getId().toString());
        params.put("checksumAlgorithm", checksumAlgorithm.name());
        String url = "/api/otaPackage/{otaPackageId}?checksumAlgorithm={checksumAlgorithm}";

        if (checkSum != null) {
            url += "&checkSum={checkSum}";
        }

        return restTemplate.postForEntity(
                baseURL + url, requestEntity, OtaPackageInfo.class, params
        ).getBody();
    }

    public PageData<OtaPackageInfo> getOtaPackages(PageLink pageLink) {
        Map<String, String> params = new HashMap<>();
        addPageLinkToParam(params, pageLink);

        return restTemplate.exchange(
                baseURL + "/api/otaPackages?" + getUrlParams(pageLink),
                HttpMethod.GET,
                HttpEntity.EMPTY,
                new ParameterizedTypeReference<PageData<OtaPackageInfo>>() {
                },
                params
        ).getBody();
    }

    public PageData<OtaPackageInfo> getOtaPackages(DeviceProfileId deviceProfileId,
                                                   OtaPackageType otaPackageType,
                                                   boolean hasData,
                                                   PageLink pageLink) {
        Map<String, String> params = new HashMap<>();
        params.put("hasData", String.valueOf(hasData));
        params.put("deviceProfileId", deviceProfileId.getId().toString());
        params.put("type", otaPackageType.name());
        addPageLinkToParam(params, pageLink);

        return restTemplate.exchange(
                baseURL + "/api/otaPackages/{deviceProfileId}/{type}/{hasData}?" + getUrlParams(pageLink),
                HttpMethod.GET,
                HttpEntity.EMPTY,
                new ParameterizedTypeReference<PageData<OtaPackageInfo>>() {
                },
                params
        ).getBody();
    }

    public void deleteOtaPackage(OtaPackageId otaPackageId) {
        restTemplate.delete(baseURL + "/api/otaPackage/{otaPackageId}", otaPackageId.getId().toString());
    }

    public PageData<Queue> getQueuesByServiceType(String serviceType, PageLink pageLink) {
        Map<String, String> params = new HashMap<>();
        params.put("serviceType", serviceType);
        addPageLinkToParam(params, pageLink);

        return restTemplate.exchange(
                baseURL + "/api/queues?serviceType={serviceType}&" + getUrlParams(pageLink),
                HttpMethod.GET,
                HttpEntity.EMPTY,
                new ParameterizedTypeReference<PageData<Queue>>() {
                },
                params
        ).getBody();
    }

    public Queue getQueueById(QueueId queueId) {
        return restTemplate.exchange(
                baseURL + "/api/queues/" + queueId,
                HttpMethod.GET,
                HttpEntity.EMPTY,
                new ParameterizedTypeReference<Queue>() {
                }
        ).getBody();
    }

    public Queue saveQueue(Queue queue, String serviceType) {
        return restTemplate.postForEntity(baseURL + "/api/queues?serviceType=" + serviceType, queue, Queue.class).getBody();
    }

    public void deleteQueue(QueueId queueId) {
        restTemplate.delete(baseURL + "/api/queues/" + queueId);
    }

    @Deprecated
    public Optional<JsonNode> getAttributes(String accessToken, String clientKeys, String sharedKeys) {
        Map<String, String> params = new HashMap<>();
        params.put("accessToken", accessToken);
        params.put("clientKeys", clientKeys);
        params.put("sharedKeys", sharedKeys);
        try {
            ResponseEntity<JsonNode> telemetryEntity = restTemplate.getForEntity(baseURL + "/api/v1/{accessToken}/attributes?clientKeys={clientKeys}&sharedKeys={sharedKeys}", JsonNode.class, params);
            return Optional.of(telemetryEntity.getBody());
        } catch (HttpClientErrorException exception) {
            if (exception.getStatusCode() == HttpStatus.NOT_FOUND) {
                return Optional.empty();
            } else {
                throw exception;
            }
        }
    }

    private String getTimeUrlParams(TimePageLink pageLink) {
        String urlParams = getUrlParams(pageLink);
        if (pageLink.getStartTime() != null) {
            urlParams += "&startTime={startTime}";
        }
        if (pageLink.getEndTime() != null) {
            urlParams += "&endTime={endTime}";
        }
        return urlParams;
    }

    private String getUrlParams(PageLink pageLink) {
        String urlParams = "pageSize={pageSize}&page={page}";
        if (!isEmpty(pageLink.getTextSearch())) {
            urlParams += "&textSearch={textSearch}";
        }
        if (pageLink.getSortOrder() != null) {
            urlParams += "&sortProperty={sortProperty}&sortOrder={sortOrder}";
        }
        return urlParams;
    }

    private void addTimePageLinkToParam(Map<String, String> params, TimePageLink pageLink) {
        this.addPageLinkToParam(params, pageLink);
        if (pageLink.getStartTime() != null) {
            params.put("startTime", String.valueOf(pageLink.getStartTime()));
        }
        if (pageLink.getEndTime() != null) {
            params.put("endTime", String.valueOf(pageLink.getEndTime()));
        }
    }

    private void addPageLinkToParam(Map<String, String> params, PageLink pageLink) {
        params.put("pageSize", String.valueOf(pageLink.getPageSize()));
        params.put("page", String.valueOf(pageLink.getPage()));
        if (!isEmpty(pageLink.getTextSearch())) {
            params.put("textSearch", pageLink.getTextSearch());
        }
        if (pageLink.getSortOrder() != null) {
            params.put("sortProperty", pageLink.getSortOrder().getProperty());
            params.put("sortOrder", pageLink.getSortOrder().getDirection().name());
        }
    }

    private String listToString(List<String> list) {
        return String.join(",", list);
    }

    private String listIdsToString(List<? extends EntityId> list) {
        return listToString(list.stream().map(id -> id.getId().toString()).collect(Collectors.toList()));
    }

    private String listEnumToString(List<? extends Enum> list) {
        return listToString(list.stream().map(Enum::name).collect(Collectors.toList()));
    }

    @Override
    public void close() {
        service.shutdown();
    }

}<|MERGE_RESOLUTION|>--- conflicted
+++ resolved
@@ -29,13 +29,7 @@
 import org.springframework.http.HttpStatus;
 import org.springframework.http.MediaType;
 import org.springframework.http.ResponseEntity;
-<<<<<<< HEAD
-import org.springframework.http.client.ClientHttpRequestExecution;
-import org.springframework.http.client.ClientHttpRequestInterceptor;
-import org.springframework.http.client.ClientHttpResponse;
-=======
 import org.springframework.http.client.support.HttpRequestWrapper;
->>>>>>> 838c2f5d
 import org.springframework.util.LinkedMultiValueMap;
 import org.springframework.util.MultiValueMap;
 import org.springframework.web.client.HttpClientErrorException;
@@ -62,10 +56,7 @@
 import org.thingsboard.server.common.data.OtaPackageInfo;
 import org.thingsboard.server.common.data.SaveDeviceWithCredentialsRequest;
 import org.thingsboard.server.common.data.StringUtils;
-<<<<<<< HEAD
-=======
 import org.thingsboard.server.common.data.SystemInfo;
->>>>>>> 838c2f5d
 import org.thingsboard.server.common.data.TbResource;
 import org.thingsboard.server.common.data.TbResourceInfo;
 import org.thingsboard.server.common.data.Tenant;
@@ -219,24 +210,6 @@
         this.restTemplate = restTemplate;
         this.loginRestTemplate = new RestTemplate(restTemplate.getRequestFactory());
         this.baseURL = baseURL;
-<<<<<<< HEAD
-        this.restTemplate.getInterceptors().add(this);
-    }
-
-    @Override
-    public ClientHttpResponse intercept(HttpRequest request, byte[] bytes, ClientHttpRequestExecution execution) throws IOException {
-        if (token != null) {
-            request.getHeaders().set(JWT_TOKEN_HEADER_PARAM, "Bearer " + token);
-        }
-        ClientHttpResponse response = execution.execute(request, bytes);
-        if (response.getStatusCode() == HttpStatus.UNAUTHORIZED && !request.getURI().getPath().endsWith("/api/auth/token")) {
-            token = null;
-            refreshToken();
-            request.getHeaders().set(JWT_TOKEN_HEADER_PARAM, "Bearer " + token);
-            return execution.execute(request, bytes);
-        }
-        return response;
-=======
         this.restTemplate.getInterceptors().add((request, bytes, execution) -> {
             HttpRequest wrapper = new HttpRequestWrapper(request);
             long calculatedTs = System.currentTimeMillis() + clientServerTimeDiff + AVG_REQUEST_TIMEOUT;
@@ -254,7 +227,6 @@
             wrapper.getHeaders().set(JWT_TOKEN_HEADER_PARAM, "Bearer " + mainToken);
             return execution.execute(wrapper, bytes);
         });
->>>>>>> 838c2f5d
     }
 
     public RestTemplate getRestTemplate() {
@@ -295,12 +267,9 @@
     private synchronized void setTokenInfo(long ts, JsonNode tokenInfo) {
         this.mainToken = tokenInfo.get("token").asText();
         this.refreshToken = tokenInfo.get("refreshToken").asText();
-<<<<<<< HEAD
-=======
         this.mainTokenExpTs = JWT.decode(this.mainToken).getExpiresAtAsInstant().toEpochMilli();
         this.refreshTokenExpTs = JWT.decode(refreshToken).getExpiresAtAsInstant().toEpochMilli();
         this.clientServerTimeDiff = JWT.decode(this.mainToken).getIssuedAtAsInstant().toEpochMilli() - ts;
->>>>>>> 838c2f5d
     }
 
     public Optional<AdminSettings> getAdminSettings(String key) {
