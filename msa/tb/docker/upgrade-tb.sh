#!/bin/bash
#
# Copyright © 2016-2024 The Thingsboard Authors
#
# Licensed under the Apache License, Version 2.0 (the "License");
# you may not use this file except in compliance with the License.
# You may obtain a copy of the License at
#
#     http://www.apache.org/licenses/LICENSE-2.0
#
# Unless required by applicable law or agreed to in writing, software
# distributed under the License is distributed on an "AS IS" BASIS,
# WITHOUT WARRANTIES OR CONDITIONS OF ANY KIND, either express or implied.
# See the License for the specific language governing permissions and
# limitations under the License.
#

start-db.sh

CONF_FOLDER="${pkg.installFolder}/conf"
jarfile=${pkg.installFolder}/bin/${pkg.name}.jar
configfile=${pkg.name}.conf

source "${CONF_FOLDER}/${configfile}"

echo "Starting ThingsBoard upgrade ..."

<<<<<<< HEAD
=======
fromVersion="${FROM_VERSION// }"

>>>>>>> e4a1ba8a
java -cp ${jarfile} $JAVA_OPTS -Dloader.main=org.thingsboard.server.ThingsboardInstallApplication \
                -Dspring.jpa.hibernate.ddl-auto=none \
                -Dinstall.upgrade=true \
                -Dlogging.config=/usr/share/thingsboard/bin/install/logback.xml \
                org.springframework.boot.loader.launch.PropertiesLauncher

stop-db.sh<|MERGE_RESOLUTION|>--- conflicted
+++ resolved
@@ -20,20 +20,23 @@
 CONF_FOLDER="${pkg.installFolder}/conf"
 jarfile=${pkg.installFolder}/bin/${pkg.name}.jar
 configfile=${pkg.name}.conf
+upgradeversion=${DATA_FOLDER}/.upgradeversion
 
 source "${CONF_FOLDER}/${configfile}"
 
+FROM_VERSION=`cat ${upgradeversion}`
+
 echo "Starting ThingsBoard upgrade ..."
 
-<<<<<<< HEAD
-=======
 fromVersion="${FROM_VERSION// }"
 
->>>>>>> e4a1ba8a
 java -cp ${jarfile} $JAVA_OPTS -Dloader.main=org.thingsboard.server.ThingsboardInstallApplication \
                 -Dspring.jpa.hibernate.ddl-auto=none \
                 -Dinstall.upgrade=true \
+                -Dinstall.upgrade.from_version=${fromVersion} \
                 -Dlogging.config=/usr/share/thingsboard/bin/install/logback.xml \
                 org.springframework.boot.loader.launch.PropertiesLauncher
 
+echo "${pkg.upgradeVersion}" > ${upgradeversion}
+
 stop-db.sh